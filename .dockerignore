--- conflicted
+++ resolved
@@ -26,20 +26,6 @@
 # CI/CD and DevOps
 .github
 .devcontainer
-<<<<<<< HEAD
-.env.example
-node_modules
-
-# Build artifacts
-.next
-dist
-build
-out
-*.log
-
-# Test files
-**/__tests__/**
-=======
 .husky
 docker-compose*.yml
 Dockerfile*
@@ -59,43 +45,13 @@
 .bun
 
 # Test files
->>>>>>> a0fb8896
+**/__tests__/**
+
+# Test files
 **/*.test.ts
 **/*.test.tsx
 **/*.spec.ts
 **/*.spec.tsx
-<<<<<<< HEAD
-**/test/**
-**/tests/**
-coverage
-.nyc_output
-
-# Development files
-.vscode
-.idea
-*.swp
-*.swo
-*~
-
-# Documentation
-docs
-*.md
-!README.md
-
-# CI/CD
-.github
-.gitlab-ci.yml
-.travis.yml
-
-# Docker files (except the one being used)
-docker-compose*.yml
-Dockerfile*
-!docker/app.Dockerfile
-
-# Environment files
-.env*
-!.env.example
-=======
 __tests__
 __mocks__
 jest.config.*
@@ -107,14 +63,8 @@
 # OS files
 .DS_Store
 Thumbs.db
->>>>>>> a0fb8896
 
 # Temporary files
 tmp
 temp
-<<<<<<< HEAD
-*.tmp
-.cache
-=======
-*.tmp
->>>>>>> a0fb8896
+*.tmp