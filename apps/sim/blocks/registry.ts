import { AgentBlock } from '@/blocks/blocks/agent'
import { AirtableBlock } from '@/blocks/blocks/airtable'
import { ApiBlock } from '@/blocks/blocks/api'
import { ApiTriggerBlock } from '@/blocks/blocks/api_trigger'
import { ApifyBlock } from '@/blocks/blocks/apify'
import { ApolloBlock } from '@/blocks/blocks/apollo'
import { ArenaBlock } from '@/blocks/blocks/arena'
import { ArxivBlock } from '@/blocks/blocks/arxiv'
import { AsanaBlock } from '@/blocks/blocks/asana'
// import { BoxBlock } from '@/blocks/blocks/box' // TODO: Box OAuth integration
import { BrowserUseBlock } from '@/blocks/blocks/browser_use'
import { CalendlyBlock } from '@/blocks/blocks/calendly'
import { ChatTriggerBlock } from '@/blocks/blocks/chat_trigger'
import { ClayBlock } from '@/blocks/blocks/clay'
import { ConditionBlock } from '@/blocks/blocks/condition'
import { ConfluenceBlock } from '@/blocks/blocks/confluence'
import { CursorBlock } from '@/blocks/blocks/cursor'
import { DatadogBlock } from '@/blocks/blocks/datadog'
import { DiscordBlock } from '@/blocks/blocks/discord'
import { DropboxBlock } from '@/blocks/blocks/dropbox'
import { DuckDuckGoBlock } from '@/blocks/blocks/duckduckgo'
import { DynamoDBBlock } from '@/blocks/blocks/dynamodb'
import { ElasticsearchBlock } from '@/blocks/blocks/elasticsearch'
import { ElevenLabsBlock } from '@/blocks/blocks/elevenlabs'
import { EvaluatorBlock } from '@/blocks/blocks/evaluator'
import { ExaBlock } from '@/blocks/blocks/exa'
import { FacebookAdsBlock } from '@/blocks/blocks/facebook_ads'
import { FigmaBlock } from '@/blocks/blocks/figma'
import { FileBlock } from '@/blocks/blocks/file'
import { FirecrawlBlock } from '@/blocks/blocks/firecrawl'
import { FunctionBlock } from '@/blocks/blocks/function'
import { GenericWebhookBlock } from '@/blocks/blocks/generic_webhook'
import { GitHubBlock } from '@/blocks/blocks/github'
import { GitLabBlock } from '@/blocks/blocks/gitlab'
import { GmailBlock } from '@/blocks/blocks/gmail'
import { GoogleSearchBlock } from '@/blocks/blocks/google'
import { GoogleAdsBlock } from '@/blocks/blocks/google_ads'
import { GoogleCalendarBlock } from '@/blocks/blocks/google_calendar'
import { GoogleDocsBlock } from '@/blocks/blocks/google_docs'
import { GoogleDriveBlock } from '@/blocks/blocks/google_drive'
import { GoogleFormsBlock } from '@/blocks/blocks/google_form'
import { GoogleGroupsBlock } from '@/blocks/blocks/google_groups'
import { GoogleSheetsBlock } from '@/blocks/blocks/google_sheets'
import { GoogleSlidesBlock } from '@/blocks/blocks/google_slides'
import { GoogleVaultBlock } from '@/blocks/blocks/google_vault'
import { GrafanaBlock } from '@/blocks/blocks/grafana'
import { GuardrailsBlock } from '@/blocks/blocks/guardrails'
import { HubSpotBlock } from '@/blocks/blocks/hubspot'
import { HuggingFaceBlock } from '@/blocks/blocks/huggingface'
import { HumanInTheLoopBlock } from '@/blocks/blocks/human_in_the_loop'
import { HunterBlock } from '@/blocks/blocks/hunter'
import { ImageGeneratorBlock } from '@/blocks/blocks/image_generator'
import { IncidentioBlock } from '@/blocks/blocks/incidentio'
import { InputTriggerBlock } from '@/blocks/blocks/input_trigger'
import { IntercomBlock } from '@/blocks/blocks/intercom'
import { JinaBlock } from '@/blocks/blocks/jina'
import { JiraBlock } from '@/blocks/blocks/jira'
import { KalshiBlock } from '@/blocks/blocks/kalshi'
import { KnowledgeBlock } from '@/blocks/blocks/knowledge'
import { LinearBlock } from '@/blocks/blocks/linear'
import { LinkedInBlock } from '@/blocks/blocks/linkedin'
import { LinkupBlock } from '@/blocks/blocks/linkup'
import { MailchimpBlock } from '@/blocks/blocks/mailchimp'
import { MailgunBlock } from '@/blocks/blocks/mailgun'
import { ManualTriggerBlock } from '@/blocks/blocks/manual_trigger'
import { McpBlock } from '@/blocks/blocks/mcp'
import { Mem0Block } from '@/blocks/blocks/mem0'
import { MemoryBlock } from '@/blocks/blocks/memory'
import { MicrosoftExcelBlock } from '@/blocks/blocks/microsoft_excel'
import { MicrosoftPlannerBlock } from '@/blocks/blocks/microsoft_planner'
import { MicrosoftTeamsBlock } from '@/blocks/blocks/microsoft_teams'
import { MistralParseBlock } from '@/blocks/blocks/mistral_parse'
import { MongoDBBlock } from '@/blocks/blocks/mongodb'
import { MySQLBlock } from '@/blocks/blocks/mysql'
import { Neo4jBlock } from '@/blocks/blocks/neo4j'
import { NoteBlock } from '@/blocks/blocks/note'
import { NotionBlock } from '@/blocks/blocks/notion'
import { OneDriveBlock } from '@/blocks/blocks/onedrive'
import { OpenAIBlock } from '@/blocks/blocks/openai'
import { OutlookBlock } from '@/blocks/blocks/outlook'
import { ParallelBlock } from '@/blocks/blocks/parallel'
import { PerplexityBlock } from '@/blocks/blocks/perplexity'
import { PineconeBlock } from '@/blocks/blocks/pinecone'
import { PipedriveBlock } from '@/blocks/blocks/pipedrive'
import { PolymarketBlock } from '@/blocks/blocks/polymarket'
import { PostgreSQLBlock } from '@/blocks/blocks/postgresql'
import { PostHogBlock } from '@/blocks/blocks/posthog'
<<<<<<< HEAD
import { PresentationBlock } from '@/blocks/blocks/presentation'
import { PylonBlock } from '@/blocks/blocks/pylon'
=======
>>>>>>> f013101f
import { QdrantBlock } from '@/blocks/blocks/qdrant'
import { RDSBlock } from '@/blocks/blocks/rds'
import { RedditBlock } from '@/blocks/blocks/reddit'
import { ResendBlock } from '@/blocks/blocks/resend'
import { ResponseBlock } from '@/blocks/blocks/response'
import { RouterBlock } from '@/blocks/blocks/router'
import { RssBlock } from '@/blocks/blocks/rss'
import { S3Block } from '@/blocks/blocks/s3'
import { SalesforceBlock } from '@/blocks/blocks/salesforce'
import { ScheduleBlock } from '@/blocks/blocks/schedule'
import { SearchBlock } from '@/blocks/blocks/search'
import { SendGridBlock } from '@/blocks/blocks/sendgrid'
import { SentryBlock } from '@/blocks/blocks/sentry'
import { SerperBlock } from '@/blocks/blocks/serper'
import { SftpBlock } from '@/blocks/blocks/sftp'
import { SharepointBlock } from '@/blocks/blocks/sharepoint'
import { ShopifyBlock } from '@/blocks/blocks/shopify'
import { SlackBlock } from '@/blocks/blocks/slack'
import { SmtpBlock } from '@/blocks/blocks/smtp'
<<<<<<< HEAD
import { SpyfuBlock } from '@/blocks/blocks/spyfu'
=======
import { SpotifyBlock } from '@/blocks/blocks/spotify'
>>>>>>> f013101f
import { SSHBlock } from '@/blocks/blocks/ssh'
import { StagehandBlock } from '@/blocks/blocks/stagehand'
import { StartTriggerBlock } from '@/blocks/blocks/start_trigger'
import { StarterBlock } from '@/blocks/blocks/starter'
import { StripeBlock } from '@/blocks/blocks/stripe'
import { SttBlock } from '@/blocks/blocks/stt'
import { SupabaseBlock } from '@/blocks/blocks/supabase'
import { TavilyBlock } from '@/blocks/blocks/tavily'
import { TelegramBlock } from '@/blocks/blocks/telegram'
import { ThinkingBlock } from '@/blocks/blocks/thinking'
import { TranslateBlock } from '@/blocks/blocks/translate'
import { TrelloBlock } from '@/blocks/blocks/trello'
import { TtsBlock } from '@/blocks/blocks/tts'
import { TwilioSMSBlock } from '@/blocks/blocks/twilio'
import { TwilioVoiceBlock } from '@/blocks/blocks/twilio_voice'
import { TypeformBlock } from '@/blocks/blocks/typeform'
import { VariablesBlock } from '@/blocks/blocks/variables'
import { VideoGeneratorBlock } from '@/blocks/blocks/video_generator'
import { VisionBlock } from '@/blocks/blocks/vision'
import { WaitBlock } from '@/blocks/blocks/wait'
import { WealthboxBlock } from '@/blocks/blocks/wealthbox'
import { WebflowBlock } from '@/blocks/blocks/webflow'
import { WebhookBlock } from '@/blocks/blocks/webhook'
import { WhatsAppBlock } from '@/blocks/blocks/whatsapp'
import { WikipediaBlock } from '@/blocks/blocks/wikipedia'
import { WordPressBlock } from '@/blocks/blocks/wordpress'
import { WorkflowBlock } from '@/blocks/blocks/workflow'
import { WorkflowInputBlock } from '@/blocks/blocks/workflow_input'
import { XBlock } from '@/blocks/blocks/x'
import { YouTubeBlock } from '@/blocks/blocks/youtube'
import { ZendeskBlock } from '@/blocks/blocks/zendesk'
import { ZepBlock } from '@/blocks/blocks/zep'
import { ZoomBlock } from '@/blocks/blocks/zoom'
import type { BlockConfig } from '@/blocks/types'
<<<<<<< HEAD
import { SemrushBlock } from './blocks/semrush'
=======
import { SQSBlock } from './blocks/sqs'
>>>>>>> f013101f

// Registry of all available blocks, alphabetically sorted
export const registry: Record<string, BlockConfig> = {
  agent: AgentBlock,
  arena: ArenaBlock,
  airtable: AirtableBlock,
  api: ApiBlock,
  api_trigger: ApiTriggerBlock,
  apify: ApifyBlock,
  apollo: ApolloBlock,
  arxiv: ArxivBlock,
  asana: AsanaBlock,
  // box: BoxBlock, // TODO: Box OAuth integration
  browser_use: BrowserUseBlock,
  calendly: CalendlyBlock,
  chat_trigger: ChatTriggerBlock,
  clay: ClayBlock,
  condition: ConditionBlock,
  confluence: ConfluenceBlock,
  cursor: CursorBlock,
  datadog: DatadogBlock,
  discord: DiscordBlock,
  dropbox: DropboxBlock,
  duckduckgo: DuckDuckGoBlock,
  elevenlabs: ElevenLabsBlock,
  elasticsearch: ElasticsearchBlock,
  evaluator: EvaluatorBlock,
  exa: ExaBlock,
  facebook_ads: FacebookAdsBlock,
  file: FileBlock,
  figma: FigmaBlock,
  firecrawl: FirecrawlBlock,
  function: FunctionBlock,
  generic_webhook: GenericWebhookBlock,
  github: GitHubBlock,
  gitlab: GitLabBlock,
  gmail: GmailBlock,
  google_ads: GoogleAdsBlock,
  grafana: GrafanaBlock,
  guardrails: GuardrailsBlock,
  google_calendar: GoogleCalendarBlock,
  google_docs: GoogleDocsBlock,
  google_drive: GoogleDriveBlock,
  google_forms: GoogleFormsBlock,
  google_search: GoogleSearchBlock,
  google_sheets: GoogleSheetsBlock,
  google_slides: GoogleSlidesBlock,
  google_vault: GoogleVaultBlock,
  google_groups: GoogleGroupsBlock,
  hubspot: HubSpotBlock,
  huggingface: HuggingFaceBlock,
  human_in_the_loop: HumanInTheLoopBlock,
  hunter: HunterBlock,
  image_generator: ImageGeneratorBlock,
  incidentio: IncidentioBlock,
  input_trigger: InputTriggerBlock,
  intercom: IntercomBlock,
  jina: JinaBlock,
  jira: JiraBlock,
  kalshi: KalshiBlock,
  knowledge: KnowledgeBlock,
  linear: LinearBlock,
  linkedin: LinkedInBlock,
  linkup: LinkupBlock,
  presentation: PresentationBlock,
  mailchimp: MailchimpBlock,
  mailgun: MailgunBlock,
  manual_trigger: ManualTriggerBlock,
  mcp: McpBlock,
  mem0: Mem0Block,
  memory: MemoryBlock,
  microsoft_excel: MicrosoftExcelBlock,
  microsoft_planner: MicrosoftPlannerBlock,
  microsoft_teams: MicrosoftTeamsBlock,
  mistral_parse: MistralParseBlock,
  mongodb: MongoDBBlock,
  mysql: MySQLBlock,
  neo4j: Neo4jBlock,
  note: NoteBlock,
  notion: NotionBlock,
  onedrive: OneDriveBlock,
  openai: OpenAIBlock,
  outlook: OutlookBlock,
  parallel_ai: ParallelBlock,
  perplexity: PerplexityBlock,
  pinecone: PineconeBlock,
  pipedrive: PipedriveBlock,
  polymarket: PolymarketBlock,
  postgresql: PostgreSQLBlock,
  posthog: PostHogBlock,
  qdrant: QdrantBlock,
  rds: RDSBlock,
  sqs: SQSBlock,
  dynamodb: DynamoDBBlock,
  reddit: RedditBlock,
  resend: ResendBlock,
  response: ResponseBlock,
  rss: RssBlock,
  router: RouterBlock,
  s3: S3Block,
  salesforce: SalesforceBlock,
  semrush: SemrushBlock,
  schedule: ScheduleBlock,
  search: SearchBlock,
  sendgrid: SendGridBlock,
  sentry: SentryBlock,
  serper: SerperBlock,
  sharepoint: SharepointBlock,
  shopify: ShopifyBlock,
  slack: SlackBlock,
<<<<<<< HEAD
  spyfu: SpyfuBlock,
=======
  spotify: SpotifyBlock,
>>>>>>> f013101f
  smtp: SmtpBlock,
  sftp: SftpBlock,
  ssh: SSHBlock,
  stagehand: StagehandBlock,
  starter: StarterBlock,
  start_trigger: StartTriggerBlock,
  stt: SttBlock,
  tts: TtsBlock,
  stripe: StripeBlock,
  supabase: SupabaseBlock,
  tavily: TavilyBlock,
  telegram: TelegramBlock,
  thinking: ThinkingBlock,
  translate: TranslateBlock,
  trello: TrelloBlock,
  twilio_sms: TwilioSMSBlock,
  twilio_voice: TwilioVoiceBlock,
  typeform: TypeformBlock,
  variables: VariablesBlock,
  video_generator: VideoGeneratorBlock,
  vision: VisionBlock,
  wait: WaitBlock,
  wealthbox: WealthboxBlock,
  webflow: WebflowBlock,
  webhook: WebhookBlock,
  whatsapp: WhatsAppBlock,
  wikipedia: WikipediaBlock,
  wordpress: WordPressBlock,
  workflow: WorkflowBlock,
  workflow_input: WorkflowInputBlock,
  x: XBlock,
  youtube: YouTubeBlock,
  zep: ZepBlock,
  zendesk: ZendeskBlock,
  zoom: ZoomBlock,
}

export const getBlock = (type: string): BlockConfig | undefined => {
  // Direct lookup first
  if (registry[type]) {
    return registry[type]
  }
  // Fallback: normalize hyphens to underscores (e.g., 'microsoft-teams' -> 'microsoft_teams')
  const normalized = type.replace(/-/g, '_')
  return registry[normalized]
}

export const getBlockByToolName = (toolName: string): BlockConfig | undefined => {
  return Object.values(registry).find((block) => block.tools?.access?.includes(toolName))
}

export const getBlocksByCategory = (category: 'blocks' | 'tools' | 'triggers'): BlockConfig[] =>
  Object.values(registry).filter((block) => block.category === category)

export const getAllBlockTypes = (): string[] => Object.keys(registry)

export const isValidBlockType = (type: string): type is string =>
  type in registry || type.replace(/-/g, '_') in registry

export const getAllBlocks = (): BlockConfig[] => Object.values(registry)<|MERGE_RESOLUTION|>--- conflicted
+++ resolved
@@ -85,11 +85,7 @@
 import { PolymarketBlock } from '@/blocks/blocks/polymarket'
 import { PostgreSQLBlock } from '@/blocks/blocks/postgresql'
 import { PostHogBlock } from '@/blocks/blocks/posthog'
-<<<<<<< HEAD
 import { PresentationBlock } from '@/blocks/blocks/presentation'
-import { PylonBlock } from '@/blocks/blocks/pylon'
-=======
->>>>>>> f013101f
 import { QdrantBlock } from '@/blocks/blocks/qdrant'
 import { RDSBlock } from '@/blocks/blocks/rds'
 import { RedditBlock } from '@/blocks/blocks/reddit'
@@ -109,11 +105,8 @@
 import { ShopifyBlock } from '@/blocks/blocks/shopify'
 import { SlackBlock } from '@/blocks/blocks/slack'
 import { SmtpBlock } from '@/blocks/blocks/smtp'
-<<<<<<< HEAD
+import { SpotifyBlock } from '@/blocks/blocks/spotify'
 import { SpyfuBlock } from '@/blocks/blocks/spyfu'
-=======
-import { SpotifyBlock } from '@/blocks/blocks/spotify'
->>>>>>> f013101f
 import { SSHBlock } from '@/blocks/blocks/ssh'
 import { StagehandBlock } from '@/blocks/blocks/stagehand'
 import { StartTriggerBlock } from '@/blocks/blocks/start_trigger'
@@ -148,11 +141,8 @@
 import { ZepBlock } from '@/blocks/blocks/zep'
 import { ZoomBlock } from '@/blocks/blocks/zoom'
 import type { BlockConfig } from '@/blocks/types'
-<<<<<<< HEAD
 import { SemrushBlock } from './blocks/semrush'
-=======
 import { SQSBlock } from './blocks/sqs'
->>>>>>> f013101f
 
 // Registry of all available blocks, alphabetically sorted
 export const registry: Record<string, BlockConfig> = {
@@ -263,11 +253,8 @@
   sharepoint: SharepointBlock,
   shopify: ShopifyBlock,
   slack: SlackBlock,
-<<<<<<< HEAD
   spyfu: SpyfuBlock,
-=======
   spotify: SpotifyBlock,
->>>>>>> f013101f
   smtp: SmtpBlock,
   sftp: SftpBlock,
   ssh: SSHBlock,
