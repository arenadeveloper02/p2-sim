import { AgentBlock } from '@/blocks/blocks/agent'
import { AhrefsBlock } from '@/blocks/blocks/ahrefs'
import { AirtableBlock } from '@/blocks/blocks/airtable'
import { ApiBlock } from '@/blocks/blocks/api'
import { ApiTriggerBlock } from '@/blocks/blocks/api_trigger'
import { ApifyBlock } from '@/blocks/blocks/apify'
import { ApolloBlock } from '@/blocks/blocks/apollo'
import { ArenaBlock } from '@/blocks/blocks/arena'
import { ArxivBlock } from '@/blocks/blocks/arxiv'
import { AsanaBlock } from '@/blocks/blocks/asana'
// import { BoxBlock } from '@/blocks/blocks/box' // TODO: Box OAuth integration
import { BrowserUseBlock } from '@/blocks/blocks/browser_use'
import { CalendlyBlock } from '@/blocks/blocks/calendly'
import { ChatTriggerBlock } from '@/blocks/blocks/chat_trigger'
import { ClayBlock } from '@/blocks/blocks/clay'
import { ConditionBlock } from '@/blocks/blocks/condition'
import { ConfluenceBlock } from '@/blocks/blocks/confluence'
import { DatadogBlock } from '@/blocks/blocks/datadog'
import { DiscordBlock } from '@/blocks/blocks/discord'
import { DropboxBlock } from '@/blocks/blocks/dropbox'
import { DynamoDBBlock } from '@/blocks/blocks/dynamodb'
import { ElasticsearchBlock } from '@/blocks/blocks/elasticsearch'
import { ElevenLabsBlock } from '@/blocks/blocks/elevenlabs'
import { EvaluatorBlock } from '@/blocks/blocks/evaluator'
import { ExaBlock } from '@/blocks/blocks/exa'
import { FacebookAdsBlock } from '@/blocks/blocks/facebook_ads'
import { FileBlock } from '@/blocks/blocks/file'
import { FirecrawlBlock } from '@/blocks/blocks/firecrawl'
import { FunctionBlock } from '@/blocks/blocks/function'
import { GenericWebhookBlock } from '@/blocks/blocks/generic_webhook'
import { GitHubBlock } from '@/blocks/blocks/github'
import { GitLabBlock } from '@/blocks/blocks/gitlab'
import { GmailBlock } from '@/blocks/blocks/gmail'
import { GoogleSearchBlock } from '@/blocks/blocks/google'
import { GoogleAdsBlock } from '@/blocks/blocks/google_ads'
import { GoogleCalendarBlock } from '@/blocks/blocks/google_calendar'
import { GoogleDocsBlock } from '@/blocks/blocks/google_docs'
import { GoogleDriveBlock } from '@/blocks/blocks/google_drive'
import { GoogleFormsBlock } from '@/blocks/blocks/google_form'
import { GoogleSheetsBlock } from '@/blocks/blocks/google_sheets'
import { GoogleVaultBlock } from '@/blocks/blocks/google_vault'
import { GrafanaBlock } from '@/blocks/blocks/grafana'
import { GuardrailsBlock } from '@/blocks/blocks/guardrails'
import { HubSpotBlock } from '@/blocks/blocks/hubspot'
import { HuggingFaceBlock } from '@/blocks/blocks/huggingface'
import { HumanInTheLoopBlock } from '@/blocks/blocks/human_in_the_loop'
import { HunterBlock } from '@/blocks/blocks/hunter'
import { ImageGeneratorBlock } from '@/blocks/blocks/image_generator'
import { IncidentioBlock } from '@/blocks/blocks/incidentio'
import { InputTriggerBlock } from '@/blocks/blocks/input_trigger'
import { IntercomBlock } from '@/blocks/blocks/intercom'
import { JinaBlock } from '@/blocks/blocks/jina'
import { JiraBlock } from '@/blocks/blocks/jira'
import { KalshiBlock } from '@/blocks/blocks/kalshi'
import { KnowledgeBlock } from '@/blocks/blocks/knowledge'
import { LinearBlock } from '@/blocks/blocks/linear'
import { LinkedInBlock } from '@/blocks/blocks/linkedin'
import { LinkupBlock } from '@/blocks/blocks/linkup'
import { MailchimpBlock } from '@/blocks/blocks/mailchimp'
import { MailgunBlock } from '@/blocks/blocks/mailgun'
import { ManualTriggerBlock } from '@/blocks/blocks/manual_trigger'
import { McpBlock } from '@/blocks/blocks/mcp'
import { Mem0Block } from '@/blocks/blocks/mem0'
import { MemoryBlock } from '@/blocks/blocks/memory'
import { MicrosoftExcelBlock } from '@/blocks/blocks/microsoft_excel'
import { MicrosoftPlannerBlock } from '@/blocks/blocks/microsoft_planner'
import { MicrosoftTeamsBlock } from '@/blocks/blocks/microsoft_teams'
import { MistralParseBlock } from '@/blocks/blocks/mistral_parse'
import { MongoDBBlock } from '@/blocks/blocks/mongodb'
import { MySQLBlock } from '@/blocks/blocks/mysql'
import { Neo4jBlock } from '@/blocks/blocks/neo4j'
import { NoteBlock } from '@/blocks/blocks/note'
import { NotionBlock } from '@/blocks/blocks/notion'
import { OneDriveBlock } from '@/blocks/blocks/onedrive'
import { OpenAIBlock } from '@/blocks/blocks/openai'
import { OutlookBlock } from '@/blocks/blocks/outlook'
import { ParallelBlock } from '@/blocks/blocks/parallel'
import { PerplexityBlock } from '@/blocks/blocks/perplexity'
import { PineconeBlock } from '@/blocks/blocks/pinecone'
import { PipedriveBlock } from '@/blocks/blocks/pipedrive'
import { PolymarketBlock } from '@/blocks/blocks/polymarket'
import { PostgreSQLBlock } from '@/blocks/blocks/postgresql'
import { PostHogBlock } from '@/blocks/blocks/posthog'
import { PresentationBlock } from '@/blocks/blocks/presentation'
import { PylonBlock } from '@/blocks/blocks/pylon'
import { QdrantBlock } from '@/blocks/blocks/qdrant'
import { RDSBlock } from '@/blocks/blocks/rds'
import { RedditBlock } from '@/blocks/blocks/reddit'
import { ResendBlock } from '@/blocks/blocks/resend'
import { ResponseBlock } from '@/blocks/blocks/response'
import { RouterBlock } from '@/blocks/blocks/router'
import { S3Block } from '@/blocks/blocks/s3'
import { SalesforceBlock } from '@/blocks/blocks/salesforce'
import { ScheduleBlock } from '@/blocks/blocks/schedule'
import { SearchBlock } from '@/blocks/blocks/search'
import { SendGridBlock } from '@/blocks/blocks/sendgrid'
import { SentryBlock } from '@/blocks/blocks/sentry'
import { SerperBlock } from '@/blocks/blocks/serper'
import { SharepointBlock } from '@/blocks/blocks/sharepoint'
import { ShopifyBlock } from '@/blocks/blocks/shopify'
import { SlackBlock } from '@/blocks/blocks/slack'
import { SmtpBlock } from '@/blocks/blocks/smtp'
import { SSHBlock } from '@/blocks/blocks/ssh'
import { StagehandBlock } from '@/blocks/blocks/stagehand'
import { StagehandAgentBlock } from '@/blocks/blocks/stagehand_agent'
import { StartTriggerBlock } from '@/blocks/blocks/start_trigger'
import { StarterBlock } from '@/blocks/blocks/starter'
import { StripeBlock } from '@/blocks/blocks/stripe'
import { SttBlock } from '@/blocks/blocks/stt'
import { SupabaseBlock } from '@/blocks/blocks/supabase'
import { TavilyBlock } from '@/blocks/blocks/tavily'
import { TelegramBlock } from '@/blocks/blocks/telegram'
import { ThinkingBlock } from '@/blocks/blocks/thinking'
import { TranslateBlock } from '@/blocks/blocks/translate'
import { TrelloBlock } from '@/blocks/blocks/trello'
import { TtsBlock } from '@/blocks/blocks/tts'
import { TwilioSMSBlock } from '@/blocks/blocks/twilio'
import { TwilioVoiceBlock } from '@/blocks/blocks/twilio_voice'
import { TypeformBlock } from '@/blocks/blocks/typeform'
import { VariablesBlock } from '@/blocks/blocks/variables'
import { VideoGeneratorBlock } from '@/blocks/blocks/video_generator'
import { VisionBlock } from '@/blocks/blocks/vision'
import { WaitBlock } from '@/blocks/blocks/wait'
import { WealthboxBlock } from '@/blocks/blocks/wealthbox'
import { WebflowBlock } from '@/blocks/blocks/webflow'
import { WebhookBlock } from '@/blocks/blocks/webhook'
import { WhatsAppBlock } from '@/blocks/blocks/whatsapp'
import { WikipediaBlock } from '@/blocks/blocks/wikipedia'
import { WordPressBlock } from '@/blocks/blocks/wordpress'
import { WorkflowBlock } from '@/blocks/blocks/workflow'
import { WorkflowInputBlock } from '@/blocks/blocks/workflow_input'
import { XBlock } from '@/blocks/blocks/x'
import { YouTubeBlock } from '@/blocks/blocks/youtube'
import { ZendeskBlock } from '@/blocks/blocks/zendesk'
import { ZepBlock } from '@/blocks/blocks/zep'
import { ZoomBlock } from '@/blocks/blocks/zoom'
import type { BlockConfig } from '@/blocks/types'

// Registry of all available blocks, alphabetically sorted
export const registry: Record<string, BlockConfig> = {
  agent: AgentBlock,
<<<<<<< HEAD
  arena: ArenaBlock,
=======
  ahrefs: AhrefsBlock,
>>>>>>> 91ba34e4
  airtable: AirtableBlock,
  api: ApiBlock,
  api_trigger: ApiTriggerBlock,
  apify: ApifyBlock,
  apollo: ApolloBlock,
  arxiv: ArxivBlock,
  asana: AsanaBlock,
  // box: BoxBlock, // TODO: Box OAuth integration
  browser_use: BrowserUseBlock,
  calendly: CalendlyBlock,
  chat_trigger: ChatTriggerBlock,
  clay: ClayBlock,
  condition: ConditionBlock,
  confluence: ConfluenceBlock,
  datadog: DatadogBlock,
  discord: DiscordBlock,
  dropbox: DropboxBlock,
  elevenlabs: ElevenLabsBlock,
  elasticsearch: ElasticsearchBlock,
  evaluator: EvaluatorBlock,
  exa: ExaBlock,
  facebook_ads: FacebookAdsBlock,
  file: FileBlock,
  firecrawl: FirecrawlBlock,
  function: FunctionBlock,
  generic_webhook: GenericWebhookBlock,
  github: GitHubBlock,
  gitlab: GitLabBlock,
  gmail: GmailBlock,
<<<<<<< HEAD
  google_ads: GoogleAdsBlock,
=======
  grafana: GrafanaBlock,
  guardrails: GuardrailsBlock,
>>>>>>> 91ba34e4
  google_calendar: GoogleCalendarBlock,
  google_docs: GoogleDocsBlock,
  google_drive: GoogleDriveBlock,
  google_forms: GoogleFormsBlock,
  google_search: GoogleSearchBlock,
  google_sheets: GoogleSheetsBlock,
  google_vault: GoogleVaultBlock,
  guardrails: GuardrailsBlock,
  hubspot: HubSpotBlock,
  huggingface: HuggingFaceBlock,
  human_in_the_loop: HumanInTheLoopBlock,
  hunter: HunterBlock,
  image_generator: ImageGeneratorBlock,
  incidentio: IncidentioBlock,
  input_trigger: InputTriggerBlock,
  intercom: IntercomBlock,
  jina: JinaBlock,
  jira: JiraBlock,
  kalshi: KalshiBlock,
  knowledge: KnowledgeBlock,
  linear: LinearBlock,
  linkedin: LinkedInBlock,
  linkup: LinkupBlock,
  presentation: PresentationBlock,
  mailchimp: MailchimpBlock,
  mailgun: MailgunBlock,
  manual_trigger: ManualTriggerBlock,
  mcp: McpBlock,
  mem0: Mem0Block,
  memory: MemoryBlock,
  microsoft_excel: MicrosoftExcelBlock,
  microsoft_planner: MicrosoftPlannerBlock,
  microsoft_teams: MicrosoftTeamsBlock,
  mistral_parse: MistralParseBlock,
  mongodb: MongoDBBlock,
  mysql: MySQLBlock,
  neo4j: Neo4jBlock,
  note: NoteBlock,
  notion: NotionBlock,
  onedrive: OneDriveBlock,
  openai: OpenAIBlock,
  outlook: OutlookBlock,
  parallel_ai: ParallelBlock,
  perplexity: PerplexityBlock,
  pinecone: PineconeBlock,
  pipedrive: PipedriveBlock,
  polymarket: PolymarketBlock,
  postgresql: PostgreSQLBlock,
  posthog: PostHogBlock,
  pylon: PylonBlock,
  qdrant: QdrantBlock,
  rds: RDSBlock,
  dynamodb: DynamoDBBlock,
  reddit: RedditBlock,
  resend: ResendBlock,
  response: ResponseBlock,
  router: RouterBlock,
  s3: S3Block,
  salesforce: SalesforceBlock,
  schedule: ScheduleBlock,
  search: SearchBlock,
  sendgrid: SendGridBlock,
  sentry: SentryBlock,
  serper: SerperBlock,
  sharepoint: SharepointBlock,
  shopify: ShopifyBlock,
  slack: SlackBlock,
  smtp: SmtpBlock,
  ssh: SSHBlock,
  stagehand: StagehandBlock,
  stagehand_agent: StagehandAgentBlock,
  starter: StarterBlock,
  start_trigger: StartTriggerBlock,
  stt: SttBlock,
  tts: TtsBlock,
  stripe: StripeBlock,
  supabase: SupabaseBlock,
  tavily: TavilyBlock,
  telegram: TelegramBlock,
  thinking: ThinkingBlock,
  translate: TranslateBlock,
  trello: TrelloBlock,
  twilio_sms: TwilioSMSBlock,
  twilio_voice: TwilioVoiceBlock,
  typeform: TypeformBlock,
  variables: VariablesBlock,
  video_generator: VideoGeneratorBlock,
  vision: VisionBlock,
  wait: WaitBlock,
  wealthbox: WealthboxBlock,
  webflow: WebflowBlock,
  webhook: WebhookBlock,
  whatsapp: WhatsAppBlock,
  wikipedia: WikipediaBlock,
  wordpress: WordPressBlock,
  workflow: WorkflowBlock,
  workflow_input: WorkflowInputBlock,
  x: XBlock,
  youtube: YouTubeBlock,
  zep: ZepBlock,
  zendesk: ZendeskBlock,
  zoom: ZoomBlock,
}

export const getBlock = (type: string): BlockConfig | undefined => registry[type]

export const getBlocksByCategory = (category: 'blocks' | 'tools' | 'triggers'): BlockConfig[] =>
  Object.values(registry).filter((block) => block.category === category)

export const getAllBlockTypes = (): string[] => Object.keys(registry)

export const isValidBlockType = (type: string): type is string => type in registry

export const getAllBlocks = (): BlockConfig[] => Object.values(registry)<|MERGE_RESOLUTION|>--- conflicted
+++ resolved
@@ -1,5 +1,4 @@
 import { AgentBlock } from '@/blocks/blocks/agent'
-import { AhrefsBlock } from '@/blocks/blocks/ahrefs'
 import { AirtableBlock } from '@/blocks/blocks/airtable'
 import { ApiBlock } from '@/blocks/blocks/api'
 import { ApiTriggerBlock } from '@/blocks/blocks/api_trigger'
@@ -139,11 +138,7 @@
 // Registry of all available blocks, alphabetically sorted
 export const registry: Record<string, BlockConfig> = {
   agent: AgentBlock,
-<<<<<<< HEAD
   arena: ArenaBlock,
-=======
-  ahrefs: AhrefsBlock,
->>>>>>> 91ba34e4
   airtable: AirtableBlock,
   api: ApiBlock,
   api_trigger: ApiTriggerBlock,
@@ -173,12 +168,9 @@
   github: GitHubBlock,
   gitlab: GitLabBlock,
   gmail: GmailBlock,
-<<<<<<< HEAD
   google_ads: GoogleAdsBlock,
-=======
   grafana: GrafanaBlock,
   guardrails: GuardrailsBlock,
->>>>>>> 91ba34e4
   google_calendar: GoogleCalendarBlock,
   google_docs: GoogleDocsBlock,
   google_drive: GoogleDriveBlock,
@@ -186,7 +178,6 @@
   google_search: GoogleSearchBlock,
   google_sheets: GoogleSheetsBlock,
   google_vault: GoogleVaultBlock,
-  guardrails: GuardrailsBlock,
   hubspot: HubSpotBlock,
   huggingface: HuggingFaceBlock,
   human_in_the_loop: HumanInTheLoopBlock,
