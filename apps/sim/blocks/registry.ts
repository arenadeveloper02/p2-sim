import { AgentBlock } from '@/blocks/blocks/agent'
import { AirtableBlock } from '@/blocks/blocks/airtable'
import { ApiBlock } from '@/blocks/blocks/api'
import { ApiTriggerBlock } from '@/blocks/blocks/api_trigger'
import { ApifyBlock } from '@/blocks/blocks/apify'
import { ApolloBlock } from '@/blocks/blocks/apollo'
import { ArenaBlock } from '@/blocks/blocks/arena'
import { ArxivBlock } from '@/blocks/blocks/arxiv'
import { AsanaBlock } from '@/blocks/blocks/asana'
// import { BoxBlock } from '@/blocks/blocks/box' // TODO: Box OAuth integration
import { BrowserUseBlock } from '@/blocks/blocks/browser_use'
import { CalendlyBlock } from '@/blocks/blocks/calendly'
import { ChatTriggerBlock } from '@/blocks/blocks/chat_trigger'
import { ClayBlock } from '@/blocks/blocks/clay'
import { ConditionBlock } from '@/blocks/blocks/condition'
import { ConfluenceBlock } from '@/blocks/blocks/confluence'
import { DatadogBlock } from '@/blocks/blocks/datadog'
import { DiscordBlock } from '@/blocks/blocks/discord'
import { DropboxBlock } from '@/blocks/blocks/dropbox'
import { DynamoDBBlock } from '@/blocks/blocks/dynamodb'
import { ElasticsearchBlock } from '@/blocks/blocks/elasticsearch'
import { ElevenLabsBlock } from '@/blocks/blocks/elevenlabs'
import { EvaluatorBlock } from '@/blocks/blocks/evaluator'
import { ExaBlock } from '@/blocks/blocks/exa'
import { FacebookAdsBlock } from '@/blocks/blocks/facebook_ads'
import { FileBlock } from '@/blocks/blocks/file'
import { FirecrawlBlock } from '@/blocks/blocks/firecrawl'
import { FunctionBlock } from '@/blocks/blocks/function'
import { GenericWebhookBlock } from '@/blocks/blocks/generic_webhook'
import { GitHubBlock } from '@/blocks/blocks/github'
import { GitLabBlock } from '@/blocks/blocks/gitlab'
import { GmailBlock } from '@/blocks/blocks/gmail'
import { GoogleSearchBlock } from '@/blocks/blocks/google'
import { GoogleAdsBlock } from '@/blocks/blocks/google_ads'
import { GoogleCalendarBlock } from '@/blocks/blocks/google_calendar'
import { GoogleDocsBlock } from '@/blocks/blocks/google_docs'
import { GoogleDriveBlock } from '@/blocks/blocks/google_drive'
import { GoogleFormsBlock } from '@/blocks/blocks/google_form'
import { GoogleSheetsBlock } from '@/blocks/blocks/google_sheets'
import { GoogleVaultBlock } from '@/blocks/blocks/google_vault'
import { GrafanaBlock } from '@/blocks/blocks/grafana'
import { GuardrailsBlock } from '@/blocks/blocks/guardrails'
import { HubSpotBlock } from '@/blocks/blocks/hubspot'
import { HuggingFaceBlock } from '@/blocks/blocks/huggingface'
import { HumanInTheLoopBlock } from '@/blocks/blocks/human_in_the_loop'
import { HunterBlock } from '@/blocks/blocks/hunter'
import { ImageGeneratorBlock } from '@/blocks/blocks/image_generator'
import { IncidentioBlock } from '@/blocks/blocks/incidentio'
import { InputTriggerBlock } from '@/blocks/blocks/input_trigger'
import { IntercomBlock } from '@/blocks/blocks/intercom'
import { JinaBlock } from '@/blocks/blocks/jina'
import { JiraBlock } from '@/blocks/blocks/jira'
import { KalshiBlock } from '@/blocks/blocks/kalshi'
import { KnowledgeBlock } from '@/blocks/blocks/knowledge'
import { LinearBlock } from '@/blocks/blocks/linear'
import { LinkedInBlock } from '@/blocks/blocks/linkedin'
import { LinkupBlock } from '@/blocks/blocks/linkup'
import { MailchimpBlock } from '@/blocks/blocks/mailchimp'
import { MailgunBlock } from '@/blocks/blocks/mailgun'
import { ManualTriggerBlock } from '@/blocks/blocks/manual_trigger'
import { McpBlock } from '@/blocks/blocks/mcp'
import { Mem0Block } from '@/blocks/blocks/mem0'
import { MemoryBlock } from '@/blocks/blocks/memory'
import { MicrosoftExcelBlock } from '@/blocks/blocks/microsoft_excel'
import { MicrosoftPlannerBlock } from '@/blocks/blocks/microsoft_planner'
import { MicrosoftTeamsBlock } from '@/blocks/blocks/microsoft_teams'
import { MistralParseBlock } from '@/blocks/blocks/mistral_parse'
import { MongoDBBlock } from '@/blocks/blocks/mongodb'
import { MySQLBlock } from '@/blocks/blocks/mysql'
import { Neo4jBlock } from '@/blocks/blocks/neo4j'
import { NoteBlock } from '@/blocks/blocks/note'
import { NotionBlock } from '@/blocks/blocks/notion'
import { OneDriveBlock } from '@/blocks/blocks/onedrive'
import { OpenAIBlock } from '@/blocks/blocks/openai'
import { OutlookBlock } from '@/blocks/blocks/outlook'
import { ParallelBlock } from '@/blocks/blocks/parallel'
import { PerplexityBlock } from '@/blocks/blocks/perplexity'
import { PineconeBlock } from '@/blocks/blocks/pinecone'
import { PipedriveBlock } from '@/blocks/blocks/pipedrive'
import { PolymarketBlock } from '@/blocks/blocks/polymarket'
import { PostgreSQLBlock } from '@/blocks/blocks/postgresql'
import { PostHogBlock } from '@/blocks/blocks/posthog'
import { PresentationBlock } from '@/blocks/blocks/presentation'
import { PylonBlock } from '@/blocks/blocks/pylon'
import { QdrantBlock } from '@/blocks/blocks/qdrant'
import { RDSBlock } from '@/blocks/blocks/rds'
import { RedditBlock } from '@/blocks/blocks/reddit'
import { ResendBlock } from '@/blocks/blocks/resend'
import { ResponseBlock } from '@/blocks/blocks/response'
import { RouterBlock } from '@/blocks/blocks/router'
import { S3Block } from '@/blocks/blocks/s3'
import { SalesforceBlock } from '@/blocks/blocks/salesforce'
import { ScheduleBlock } from '@/blocks/blocks/schedule'
import { SearchBlock } from '@/blocks/blocks/search'
import { SendGridBlock } from '@/blocks/blocks/sendgrid'
import { SentryBlock } from '@/blocks/blocks/sentry'
import { SerperBlock } from '@/blocks/blocks/serper'
import { SharepointBlock } from '@/blocks/blocks/sharepoint'
import { ShopifyBlock } from '@/blocks/blocks/shopify'
import { SlackBlock } from '@/blocks/blocks/slack'
import { SmtpBlock } from '@/blocks/blocks/smtp'
<<<<<<< HEAD
import { SpyfuBlock } from '@/blocks/blocks/spyfu'
=======
import { SSHBlock } from '@/blocks/blocks/ssh'
>>>>>>> 08f9f1bd
import { StagehandBlock } from '@/blocks/blocks/stagehand'
import { StagehandAgentBlock } from '@/blocks/blocks/stagehand_agent'
import { StartTriggerBlock } from '@/blocks/blocks/start_trigger'
import { StarterBlock } from '@/blocks/blocks/starter'
import { StripeBlock } from '@/blocks/blocks/stripe'
import { SttBlock } from '@/blocks/blocks/stt'
import { SupabaseBlock } from '@/blocks/blocks/supabase'
import { TavilyBlock } from '@/blocks/blocks/tavily'
import { TelegramBlock } from '@/blocks/blocks/telegram'
import { ThinkingBlock } from '@/blocks/blocks/thinking'
import { TranslateBlock } from '@/blocks/blocks/translate'
import { TrelloBlock } from '@/blocks/blocks/trello'
import { TtsBlock } from '@/blocks/blocks/tts'
import { TwilioSMSBlock } from '@/blocks/blocks/twilio'
import { TwilioVoiceBlock } from '@/blocks/blocks/twilio_voice'
import { TypeformBlock } from '@/blocks/blocks/typeform'
import { VariablesBlock } from '@/blocks/blocks/variables'
import { VideoGeneratorBlock } from '@/blocks/blocks/video_generator'
import { VisionBlock } from '@/blocks/blocks/vision'
import { WaitBlock } from '@/blocks/blocks/wait'
import { WealthboxBlock } from '@/blocks/blocks/wealthbox'
import { WebflowBlock } from '@/blocks/blocks/webflow'
import { WebhookBlock } from '@/blocks/blocks/webhook'
import { WhatsAppBlock } from '@/blocks/blocks/whatsapp'
import { WikipediaBlock } from '@/blocks/blocks/wikipedia'
import { WordPressBlock } from '@/blocks/blocks/wordpress'
import { WorkflowBlock } from '@/blocks/blocks/workflow'
import { WorkflowInputBlock } from '@/blocks/blocks/workflow_input'
import { XBlock } from '@/blocks/blocks/x'
import { YouTubeBlock } from '@/blocks/blocks/youtube'
import { ZendeskBlock } from '@/blocks/blocks/zendesk'
import { ZepBlock } from '@/blocks/blocks/zep'
import { ZoomBlock } from '@/blocks/blocks/zoom'
import type { BlockConfig } from '@/blocks/types'

// Registry of all available blocks, alphabetically sorted
export const registry: Record<string, BlockConfig> = {
  agent: AgentBlock,
  arena: ArenaBlock,
  airtable: AirtableBlock,
  api: ApiBlock,
  api_trigger: ApiTriggerBlock,
  apify: ApifyBlock,
  apollo: ApolloBlock,
  arxiv: ArxivBlock,
  asana: AsanaBlock,
  // box: BoxBlock, // TODO: Box OAuth integration
  browser_use: BrowserUseBlock,
  calendly: CalendlyBlock,
  chat_trigger: ChatTriggerBlock,
  clay: ClayBlock,
  condition: ConditionBlock,
  confluence: ConfluenceBlock,
  datadog: DatadogBlock,
  discord: DiscordBlock,
  dropbox: DropboxBlock,
  elevenlabs: ElevenLabsBlock,
  elasticsearch: ElasticsearchBlock,
  evaluator: EvaluatorBlock,
  exa: ExaBlock,
  facebook_ads: FacebookAdsBlock,
  file: FileBlock,
  firecrawl: FirecrawlBlock,
  function: FunctionBlock,
  generic_webhook: GenericWebhookBlock,
  github: GitHubBlock,
  gitlab: GitLabBlock,
  gmail: GmailBlock,
  google_ads: GoogleAdsBlock,
  grafana: GrafanaBlock,
  guardrails: GuardrailsBlock,
  google_calendar: GoogleCalendarBlock,
  google_docs: GoogleDocsBlock,
  google_drive: GoogleDriveBlock,
  google_forms: GoogleFormsBlock,
  google_search: GoogleSearchBlock,
  google_sheets: GoogleSheetsBlock,
  google_vault: GoogleVaultBlock,
  hubspot: HubSpotBlock,
  huggingface: HuggingFaceBlock,
  human_in_the_loop: HumanInTheLoopBlock,
  hunter: HunterBlock,
  image_generator: ImageGeneratorBlock,
  incidentio: IncidentioBlock,
  input_trigger: InputTriggerBlock,
  intercom: IntercomBlock,
  jina: JinaBlock,
  jira: JiraBlock,
  kalshi: KalshiBlock,
  knowledge: KnowledgeBlock,
  linear: LinearBlock,
  linkedin: LinkedInBlock,
  linkup: LinkupBlock,
  presentation: PresentationBlock,
  mailchimp: MailchimpBlock,
  mailgun: MailgunBlock,
  manual_trigger: ManualTriggerBlock,
  mcp: McpBlock,
  mem0: Mem0Block,
  memory: MemoryBlock,
  microsoft_excel: MicrosoftExcelBlock,
  microsoft_planner: MicrosoftPlannerBlock,
  microsoft_teams: MicrosoftTeamsBlock,
  mistral_parse: MistralParseBlock,
  mongodb: MongoDBBlock,
  mysql: MySQLBlock,
  neo4j: Neo4jBlock,
  note: NoteBlock,
  notion: NotionBlock,
  onedrive: OneDriveBlock,
  openai: OpenAIBlock,
  outlook: OutlookBlock,
  parallel_ai: ParallelBlock,
  perplexity: PerplexityBlock,
  pinecone: PineconeBlock,
  pipedrive: PipedriveBlock,
  polymarket: PolymarketBlock,
  postgresql: PostgreSQLBlock,
  posthog: PostHogBlock,
  pylon: PylonBlock,
  qdrant: QdrantBlock,
  rds: RDSBlock,
  dynamodb: DynamoDBBlock,
  reddit: RedditBlock,
  resend: ResendBlock,
  response: ResponseBlock,
  router: RouterBlock,
  s3: S3Block,
  salesforce: SalesforceBlock,
  schedule: ScheduleBlock,
  search: SearchBlock,
  sendgrid: SendGridBlock,
  sentry: SentryBlock,
  serper: SerperBlock,
  sharepoint: SharepointBlock,
  shopify: ShopifyBlock,
  slack: SlackBlock,
  spyfu: SpyfuBlock,
  smtp: SmtpBlock,
  ssh: SSHBlock,
  stagehand: StagehandBlock,
  stagehand_agent: StagehandAgentBlock,
  starter: StarterBlock,
  start_trigger: StartTriggerBlock,
  stt: SttBlock,
  tts: TtsBlock,
  stripe: StripeBlock,
  supabase: SupabaseBlock,
  tavily: TavilyBlock,
  telegram: TelegramBlock,
  thinking: ThinkingBlock,
  translate: TranslateBlock,
  trello: TrelloBlock,
  twilio_sms: TwilioSMSBlock,
  twilio_voice: TwilioVoiceBlock,
  typeform: TypeformBlock,
  variables: VariablesBlock,
  video_generator: VideoGeneratorBlock,
  vision: VisionBlock,
  wait: WaitBlock,
  wealthbox: WealthboxBlock,
  webflow: WebflowBlock,
  webhook: WebhookBlock,
  whatsapp: WhatsAppBlock,
  wikipedia: WikipediaBlock,
  wordpress: WordPressBlock,
  workflow: WorkflowBlock,
  workflow_input: WorkflowInputBlock,
  x: XBlock,
  youtube: YouTubeBlock,
  zep: ZepBlock,
  zendesk: ZendeskBlock,
  zoom: ZoomBlock,
}

export const getBlock = (type: string): BlockConfig | undefined => registry[type]

export const getBlocksByCategory = (category: 'blocks' | 'tools' | 'triggers'): BlockConfig[] =>
  Object.values(registry).filter((block) => block.category === category)

export const getAllBlockTypes = (): string[] => Object.keys(registry)

export const isValidBlockType = (type: string): type is string => type in registry

export const getAllBlocks = (): BlockConfig[] => Object.values(registry)<|MERGE_RESOLUTION|>--- conflicted
+++ resolved
@@ -99,11 +99,8 @@
 import { ShopifyBlock } from '@/blocks/blocks/shopify'
 import { SlackBlock } from '@/blocks/blocks/slack'
 import { SmtpBlock } from '@/blocks/blocks/smtp'
-<<<<<<< HEAD
 import { SpyfuBlock } from '@/blocks/blocks/spyfu'
-=======
 import { SSHBlock } from '@/blocks/blocks/ssh'
->>>>>>> 08f9f1bd
 import { StagehandBlock } from '@/blocks/blocks/stagehand'
 import { StagehandAgentBlock } from '@/blocks/blocks/stagehand_agent'
 import { StartTriggerBlock } from '@/blocks/blocks/start_trigger'
