--- conflicted
+++ resolved
@@ -402,9 +402,7 @@
 
     // Second pass: filter by mode and conditions
     Object.entries(block.subBlocks).forEach(([id, subBlock]) => {
-<<<<<<< HEAD
       const matchingConfigs = blockConfig.subBlocks.filter((config) => config.id === id)
-=======
       // Find the corresponding subblock config to check its mode and condition
       // If multiple configs have the same id (e.g., conditional fields), find the one whose condition matches
       let subBlockConfig = blockConfig.subBlocks.find((config) => config.id === id)
@@ -423,7 +421,6 @@
           }
         }
       }
->>>>>>> 48ad8c00
 
       // Include field if it matches current mode OR if it's the starter inputFormat with values
       const hasStarterInputFormatValues =
