import { getEnv, isTruthy } from '@/lib/core/config/env'
import { isHosted } from '@/lib/core/config/feature-flags'
import { createLogger } from '@/lib/logs/console/logger'
import { anthropicProvider } from '@/providers/anthropic'
import { azureOpenAIProvider } from '@/providers/azure-openai'
import { cerebrasProvider } from '@/providers/cerebras'
import { deepseekProvider } from '@/providers/deepseek'
import { googleProvider } from '@/providers/google'
import { groqProvider } from '@/providers/groq'
import { mistralProvider } from '@/providers/mistral'
import {
  getComputerUseModels,
  getEmbeddingModelPricing,
  getHostedModels as getHostedModelsFromDefinitions,
  getMaxTemperature as getMaxTempFromDefinitions,
  getModelPricing as getModelPricingFromDefinitions,
  getModelsWithReasoningEffort,
  getModelsWithTemperatureSupport,
  getModelsWithTempRange01,
  getModelsWithTempRange02,
  getModelsWithVerbosity,
  getProviderModels as getProviderModelsFromDefinitions,
  getProvidersWithToolUsageControl,
  PROVIDER_DEFINITIONS,
  supportsTemperature as supportsTemperatureFromDefinitions,
  supportsToolUsageControl as supportsToolUsageControlFromDefinitions,
  updateOllamaModels as updateOllamaModelsInDefinitions,
} from '@/providers/models'
import { ollamaProvider } from '@/providers/ollama'
import { openaiProvider } from '@/providers/openai'
import { openRouterProvider } from '@/providers/openrouter'
import { sambanovaProvider } from '@/providers/sambanova'
import type { ProviderConfig, ProviderId, ProviderToolConfig } from '@/providers/types'
import { vllmProvider } from '@/providers/vllm'
import { xAIProvider } from '@/providers/xai'
import { useCustomToolsStore } from '@/stores/custom-tools/store'
import { useProvidersStore } from '@/stores/providers/store'

const logger = createLogger('ProviderUtils')

/**
 * Provider configurations - built from the comprehensive definitions
 */
export const providers: Record<
  ProviderId,
  ProviderConfig & {
    models: string[]
    computerUseModels?: string[]
    modelPatterns?: RegExp[]
  }
> = {
  openai: {
    ...openaiProvider,
    models: getProviderModelsFromDefinitions('openai'),
    computerUseModels: ['computer-use-preview'],
    modelPatterns: PROVIDER_DEFINITIONS.openai.modelPatterns,
  },
  anthropic: {
    ...anthropicProvider,
    models: getProviderModelsFromDefinitions('anthropic'),
    computerUseModels: getComputerUseModels().filter((model) =>
      getProviderModelsFromDefinitions('anthropic').includes(model)
    ),
    modelPatterns: PROVIDER_DEFINITIONS.anthropic.modelPatterns,
  },
  google: {
    ...googleProvider,
    models: getProviderModelsFromDefinitions('google'),
    modelPatterns: PROVIDER_DEFINITIONS.google.modelPatterns,
  },
  deepseek: {
    ...deepseekProvider,
    models: getProviderModelsFromDefinitions('deepseek'),
    modelPatterns: PROVIDER_DEFINITIONS.deepseek.modelPatterns,
  },
  xai: {
    ...xAIProvider,
    models: getProviderModelsFromDefinitions('xai'),
    modelPatterns: PROVIDER_DEFINITIONS.xai.modelPatterns,
  },
  cerebras: {
    ...cerebrasProvider,
    models: getProviderModelsFromDefinitions('cerebras'),
    modelPatterns: PROVIDER_DEFINITIONS.cerebras.modelPatterns,
  },
  groq: {
    ...groqProvider,
    models: getProviderModelsFromDefinitions('groq'),
    modelPatterns: PROVIDER_DEFINITIONS.groq.modelPatterns,
  },
  vllm: {
    ...vllmProvider,
    models: getProviderModelsFromDefinitions('vllm'),
    modelPatterns: PROVIDER_DEFINITIONS.vllm.modelPatterns,
  },
  mistral: {
    ...mistralProvider,
    models: getProviderModelsFromDefinitions('mistral'),
    modelPatterns: PROVIDER_DEFINITIONS.mistral.modelPatterns,
  },
  'azure-openai': {
    ...azureOpenAIProvider,
    models: getProviderModelsFromDefinitions('azure-openai'),
    modelPatterns: PROVIDER_DEFINITIONS['azure-openai'].modelPatterns,
  },
  openrouter: {
    ...openRouterProvider,
    models: getProviderModelsFromDefinitions('openrouter'),
    modelPatterns: PROVIDER_DEFINITIONS.openrouter.modelPatterns,
  },
  ollama: {
    ...ollamaProvider,
    models: getProviderModelsFromDefinitions('ollama'),
    modelPatterns: PROVIDER_DEFINITIONS.ollama.modelPatterns,
  },
  sambanova: {
    ...sambanovaProvider,
    models: getProviderModelsFromDefinitions('sambanova'),
    modelPatterns: PROVIDER_DEFINITIONS.sambanova.modelPatterns,
  },
}

Object.entries(providers).forEach(([id, provider]) => {
  if (provider.initialize) {
    provider.initialize().catch((error) => {
      logger.error(`Failed to initialize ${id} provider`, {
        error: error instanceof Error ? error.message : 'Unknown error',
      })
    })
  }
})

export function updateOllamaProviderModels(models: string[]): void {
  updateOllamaModelsInDefinitions(models)
  providers.ollama.models = getProviderModelsFromDefinitions('ollama')
}

export function updateVLLMProviderModels(models: string[]): void {
  const { updateVLLMModels } = require('@/providers/models')
  updateVLLMModels(models)
  providers.vllm.models = getProviderModelsFromDefinitions('vllm')
}

export async function updateOpenRouterProviderModels(models: string[]): Promise<void> {
  const { updateOpenRouterModels } = await import('@/providers/models')
  updateOpenRouterModels(models)
  providers.openrouter.models = getProviderModelsFromDefinitions('openrouter')
}

export function getBaseModelProviders(): Record<string, ProviderId> {
  const allProviders = Object.entries(providers)
    .filter(
      ([providerId]) =>
        providerId !== 'ollama' &&
        providerId !== 'vllm' &&
        providerId !== 'openrouter' &&
        providerId !== 'mistral' &&
        providerId !== 'cerebras' &&
        providerId !== 'azure-openai'
    )
    .reduce(
      (map, [providerId, config]) => {
        config.models.forEach((model) => {
          map[model.toLowerCase()] = providerId as ProviderId
        })
        return map
      },
      {} as Record<string, ProviderId>
    )

  return filterBlacklistedModelsFromProviderMap(allProviders)
}

function filterBlacklistedModelsFromProviderMap(
  providerMap: Record<string, ProviderId>
): Record<string, ProviderId> {
  const filtered: Record<string, ProviderId> = {}
  for (const [model, providerId] of Object.entries(providerMap)) {
    if (!isModelBlacklisted(model)) {
      filtered[model] = providerId
    }
  }
  return filtered
}

export function getAllModelProviders(): Record<string, ProviderId> {
  return Object.entries(providers).reduce(
    (map, [providerId, config]) => {
      config.models.forEach((model) => {
        map[model.toLowerCase()] = providerId as ProviderId
      })
      return map
    },
    {} as Record<string, ProviderId>
  )
}

export function getProviderFromModel(model: string): ProviderId {
  const normalizedModel = model.toLowerCase()
  if (normalizedModel in getAllModelProviders()) {
    return getAllModelProviders()[normalizedModel]
  }

  for (const [providerId, config] of Object.entries(providers)) {
    if (config.modelPatterns) {
      for (const pattern of config.modelPatterns) {
        if (pattern.test(normalizedModel)) {
          return providerId as ProviderId
        }
      }
    }
  }

  logger.warn(`No provider found for model: ${model}, defaulting to ollama`)
  return 'ollama'
}

export function getProvider(id: string): ProviderConfig | undefined {
  // Handle both formats: 'openai' and 'openai/chat'
  const providerId = id.split('/')[0] as ProviderId
  return providers[providerId]
}

export function getProviderConfigFromModel(model: string): ProviderConfig | undefined {
  const providerId = getProviderFromModel(model)
  return providers[providerId]
}

export function getAllModels(): string[] {
  return Object.values(providers).flatMap((provider) => provider.models || [])
}

export function getAllProviderIds(): ProviderId[] {
  return Object.keys(providers) as ProviderId[]
}

export function getProviderModels(providerId: ProviderId): string[] {
  return getProviderModelsFromDefinitions(providerId)
}

interface ModelBlacklist {
  models: string[]
  prefixes: string[]
  envOverride?: string
}

const MODEL_BLACKLISTS: ModelBlacklist[] = [
  {
    models: ['deepseek-chat', 'deepseek-v3', 'deepseek-r1'],
    prefixes: ['openrouter/deepseek', 'openrouter/tngtech'],
    envOverride: 'DEEPSEEK_MODELS_ENABLED',
  },
]

function isModelBlacklisted(model: string): boolean {
  const lowerModel = model.toLowerCase()

  for (const blacklist of MODEL_BLACKLISTS) {
    if (blacklist.envOverride && isTruthy(getEnv(blacklist.envOverride))) {
      continue
    }

    if (blacklist.models.includes(lowerModel)) {
      return true
    }

    if (blacklist.prefixes.some((prefix) => lowerModel.startsWith(prefix))) {
      return true
    }
  }

  return false
}

export function filterBlacklistedModels(models: string[]): string[] {
  return models.filter((model) => !isModelBlacklisted(model))
}

/**
 * Get provider icon for a given model
 */
export function getProviderIcon(model: string): React.ComponentType<{ className?: string }> | null {
  const providerId = getProviderFromModel(model)
  return PROVIDER_DEFINITIONS[providerId]?.icon || null
}

export function generateStructuredOutputInstructions(responseFormat: any): string {
  // Handle null/undefined input
  if (!responseFormat) return ''

  // If using the new JSON Schema format, don't add additional instructions
  // This is necessary because providers now handle the schema directly
  if (responseFormat.schema || (responseFormat.type === 'object' && responseFormat.properties)) {
    return ''
  }

  // Handle legacy format with fields array
  if (!responseFormat.fields) return ''

  function generateFieldStructure(field: any): string {
    if (field.type === 'object' && field.properties) {
      return `{
    ${Object.entries(field.properties)
      .map(([key, prop]: [string, any]) => `"${key}": ${prop.type === 'number' ? '0' : '"value"'}`)
      .join(',\n    ')}
  }`
    }
    return field.type === 'string'
      ? '"value"'
      : field.type === 'number'
        ? '0'
        : field.type === 'boolean'
          ? 'true/false'
          : '[]'
  }

  const exampleFormat = responseFormat.fields
    .map((field: any) => `  "${field.name}": ${generateFieldStructure(field)}`)
    .join(',\n')

  const fieldDescriptions = responseFormat.fields
    .map((field: any) => {
      let desc = `${field.name} (${field.type})`
      if (field.description) desc += `: ${field.description}`
      if (field.type === 'object' && field.properties) {
        desc += '\nProperties:'
        Object.entries(field.properties).forEach(([key, prop]: [string, any]) => {
          desc += `\n  - ${key} (${(prop as any).type}): ${(prop as any).description || ''}`
        })
      }
      return desc
    })
    .join('\n')

  return `
Please provide your response in the following JSON format:
{
${exampleFormat}
}

Field descriptions:
${fieldDescriptions}

Your response MUST be valid JSON and include all the specified fields with their correct types.
Each metric should be an object containing 'score' (number) and 'reasoning' (string).`
}

export function extractAndParseJSON(content: string): any {
  // First clean up the string
  const trimmed = content.trim()

  // Find the first '{' and last '}'
  const firstBrace = trimmed.indexOf('{')
  const lastBrace = trimmed.lastIndexOf('}')

  if (firstBrace === -1 || lastBrace === -1) {
    throw new Error('No JSON object found in content')
  }

  // Extract just the JSON part
  const jsonStr = trimmed.slice(firstBrace, lastBrace + 1)

  try {
    return JSON.parse(jsonStr)
  } catch (_error) {
    // If parsing fails, try to clean up common issues
    const cleaned = jsonStr
      .replace(/\n/g, ' ') // Remove newlines
      .replace(/\s+/g, ' ') // Normalize whitespace
      .replace(/,\s*([}\]])/g, '$1') // Remove trailing commas

    try {
      return JSON.parse(cleaned)
    } catch (innerError) {
      logger.error('Failed to parse JSON response', {
        contentLength: content.length,
        extractedLength: jsonStr.length,
        cleanedLength: cleaned.length,
        error: innerError instanceof Error ? innerError.message : 'Unknown error',
      })

      throw new Error(
        `Failed to parse JSON after cleanup: ${innerError instanceof Error ? innerError.message : 'Unknown error'}`
      )
    }
  }
}

/**
 * Transforms a custom tool schema into a provider tool config
 */
export function transformCustomTool(customTool: any): ProviderToolConfig {
  const schema = customTool.schema

  if (!schema || !schema.function) {
    throw new Error('Invalid custom tool schema')
  }

  return {
    id: `custom_${customTool.id}`, // Prefix with 'custom_' to identify custom tools
    name: schema.function.name,
    description: schema.function.description || '',
    params: {}, // This will be derived from parameters
    parameters: {
      type: schema.function.parameters.type,
      properties: schema.function.parameters.properties,
      required: schema.function.parameters.required || [],
    },
  }
}

/**
 * Gets all available custom tools as provider tool configs
 */
export function getCustomTools(): ProviderToolConfig[] {
  // Get custom tools from the store
  const customTools = useCustomToolsStore.getState().getAllTools()

  // Transform each custom tool into a provider tool config
  return customTools.map(transformCustomTool)
}

/**
 * Transforms a block tool into a provider tool config with operation selection
 *
 * @param block The block to transform
 * @param options Additional options including dependencies and selected operation
 * @returns The provider tool config or null if transform fails
 */
export async function transformBlockTool(
  block: any,
  options: {
    selectedOperation?: string
    getAllBlocks: () => any[]
    getTool: (toolId: string) => any
    getToolAsync?: (toolId: string) => Promise<any>
  }
): Promise<ProviderToolConfig | null> {
  const { selectedOperation, getAllBlocks, getTool, getToolAsync } = options

  // Get the block definition
  const blockDef = getAllBlocks().find((b: any) => b.type === block.type)
  if (!blockDef) {
    logger.warn(`Block definition not found for type: ${block.type}`)
    return null
  }

  // If the block has multiple operations, use the selected one or the first one
  let toolId: string | null = null

  if ((blockDef.tools?.access?.length || 0) > 1) {
    // If we have an operation dropdown in the block and a selected operation
    if (selectedOperation && blockDef.tools?.config?.tool) {
      // Use the block's tool selection function to get the right tool
      try {
        toolId = blockDef.tools.config.tool({
          ...block.params,
          operation: selectedOperation,
        })
      } catch (error) {
        logger.error('Error selecting tool for block', {
          blockType: block.type,
          operation: selectedOperation,
          error,
        })
        return null
      }
    } else {
      // Default to first tool if no operation specified
      toolId = blockDef.tools.access[0]
    }
  } else {
    // Single tool case
    toolId = blockDef.tools?.access?.[0] || null
  }

  if (!toolId) {
    logger.warn(`No tool ID found for block: ${block.type}`)
    return null
  }

  // Get the tool config - check if it's a custom tool that needs async fetching
  let toolConfig: any

  if (toolId.startsWith('custom_') && getToolAsync) {
    // Use the async version for custom tools
    toolConfig = await getToolAsync(toolId)
  } else {
    // Use the synchronous version for built-in tools
    toolConfig = getTool(toolId)
  }

  if (!toolConfig) {
    logger.warn(`Tool config not found for ID: ${toolId}`)
    return null
  }

  // Import the new tool parameter utilities
  const { createLLMToolSchema } = await import('@/tools/params')

  // Get user-provided parameters from the block
  const userProvidedParams = block.params || {}

  // Create LLM schema that excludes user-provided parameters
  const llmSchema = await createLLMToolSchema(toolConfig, userProvidedParams)

  // Return formatted tool config
  return {
    id: toolConfig.id,
    name: toolConfig.name,
    description: toolConfig.description,
    params: userProvidedParams,
    parameters: llmSchema,
  }
}

/**
 * Calculate cost for token usage based on model pricing
 *
 * @param model The model name
 * @param promptTokens Number of prompt tokens used
 * @param completionTokens Number of completion tokens used
 * @param useCachedInput Whether to use cached input pricing (default: false)
 * @param customMultiplier Optional custom multiplier to override the default cost multiplier
 * @returns Cost calculation results with input, output and total costs
 */
export function calculateCost(
  model: string,
  promptTokens = 0,
  completionTokens = 0,
  useCachedInput = false,
  inputMultiplier?: number,
  outputMultiplier?: number
) {
  // First check if it's an embedding model
  let pricing = getEmbeddingModelPricing(model)

  // If not found, check chat models
  if (!pricing) {
    pricing = getModelPricingFromDefinitions(model)
  }

  // If no pricing found, return default pricing
  if (!pricing) {
    const defaultPricing = {
      input: 1.0,
      cachedInput: 0.5,
      output: 5.0,
      updatedAt: '2025-03-21',
    }
    return {
      input: 0,
      output: 0,
      total: 0,
      pricing: defaultPricing,
    }
  }

  // Calculate costs in USD
  // Convert from "per million tokens" to "per token" by dividing by 1,000,000
  const inputCost =
    promptTokens *
    (useCachedInput && pricing.cachedInput
      ? pricing.cachedInput / 1_000_000
      : pricing.input / 1_000_000)

  const outputCost = completionTokens * (pricing.output / 1_000_000)
  const finalInputCost = inputCost * (inputMultiplier ?? 1)
  const finalOutputCost = outputCost * (outputMultiplier ?? 1)
  const finalTotalCost = finalInputCost + finalOutputCost

  return {
    input: Number.parseFloat(finalInputCost.toFixed(8)), // Use 8 decimal places for small costs
    output: Number.parseFloat(finalOutputCost.toFixed(8)),
    total: Number.parseFloat(finalTotalCost.toFixed(8)),
    pricing,
  }
}

/**
 * Get pricing information for a specific model (including embedding models)
 */
export function getModelPricing(modelId: string): any {
  const embeddingPricing = getEmbeddingModelPricing(modelId)
  if (embeddingPricing) {
    return embeddingPricing
  }

  return getModelPricingFromDefinitions(modelId)
}

/**
 * Format cost as a currency string
 *
 * @param cost Cost in USD
 * @returns Formatted cost string
 */
export function formatCost(cost: number): string {
  if (cost === undefined || cost === null) return '—'

  if (cost >= 1) {
    return `$${cost.toFixed(2)}`
  }
  if (cost >= 0.01) {
    return `$${cost.toFixed(3)}`
  }
  if (cost >= 0.001) {
    return `$${cost.toFixed(4)}`
  }
  if (cost > 0) {
    const places = Math.max(4, Math.abs(Math.floor(Math.log10(cost))) + 3)
    return `$${cost.toFixed(places)}`
  }
  return '$0'
}

/**
 * Get the list of models that are hosted by the platform (don't require user API keys)
 * These are the models for which we hide the API key field in the hosted environment
 */
export function getHostedModels(): string[] {
  return getHostedModelsFromDefinitions()
}

/**
 * Determine if model usage should be billed to the user
 *
 * @param model The model name
 * @returns true if the usage should be billed to the user
 */
export function shouldBillModelUsage(model: string): boolean {
  const hostedModels = getHostedModels()
  return hostedModels.some((hostedModel) => model.toLowerCase() === hostedModel.toLowerCase())
}

/**
 * Get an API key for a specific provider, handling rotation and fallbacks
 * For use server-side only
 * @param provider - The provider name (e.g., 'openai', 'anthropic')
 * @param model - The model name
 * @param userProvidedKey - Optional user-provided API key (may contain template variables)
 * @param environmentVariables - Optional execution context environment variables to check as fallback
 */
export function getApiKey(
  provider: string,
  model: string,
  userProvidedKey?: string,
  environmentVariables?: Record<string, string>
): string {
  // Check if user-provided key is a valid key (not a template variable)
  const isResolvedKey =
    userProvidedKey && !userProvidedKey.includes('{{') && !userProvidedKey.includes('}}')
  const hasUserKey = !!isResolvedKey

  // Ollama and vLLM models don't require API keys
  const isOllamaModel =
    provider === 'ollama' || useProvidersStore.getState().providers.ollama.models.includes(model)
  if (isOllamaModel) {
    return 'empty' // Ollama uses 'empty' as a placeholder API key
  }

<<<<<<< HEAD
  // Use server key rotation for all OpenAI models, Anthropic's Claude models, Google's Gemini models, SambaNova models, and xAI models on the hosted platform
=======
  const isVllmModel =
    provider === 'vllm' || useProvidersStore.getState().providers.vllm.models.includes(model)
  if (isVllmModel) {
    return userProvidedKey || 'empty' // vLLM uses 'empty' as a placeholder if no key provided
  }

  // Use server key rotation for all OpenAI models, Anthropic's Claude models, and Google's Gemini models on the hosted platform
>>>>>>> e55b5d56
  const isOpenAIModel = provider === 'openai'
  const isClaudeModel = provider === 'anthropic'
  const isGeminiModel = provider === 'google'
  const isSambaNovaModel = provider === 'sambanova'
  const isXaiModel = provider === 'xai'

  if (
    isHosted &&
    (isOpenAIModel || isClaudeModel || isGeminiModel || isSambaNovaModel || isXaiModel)
  ) {
    // Only use server key if model is explicitly in our hosted list
    const hostedModels = getHostedModels()
    const isModelHosted = hostedModels.some((m) => m.toLowerCase() === model.toLowerCase())

    if (isModelHosted) {
      try {
        const { getRotatingApiKey } = require('@/lib/core/config/api-keys')
        // For Google/Gemini models, use the Google key namespace
        const serverKey = getRotatingApiKey(isGeminiModel ? 'google' : provider)
        return serverKey
      } catch (_error) {
        if (hasUserKey) {
          return userProvidedKey!
        }

        throw new Error(`No API key available for ${provider} ${model}`)
      }
    }
  }

  // If user provided a resolved key, use it
  if (hasUserKey) {
    return userProvidedKey!
  }

  // Try to get API key from environment variables if provided
  if (environmentVariables) {
    let envVarName: string | undefined
    if (isOpenAIModel) {
      envVarName = 'OPENAI_API_KEY'
    } else if (isClaudeModel) {
      envVarName = 'ANTHROPIC_API_KEY'
    } else if (isGeminiModel) {
      envVarName = 'GEMINI_API_KEY_1'
    } else if (isSambaNovaModel) {
      envVarName = 'SAMBANOVA_API_KEY'
    } else if (isXaiModel) {
      envVarName = 'XAI_API_KEY'
    }

    if (envVarName && environmentVariables[envVarName]) {
      return environmentVariables[envVarName]
    }
  }

  // Try to get API key from server environment variables as final fallback
  try {
    const { env } = require('@/lib/core/config/env')
    let serverEnvVarName: string | undefined
    if (isOpenAIModel) {
      serverEnvVarName = 'OPENAI_API_KEY'
    } else if (isClaudeModel) {
      serverEnvVarName = 'ANTHROPIC_API_KEY'
    } else if (isGeminiModel) {
      serverEnvVarName = 'GEMINI_API_KEY_1'
    } else if (isSambaNovaModel) {
      serverEnvVarName = 'SAMBANOVA_API_KEY'
    } else if (isXaiModel) {
      serverEnvVarName = 'XAI_API_KEY'
    }

    if (serverEnvVarName && env[serverEnvVarName as keyof typeof env]) {
      return env[serverEnvVarName as keyof typeof env] as string
    }
  } catch (_error) {
    // Server env not available, continue to error
  }

  // For all other cases, require user-provided key
  throw new Error(`API key is required for ${provider} ${model}`)
}

/**
 * Prepares tool configuration for provider requests with consistent tool usage control behavior
 *
 * @param tools Array of tools in provider-specific format
 * @param providerTools Original tool configurations with usage control settings
 * @param logger Logger instance to use for logging
 * @param provider Optional provider ID to adjust format for specific providers
 * @returns Object with prepared tools and tool_choice settings
 */
export function prepareToolsWithUsageControl(
  tools: any[] | undefined,
  providerTools: any[] | undefined,
  logger: any,
  provider?: string
): {
  tools: any[] | undefined
  toolChoice:
    | 'auto'
    | 'none'
    | { type: 'function'; function: { name: string } }
    | { type: 'tool'; name: string }
    | { type: 'any'; any: { model: string; name: string } }
    | undefined
  toolConfig?: {
    // Add toolConfig for Google's format
    functionCallingConfig: {
      mode: 'AUTO' | 'ANY' | 'NONE'
      allowedFunctionNames?: string[]
    }
  }
  hasFilteredTools: boolean
  forcedTools: string[] // Return all forced tool IDs
} {
  // If no tools, return early
  if (!tools || tools.length === 0) {
    return {
      tools: undefined,
      toolChoice: undefined,
      hasFilteredTools: false,
      forcedTools: [],
    }
  }

  // Filter out tools marked with usageControl='none'
  const filteredTools = tools.filter((tool) => {
    const toolId = tool.function?.name || tool.name
    const toolConfig = providerTools?.find((t) => t.id === toolId)
    return toolConfig?.usageControl !== 'none'
  })

  // Check if any tools were filtered out
  const hasFilteredTools = filteredTools.length < tools.length
  if (hasFilteredTools) {
    logger.info(
      `Filtered out ${tools.length - filteredTools.length} tools with usageControl='none'`
    )
  }

  // If all tools were filtered out, return empty
  if (filteredTools.length === 0) {
    logger.info('All tools were filtered out due to usageControl="none"')
    return {
      tools: undefined,
      toolChoice: undefined,
      hasFilteredTools: true,
      forcedTools: [],
    }
  }

  // Get all tools that should be forced
  const forcedTools = providerTools?.filter((tool) => tool.usageControl === 'force') || []
  const forcedToolIds = forcedTools.map((tool) => tool.id)

  // Determine tool_choice setting
  let toolChoice:
    | 'auto'
    | 'none'
    | { type: 'function'; function: { name: string } }
    | { type: 'tool'; name: string }
    | { type: 'any'; any: { model: string; name: string } } = 'auto'

  // For Google, we'll use a separate toolConfig object
  let toolConfig:
    | {
        functionCallingConfig: {
          mode: 'AUTO' | 'ANY' | 'NONE'
          allowedFunctionNames?: string[]
        }
      }
    | undefined

  if (forcedTools.length > 0) {
    // Force the first tool that has usageControl='force'
    const forcedTool = forcedTools[0]

    // Adjust format based on provider
    if (provider === 'anthropic') {
      toolChoice = {
        type: 'tool',
        name: forcedTool.id,
      }
    } else if (provider === 'google') {
      // Google Gemini format uses a separate toolConfig object
      toolConfig = {
        functionCallingConfig: {
          mode: 'ANY',
          allowedFunctionNames:
            forcedTools.length === 1
              ? [forcedTool.id] // If only one tool, specify just that one
              : forcedToolIds, // If multiple tools, include all of them
        },
      }
      // Keep toolChoice as 'auto' since we use toolConfig instead
      toolChoice = 'auto'
    } else {
      // Default OpenAI format
      toolChoice = {
        type: 'function',
        function: { name: forcedTool.id },
      }
    }

    logger.info(`Forcing use of tool: ${forcedTool.id}`)

    if (forcedTools.length > 1) {
      logger.info(
        `Multiple tools set to 'force' mode (${forcedToolIds.join(', ')}). Will cycle through them sequentially.`
      )
    }
  } else {
    // Default to auto if no forced tools
    toolChoice = 'auto'
    if (provider === 'google') {
      toolConfig = { functionCallingConfig: { mode: 'AUTO' } }
    }
    logger.info('Setting tool_choice to auto - letting model decide which tools to use')
  }

  return {
    tools: filteredTools,
    toolChoice,
    toolConfig,
    hasFilteredTools,
    forcedTools: forcedToolIds,
  }
}

/**
 * Checks if a forced tool has been used in a response and manages the tool_choice accordingly
 *
 * @param toolCallsResponse Array of tool calls in the response
 * @param originalToolChoice The original tool_choice setting used in the request
 * @param logger Logger instance to use for logging
 * @param provider Optional provider ID to adjust format for specific providers
 * @param forcedTools Array of all tool IDs that should be forced in sequence
 * @param usedForcedTools Array of tool IDs that have already been used
 * @returns Object containing tracking information and next tool choice
 */
export function trackForcedToolUsage(
  toolCallsResponse: any[] | undefined,
  originalToolChoice: any,
  logger: any,
  provider?: string,
  forcedTools: string[] = [],
  usedForcedTools: string[] = []
): {
  hasUsedForcedTool: boolean
  usedForcedTools: string[]
  nextToolChoice?:
    | 'auto'
    | { type: 'function'; function: { name: string } }
    | { type: 'tool'; name: string }
    | { type: 'any'; any: { model: string; name: string } }
    | null
  nextToolConfig?: {
    functionCallingConfig: {
      mode: 'AUTO' | 'ANY' | 'NONE'
      allowedFunctionNames?: string[]
    }
  }
} {
  // Default to keeping the original tool_choice
  let hasUsedForcedTool = false
  let nextToolChoice = originalToolChoice
  let nextToolConfig:
    | {
        functionCallingConfig: {
          mode: 'AUTO' | 'ANY' | 'NONE'
          allowedFunctionNames?: string[]
        }
      }
    | undefined

  const updatedUsedForcedTools = [...usedForcedTools]

  // Special handling for Google format
  const isGoogleFormat = provider === 'google'

  // Get the name of the current forced tool(s)
  let forcedToolNames: string[] = []
  if (isGoogleFormat && originalToolChoice?.functionCallingConfig?.allowedFunctionNames) {
    // For Google format
    forcedToolNames = originalToolChoice.functionCallingConfig.allowedFunctionNames
  } else if (
    typeof originalToolChoice === 'object' &&
    (originalToolChoice?.function?.name ||
      (originalToolChoice?.type === 'tool' && originalToolChoice?.name) ||
      (originalToolChoice?.type === 'any' && originalToolChoice?.any?.name))
  ) {
    // For other providers
    forcedToolNames = [
      originalToolChoice?.function?.name ||
        originalToolChoice?.name ||
        originalToolChoice?.any?.name,
    ].filter(Boolean)
  }

  // If we're forcing specific tools and we have tool calls in the response
  if (forcedToolNames.length > 0 && toolCallsResponse && toolCallsResponse.length > 0) {
    // Check if any of the tool calls used the forced tools
    const toolNames = toolCallsResponse.map((tc) => tc.function?.name || tc.name || tc.id)

    // Find any forced tools that were used
    const usedTools = forcedToolNames.filter((toolName) => toolNames.includes(toolName))

    if (usedTools.length > 0) {
      // At least one forced tool was used
      hasUsedForcedTool = true
      updatedUsedForcedTools.push(...usedTools)

      // Find the next tools to force that haven't been used yet
      const remainingTools = forcedTools.filter((tool) => !updatedUsedForcedTools.includes(tool))

      if (remainingTools.length > 0) {
        // There are still forced tools to use
        const nextToolToForce = remainingTools[0]

        // Format based on provider
        if (provider === 'anthropic') {
          nextToolChoice = {
            type: 'tool',
            name: nextToolToForce,
          }
        } else if (provider === 'google') {
          nextToolConfig = {
            functionCallingConfig: {
              mode: 'ANY',
              allowedFunctionNames:
                remainingTools.length === 1
                  ? [nextToolToForce] // If only one tool left, specify just that one
                  : remainingTools, // If multiple tools, include all remaining
            },
          }
        } else {
          // Default OpenAI format
          nextToolChoice = {
            type: 'function',
            function: { name: nextToolToForce },
          }
        }

        logger.info(
          `Forced tool(s) ${usedTools.join(', ')} used, switching to next forced tool(s): ${remainingTools.join(', ')}`
        )
      } else {
        // All forced tools have been used, switch to auto mode
        if (provider === 'anthropic') {
          // Anthropic: return null to signal the parameter should be deleted/omitted
          nextToolChoice = null
        } else if (provider === 'google') {
          nextToolConfig = { functionCallingConfig: { mode: 'AUTO' } }
        } else {
          nextToolChoice = 'auto'
        }

        logger.info('All forced tools have been used, switching to auto mode for future iterations')
      }
    }
  }

  return {
    hasUsedForcedTool,
    usedForcedTools: updatedUsedForcedTools,
    nextToolChoice: hasUsedForcedTool ? nextToolChoice : originalToolChoice,
    nextToolConfig: isGoogleFormat
      ? hasUsedForcedTool
        ? nextToolConfig
        : originalToolChoice
      : undefined,
  }
}

export const MODELS_TEMP_RANGE_0_2 = getModelsWithTempRange02()
export const MODELS_TEMP_RANGE_0_1 = getModelsWithTempRange01()
export const MODELS_WITH_TEMPERATURE_SUPPORT = getModelsWithTemperatureSupport()
export const MODELS_WITH_REASONING_EFFORT = getModelsWithReasoningEffort()
export const MODELS_WITH_VERBOSITY = getModelsWithVerbosity()
export const PROVIDERS_WITH_TOOL_USAGE_CONTROL = getProvidersWithToolUsageControl()

/**
 * Check if a model supports temperature parameter
 */
export function supportsTemperature(model: string): boolean {
  return supportsTemperatureFromDefinitions(model)
}

/**
 * Get the maximum temperature value for a model
 * @returns Maximum temperature value (1 or 2) or undefined if temperature not supported
 */
export function getMaxTemperature(model: string): number | undefined {
  return getMaxTempFromDefinitions(model)
}

/**
 * Check if a provider supports tool usage control
 */
export function supportsToolUsageControl(provider: string): boolean {
  return supportsToolUsageControlFromDefinitions(provider)
}

/**
 * Prepare tool execution parameters, separating tool parameters from system parameters
 */
export function prepareToolExecution(
  tool: { params?: Record<string, any> },
  llmArgs: Record<string, any>,
  request: {
    workflowId?: string
    workspaceId?: string // Add workspaceId for MCP tools
    chatId?: string
    userId?: string
    environmentVariables?: Record<string, any>
    workflowVariables?: Record<string, any>
    blockData?: Record<string, any>
    blockNameMapping?: Record<string, string>
  }
): {
  toolParams: Record<string, any>
  executionParams: Record<string, any>
} {
  // Filter out empty/null/undefined values from user params
  // so that cleared fields don't override LLM-generated values
  const filteredUserParams: Record<string, any> = {}
  if (tool.params) {
    for (const [key, value] of Object.entries(tool.params)) {
      if (value !== undefined && value !== null && value !== '') {
        filteredUserParams[key] = value
      }
    }
  }

  // User-provided params take precedence over LLM-generated params
  const toolParams = {
    ...llmArgs,
    ...filteredUserParams,
  }

  // Add system parameters for execution
  const executionParams = {
    ...toolParams,
    ...(request.workflowId
      ? {
          _context: {
            workflowId: request.workflowId,
            ...(request.workspaceId ? { workspaceId: request.workspaceId } : {}),
            ...(request.chatId ? { chatId: request.chatId } : {}),
            ...(request.userId ? { userId: request.userId } : {}),
          },
        }
      : {}),
    ...(request.environmentVariables ? { envVars: request.environmentVariables } : {}),
    ...(request.workflowVariables ? { workflowVariables: request.workflowVariables } : {}),
    ...(request.blockData ? { blockData: request.blockData } : {}),
    ...(request.blockNameMapping ? { blockNameMapping: request.blockNameMapping } : {}),
  }

  return { toolParams, executionParams }
}<|MERGE_RESOLUTION|>--- conflicted
+++ resolved
@@ -659,9 +659,6 @@
     return 'empty' // Ollama uses 'empty' as a placeholder API key
   }
 
-<<<<<<< HEAD
-  // Use server key rotation for all OpenAI models, Anthropic's Claude models, Google's Gemini models, SambaNova models, and xAI models on the hosted platform
-=======
   const isVllmModel =
     provider === 'vllm' || useProvidersStore.getState().providers.vllm.models.includes(model)
   if (isVllmModel) {
@@ -669,7 +666,6 @@
   }
 
   // Use server key rotation for all OpenAI models, Anthropic's Claude models, and Google's Gemini models on the hosted platform
->>>>>>> e55b5d56
   const isOpenAIModel = provider === 'openai'
   const isClaudeModel = provider === 'anthropic'
   const isGeminiModel = provider === 'google'
