--- conflicted
+++ resolved
@@ -905,11 +905,8 @@
     ...getProviderModels('openai'),
     ...getProviderModels('anthropic'),
     ...getProviderModels('google'),
-<<<<<<< HEAD
+    ...getProviderModels('xai'),
     ...getProviderModels('sambanova'),
-=======
-    ...getProviderModels('xai'),
->>>>>>> 7347b901
   ]
 }
 
