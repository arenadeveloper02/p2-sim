--- conflicted
+++ resolved
@@ -257,21 +257,20 @@
 
 function buildUnifiedStartOutput(
   workflowInput: unknown,
-<<<<<<< HEAD
+  structuredInput: Record<string, unknown>,
+  hasStructured: boolean,
   inputFormat?: InputFormatField[]
-=======
-  structuredInput: Record<string, unknown>,
-  hasStructured: boolean
->>>>>>> 08f9f1bd
 ): NormalizedBlockOutput {
   const output: NormalizedBlockOutput = {}
 
+  // First, populate from structuredInput if available (more efficient)
   if (hasStructured) {
     for (const [key, value] of Object.entries(structuredInput)) {
       output[key] = value
     }
   }
 
+  // Then, merge runtime values from workflowInput (runtime values override defaults)
   if (isPlainObject(workflowInput)) {
     for (const [key, value] of Object.entries(workflowInput)) {
       if (key === 'onUploadError') continue
@@ -286,6 +285,7 @@
 
   // Ensure all fields from inputFormat are present in output, even if empty
   // This ensures Start Block output matches inputFormat structure
+  // This is critical for chat flow to ensure all fields are always present
   if (inputFormat && inputFormat.length > 0) {
     for (const field of inputFormat) {
       const fieldName = field.name?.trim()
@@ -455,11 +455,9 @@
 
   switch (resolution.path) {
     case StartBlockPath.UNIFIED:
-<<<<<<< HEAD
-      return buildUnifiedStartOutput(workflowInput, inputFormat)
-=======
-      return buildUnifiedStartOutput(workflowInput, structuredInput, hasStructured)
->>>>>>> 08f9f1bd
+      // Pass structuredInput and hasStructured (from incoming changes) for efficiency
+      // Also pass inputFormat to ensure all fields are present (our chat flow requirement)
+      return buildUnifiedStartOutput(workflowInput, structuredInput, hasStructured, inputFormat)
 
     case StartBlockPath.SPLIT_API:
     case StartBlockPath.SPLIT_INPUT:
