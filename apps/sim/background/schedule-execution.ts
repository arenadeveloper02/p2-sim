--- conflicted
+++ resolved
@@ -308,7 +308,6 @@
 
     const personalEnvUserId = workflowRecord.userId
 
-<<<<<<< HEAD
     const { personalEncrypted, workspaceEncrypted, personalDecrypted, workspaceDecrypted } =
       await getPersonalAndWorkspaceEnv(personalEnvUserId, workflowRecord.workspaceId || undefined)
 
@@ -386,12 +385,6 @@
         serverEnvVars[varName] = value
       }
     }
-=======
-    const { personalEncrypted, workspaceEncrypted } = await getPersonalAndWorkspaceEnv(
-      personalEnvUserId,
-      workspaceId
-    )
->>>>>>> e9fdc246
 
     // Merge: Server env vars take priority, then workspace, then personal
     // For encrypted vars (for validation), we still need encrypted values
