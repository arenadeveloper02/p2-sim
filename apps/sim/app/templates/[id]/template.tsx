--- conflicted
+++ resolved
@@ -628,22 +628,6 @@
   }
 
   return (
-<<<<<<< HEAD
-    <div className={cn('flex min-h-screen flex-col', isWorkspaceContext && 'pl-64')}>
-      <div className='flex flex-1 overflow-hidden'>
-        <div className='flex flex-1 flex-col overflow-auto px-[24px] pt-[24px] pb-[24px]'>
-          {/* Top bar with back button */}
-          <div className='flex items-center justify-between'>
-            {/* Back button */}
-            <button
-              onClick={handleBack}
-              className='flex items-center gap-[6px] font-medium text-[#ADADAD] text-[14px] transition-colors '
-            >
-              <ArrowLeft className='h-[14px] w-[14px]' />
-              <span>More Templates</span>
-            </button>
-          </div>
-=======
     <div
       className={cn(
         'flex flex-col',
@@ -659,7 +643,6 @@
         >
           {/* Breadcrumb navigation */}
           <Breadcrumb items={breadcrumbItems} />
->>>>>>> a0fb8896
 
           {/* Template name and action buttons */}
           <div className='mt-[14px] flex items-center justify-between'>
