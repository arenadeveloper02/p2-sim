import { randomUUID } from 'crypto'
import { db } from '@sim/db'
<<<<<<< HEAD
import { chat, deployedChat, workflowExecutionLogs } from '@sim/db/schema'
=======
import { chat, workflow } from '@sim/db/schema'
>>>>>>> e9fdc246
import { eq } from 'drizzle-orm'
import { type NextRequest, NextResponse } from 'next/server'
import { v4 as uuidv4 } from 'uuid'
import { z } from 'zod'
import { getSession } from '@/lib/auth'
import { generateRequestId } from '@/lib/core/utils/request'
import { preprocessExecution } from '@/lib/execution/preprocessing'
import { createLogger } from '@/lib/logs/console/logger'
import { LoggingSession } from '@/lib/logs/execution/logging-session'
import * as ChatFiles from '@/lib/uploads/contexts/chat'
import { loadDeployedWorkflowState } from '@/lib/workflows/persistence/utils'
import type { InputFormatField } from '@/lib/workflows/types'
import {
  addCorsHeaders,
  setChatAuthCookie,
  validateAuthToken,
  validateChatAuth,
} from '@/app/api/chat/utils'
import { createErrorResponse, createSuccessResponse } from '@/app/api/workflows/utils'

const logger = createLogger('ChatIdentifierAPI')

// Agent department mapping
const agentDepartments = [
  { value: 'creative', label: 'Creative' },
  { value: 'ma', label: 'MA' },
  { value: 'ppc', label: 'PPC' },
  { value: 'sales', label: 'Sales' },
  { value: 'seo', label: 'SEO' },
  { value: 'strategy', label: 'Strategy' },
  { value: 'waas', label: 'WAAS' },
  { value: 'hr', label: 'HR' },
] as const

const departmentLabelMap: Record<string, string> = agentDepartments.reduce(
  (acc, dept) => {
    acc[dept.value] = dept.label
    return acc
  },
  {} as Record<string, string>
)

const chatFileSchema = z.object({
  name: z.string().min(1, 'File name is required'),
  type: z.string().min(1, 'File type is required'),
  size: z.number().positive('File size must be positive'),
  data: z.string().min(1, 'File data is required'),
  lastModified: z.number().optional(),
})

const chatPostBodySchema = z.object({
  input: z.string().optional(),
  password: z.string().optional(),
  email: z.string().email('Invalid email format').optional().or(z.literal('')),
  conversationId: z.string().optional(),
  chatId: z.string().optional(), // chatId for tracking conversation context
  files: z.array(chatFileSchema).optional().default([]),
  // Additional Start Block inputs (custom fields from inputFormat)
  startBlockInputs: z.record(z.unknown()).optional(),
})

export const dynamic = 'force-dynamic'
export const runtime = 'nodejs'

export async function POST(
  request: NextRequest,
  { params }: { params: Promise<{ identifier: string }> }
) {
  const { identifier } = await params
  const requestId = generateRequestId()

  try {
    logger.debug(`[${requestId}] Processing chat request for identifier: ${identifier}`)
    logger.debug(`[${requestId}] Request body:`, request.body)

    let parsedBody
    try {
      const rawBody = await request.json()
      const validation = chatPostBodySchema.safeParse(rawBody)

      if (!validation.success) {
        const errorMessage = validation.error.errors
          .map((err) => `${err.path.join('.')}: ${err.message}`)
          .join(', ')
        logger.warn(`[${requestId}] Validation error: ${errorMessage}`)
        return addCorsHeaders(
          createErrorResponse(`Invalid request body: ${errorMessage}`, 400),
          request
        )
      }

      parsedBody = validation.data
    } catch (_error) {
      return addCorsHeaders(createErrorResponse('Invalid request body', 400), request)
    }

    const deploymentResult = await db
      .select({
        id: chat.id,
        workflowId: chat.workflowId,
        userId: chat.userId,
        isActive: chat.isActive,
        authType: chat.authType,
        password: chat.password,
        allowedEmails: chat.allowedEmails,
        outputConfigs: chat.outputConfigs,
      })
      .from(chat)
      .where(eq(chat.identifier, identifier))
      .limit(1)

    if (deploymentResult.length === 0) {
      logger.warn(`[${requestId}] Chat not found for identifier: ${identifier}`)
      return addCorsHeaders(createErrorResponse('Chat not found', 404), request)
    }

    const deployment = deploymentResult[0]

    if (!deployment.isActive) {
      logger.warn(`[${requestId}] Chat is not active: ${identifier}`)

      const [workflowRecord] = await db
        .select({ workspaceId: workflow.workspaceId })
        .from(workflow)
        .where(eq(workflow.id, deployment.workflowId))
        .limit(1)

      const workspaceId = workflowRecord?.workspaceId
      if (!workspaceId) {
        logger.warn(`[${requestId}] Cannot log: workflow ${deployment.workflowId} has no workspace`)
        return addCorsHeaders(
          createErrorResponse('This chat is currently unavailable', 403),
          request
        )
      }

      const executionId = randomUUID()
      const loggingSession = new LoggingSession(
        deployment.workflowId,
        executionId,
        'chat',
        requestId
      )

      await loggingSession.safeStart({
        userId: deployment.userId,
        workspaceId,
        variables: {},
      })

      await loggingSession.safeCompleteWithError({
        error: {
          message: 'This chat is currently unavailable. The chat has been disabled.',
          stackTrace: undefined,
        },
        traceSpans: [],
      })

      return addCorsHeaders(createErrorResponse('This chat is currently unavailable', 403), request)
    }

    const authResult = await validateChatAuth(requestId, deployment, request, parsedBody)
    if (!authResult.authorized) {
      return addCorsHeaders(
        createErrorResponse(authResult.error || 'Authentication required', 401),
        request
      )
    }

    // Store chat details in deployed_chat table if chatId is provided
    // Ensures each chatId is added only once, even with concurrent requests
    if (parsedBody.chatId) {
      try {
        const chatId = parsedBody.chatId
        logger.debug(`[${requestId}] Processing chatId: ${chatId}`)

        // Get the executing user ID from session
        let executingUserId: string | undefined
        try {
          const session = await getSession()
          executingUserId = session?.user?.id
          logger.debug(`[${requestId}] Executing user ID from session:`, executingUserId)
        } catch (error) {
          logger.debug(
            `[${requestId}] Could not get session (user may not be authenticated):`,
            error
          )
        }

        // Check if chatId already exists in deployed_chat table
        // Using both chatId and workflowId to ensure proper context
        const existingChat = await db
          .select({ id: deployedChat.id })
          .from(deployedChat)
          .where(eq(deployedChat.chatId, chatId))
          .limit(1)

        if (existingChat.length > 0) {
          // ChatId already exists - just update the timestamp and user ID
          const existingChatId = existingChat[0].id
          logger.debug(`[${requestId}] ChatId already exists, updating timestamp: ${chatId}`)

          await db
            .update(deployedChat)
            .set({
              updatedAt: new Date(),
              executingUserId: executingUserId || null,
            })
            .where(eq(deployedChat.id, existingChatId))

          logger.debug(`[${requestId}] Successfully updated existing chat: ${chatId}`)
        } else {
          // ChatId doesn't exist - create a new record
          // Prefer Start Block input values for title; otherwise use first 5 words of input
          const startBlockValues =
            parsedBody.startBlockInputs && typeof parsedBody.startBlockInputs === 'object'
              ? Object.values(parsedBody.startBlockInputs)
                  .filter((value) => value !== undefined && value !== null)
                  .map((value) => {
                    const stringValue = typeof value === 'string' ? value.trim() : `${value}`.trim()
                    return stringValue
                  })
                  .filter((value) => value.length > 0)
              : []

          const words = parsedBody.input?.trim().split(/\s+/).filter(Boolean) || []
          const title =
            startBlockValues.length > 0
              ? startBlockValues.join(', ')
              : words.slice(0, 5).join(' ') || 'New Chat'

          const deployedChatId = uuidv4()
          const now = new Date()

          logger.debug(`[${requestId}] Creating new deployed_chat record:`, {
            id: deployedChatId,
            chatId,
            title,
            workflowId: identifier,
            executingUserId,
          })

          try {
            await db.insert(deployedChat).values({
              id: deployedChatId,
              chatId,
              title,
              workflowId: identifier,
              executingUserId,
              createdAt: now,
              updatedAt: now,
            })

            logger.info(`[${requestId}] Successfully created new chat record: ${chatId}`)
          } catch (insertError: any) {
            // Handle race condition: if another request created the record between our check and insert
            if (
              insertError?.code === '23505' || // PostgreSQL unique violation
              (insertError instanceof Error && insertError.message.includes('unique'))
            ) {
              logger.debug(
                `[${requestId}] Race condition detected - chatId was created by another request: ${chatId}`
              )

              // Verify the record exists and update it
              const raceConditionCheck = await db
                .select({ id: deployedChat.id })
                .from(deployedChat)
                .where(eq(deployedChat.chatId, chatId))
                .limit(1)

              if (raceConditionCheck.length > 0) {
                await db
                  .update(deployedChat)
                  .set({
                    updatedAt: new Date(),
                    executingUserId: executingUserId || null,
                  })
                  .where(eq(deployedChat.id, raceConditionCheck[0].id))

                logger.debug(`[${requestId}] Updated chat record after race condition: ${chatId}`)
              }
            } else {
              // Re-throw if it's a different error
              throw insertError
            }
          }
        }
      } catch (error: any) {
        // Log error but don't fail the request - chat functionality should continue
        logger.error(`[${requestId}] Error storing chat details in deployed_chat table:`, {
          message: error.message,
          code: error.code,
          chatId: parsedBody.chatId,
        })
      }
    } else {
      logger.debug(`[${requestId}] No chatId (payload) provided in request body`)
    }

    const {
      input,
      password,
      email,
      conversationId,
      chatId: payload,
      files,
      startBlockInputs,
    } = parsedBody

    // Get userId from session for external chat API requests
    const session = await getSession()
    const userId = session?.user?.id || null

    if ((password || email) && !input) {
      const response = addCorsHeaders(createSuccessResponse({ authenticated: true }), request)

      setChatAuthCookie(response, deployment.id, deployment.authType, deployment.password)

      return response
    }

    // Check if we have any input: either input field, files, or startBlockInputs with values
    const hasStartBlockInputs =
      startBlockInputs &&
      typeof startBlockInputs === 'object' &&
      Object.keys(startBlockInputs).length > 0
    const hasStartBlockInputValues =
      hasStartBlockInputs &&
      Object.values(startBlockInputs).some(
        (value) => value !== null && value !== undefined && value !== ''
      )

    if (!input && (!files || files.length === 0) && !hasStartBlockInputValues) {
      return addCorsHeaders(createErrorResponse('No input provided', 400), request)
    }

    const executionId = randomUUID()

    const loggingSession = new LoggingSession(deployment.workflowId, executionId, 'chat', requestId)

    const preprocessResult = await preprocessExecution({
      workflowId: deployment.workflowId,
      userId: deployment.userId,
      triggerType: 'chat',
      executionId,
      requestId,
      checkRateLimit: true,
      checkDeployment: true,
      loggingSession,
    })

    if (!preprocessResult.success) {
      logger.warn(`[${requestId}] Preprocessing failed: ${preprocessResult.error?.message}`)
      return addCorsHeaders(
        createErrorResponse(
          preprocessResult.error?.message || 'Failed to process request',
          preprocessResult.error?.statusCode || 500
        ),
        request
      )
    }

    const { actorUserId, workflowRecord } = preprocessResult
    const workspaceOwnerId = actorUserId!
    const workspaceId = workflowRecord?.workspaceId
    if (!workspaceId) {
      logger.error(`[${requestId}] Workflow ${deployment.workflowId} has no workspaceId`)
      return addCorsHeaders(
        createErrorResponse('Workflow has no associated workspace', 500),
        request
      )
    }

    // Start logging session with chat metadata
    await loggingSession.safeStart({
      userId: userId || workspaceOwnerId,
      workspaceId,
      variables: {},
      isExternalChat: true,
      chatId: payload || conversationId || undefined,
      initialInput: input || undefined,
    })

    try {
      const selectedOutputs: string[] = []
      if (deployment.outputConfigs && Array.isArray(deployment.outputConfigs)) {
        for (const config of deployment.outputConfigs) {
          const outputId = config.path
            ? `${config.blockId}_${config.path}`
            : `${config.blockId}_content`
          selectedOutputs.push(outputId)
        }
      }

      const { createStreamingResponse } = await import('@/lib/workflows/streaming/streaming')
      const { SSE_HEADERS } = await import('@/lib/core/utils/sse')
      const executeRoute = await import('@/app/api/workflows/[id]/execute/route')
      const createFilteredResult = (executeRoute as any).createFilteredResult

      const workflowInput: any = { input, conversationId }

      // Merge additional Start Block inputs (custom fields from inputFormat)
      // Always merge to ensure all Start Block fields are included, even if empty
      if (startBlockInputs && typeof startBlockInputs === 'object') {
        Object.assign(workflowInput, startBlockInputs)
        logger.debug(
          `[${requestId}] Merged ${Object.keys(startBlockInputs).length} Start Block inputs`
        )
      } else {
        // Even if startBlockInputs is not provided, ensure empty values for consistency
        // The client should always send startBlockInputs, but this is a safety check
        logger.debug(`[${requestId}] No Start Block inputs provided in request`)
      }

      if (files && Array.isArray(files) && files.length > 0) {
        const executionContext = {
          workspaceId,
          workflowId: deployment.workflowId,
          executionId,
        }

        try {
          const uploadedFiles = await ChatFiles.processChatFiles(
            files,
            executionContext,
            requestId,
            deployment.userId
          )

          if (uploadedFiles.length > 0) {
            workflowInput.files = uploadedFiles
            logger.info(`[${requestId}] Successfully processed ${uploadedFiles.length} files`)
          }
        } catch (fileError: any) {
          logger.error(`[${requestId}] Failed to process chat files:`, fileError)

          await loggingSession.safeStart({
            userId: workspaceOwnerId,
            workspaceId,
            variables: {},
          })

          await loggingSession.safeCompleteWithError({
            error: {
              message: `File upload failed: ${fileError.message || 'Unable to process uploaded files'}`,
              stackTrace: fileError.stack,
            },
            traceSpans: [],
          })

          throw fileError
        }
      }

      const workflowForExecution = {
        id: deployment.workflowId,
        userId: deployment.userId,
        workspaceId,
        isDeployed: workflowRecord?.isDeployed ?? false,
        variables: workflowRecord?.variables || {},
      }

      const originalStream = await createStreamingResponse({
        requestId,
        workflow: workflowForExecution,
        input: workflowInput,
        executingUserId: workspaceOwnerId,
        streamConfig: {
          selectedOutputs,
          isSecureMode: true,
          workflowTriggerType: 'chat',
        },
        createFilteredResult,
        executionId,
      })

      // Wrap the stream to capture final output and update workflowExecutionLogs
      const wrappedStream = new ReadableStream({
        async start(controller) {
          const reader = originalStream.getReader()
          const decoder = new TextDecoder()
          const encoder = new TextEncoder()
          let buffer = ''
          let accumulatedContent = ''

          try {
            while (true) {
              const { done, value } = await reader.read()
              if (done) break

              // Decode and process the chunk
              const chunk = decoder.decode(value, { stream: true })
              buffer += chunk

              // Process complete SSE messages
              const lines = buffer.split('\n\n')
              buffer = lines.pop() || ''

              for (const line of lines) {
                if (!line.trim() || !line.startsWith('data: ')) {
                  controller.enqueue(encoder.encode(`${line}\n\n`))
                  continue
                }

                const data = line.substring(6).trim()
                if (data === '[DONE]') {
                  controller.enqueue(encoder.encode(`${line}\n\n`))
                  continue
                }

                try {
                  const json = JSON.parse(data)
                  const { event, data: eventData, chunk: contentChunk } = json

                  // Capture streaming content chunks
                  if (contentChunk) {
                    accumulatedContent += contentChunk
                  }

                  // Handle final event - format output and update log
                  if (event === 'final' && eventData) {
                    const finalData = eventData as {
                      success: boolean
                      error?: string | { message?: string }
                      output?: Record<string, Record<string, any>>
                    }

                    // Format final output based on outputConfigs
                    let finalChatOutput = accumulatedContent.trim()

                    if (
                      deployment.outputConfigs &&
                      Array.isArray(deployment.outputConfigs) &&
                      finalData.output
                    ) {
                      const formatValue = (value: any): string | null => {
                        if (value === null || value === undefined) {
                          return null
                        }
                        if (typeof value === 'string') {
                          return value
                        }
                        if (typeof value === 'object') {
                          try {
                            return `\`\`\`json\n${JSON.stringify(value, null, 2)}\n\`\`\``
                          } catch {
                            return String(value)
                          }
                        }
                        return String(value)
                      }

                      const getOutputValue = (blockOutputs: Record<string, any>, path?: string) => {
                        if (!path || path === 'content') {
                          if (blockOutputs.content !== undefined) return blockOutputs.content
                          if (blockOutputs.result !== undefined) return blockOutputs.result
                          return blockOutputs
                        }
                        if (blockOutputs[path] !== undefined) {
                          return blockOutputs[path]
                        }
                        if (path.includes('.')) {
                          return path.split('.').reduce<any>((current, segment) => {
                            if (current && typeof current === 'object' && segment in current) {
                              return current[segment]
                            }
                            return undefined
                          }, blockOutputs)
                        }
                        return undefined
                      }

                      const formattedOutputs: string[] = []
                      for (const config of deployment.outputConfigs) {
                        const blockOutputs = finalData.output[config.blockId]
                        if (!blockOutputs) continue

                        const value = getOutputValue(blockOutputs, config.path)
                        const formatted = formatValue(value)
                        if (formatted) {
                          formattedOutputs.push(formatted)
                        }
                      }

                      if (formattedOutputs.length > 0) {
                        const trimmedStreamingContent = accumulatedContent.trim()
                        const uniqueOutputs = formattedOutputs.filter((output) => {
                          const trimmedOutput = output.trim()
                          if (!trimmedOutput) return false
                          if (
                            trimmedStreamingContent &&
                            trimmedOutput === trimmedStreamingContent
                          ) {
                            return false
                          }
                          return true
                        })

                        if (uniqueOutputs.length > 0) {
                          const combinedOutputs = uniqueOutputs.join('\n\n')
                          finalChatOutput = finalChatOutput
                            ? `${finalChatOutput}\n\n${combinedOutputs}`
                            : combinedOutputs
                        }
                      }
                    }

                    // Update workflowExecutionLogs with final output directly in database
                    // (logging session is already completed by streaming code)
                    if (finalChatOutput) {
                      try {
                        await db
                          .update(workflowExecutionLogs)
                          .set({
                            finalChatOutput,
                          })
                          .where(eq(workflowExecutionLogs.executionId, executionId))
                        logger.debug(
                          `[${requestId}] Updated finalChatOutput for execution ${executionId}`
                        )
                      } catch (updateError) {
                        logger.error(
                          `[${requestId}] Failed to update finalChatOutput:`,
                          updateError
                        )
                      }
                    }
                  }

                  // Pass through the original data
                  controller.enqueue(encoder.encode(`${line}\n\n`))
                } catch (parseError) {
                  // If parsing fails, just pass through the original line
                  controller.enqueue(encoder.encode(`${line}\n\n`))
                }
              }
            }
          } catch (error) {
            logger.error(`[${requestId}] Error in stream wrapper:`, error)
            controller.error(error)
          } finally {
            reader.releaseLock()
            controller.close()
          }
        },
      })

      const streamResponse = new NextResponse(wrappedStream, {
        status: 200,
        headers: SSE_HEADERS,
      })
      return addCorsHeaders(streamResponse, request)
    } catch (error: any) {
      logger.error(`[${requestId}] Error processing chat request:`, error)
      return addCorsHeaders(
        createErrorResponse(error.message || 'Failed to process request', 500),
        request
      )
    }
  } catch (error: any) {
    logger.error(`[${requestId}] Error processing chat request:`, error)
    return addCorsHeaders(
      createErrorResponse(error.message || 'Failed to process request', 500),
      request
    )
  }
}

export async function GET(
  request: NextRequest,
  { params }: { params: Promise<{ identifier: string }> }
) {
  const { identifier } = await params
  const requestId = generateRequestId()

  try {
    logger.debug(`[${requestId}] Fetching chat info for identifier: ${identifier}`)

    const deploymentResult = await db
      .select({
        id: chat.id,
        title: chat.title,
        description: chat.description,
        customizations: chat.customizations,
        isActive: chat.isActive,
        workflowId: chat.workflowId,
        authType: chat.authType,
        password: chat.password,
        allowedEmails: chat.allowedEmails,
        outputConfigs: chat.outputConfigs,
        department: chat.department,
      })
      .from(chat)
      .where(eq(chat.identifier, identifier))
      .limit(1)

    if (deploymentResult.length === 0) {
      logger.warn(`[${requestId}] Chat not found for identifier: ${identifier}`)
      return addCorsHeaders(createErrorResponse('Chat not found', 404), request)
    }

    const deployment = deploymentResult[0]

    if (!deployment.isActive) {
      logger.warn(`[${requestId}] Chat is not active: ${identifier}`)
      return addCorsHeaders(createErrorResponse('This chat is currently unavailable', 403), request)
    }

    // Extract Start Block inputFormat for chat UI (before auth checks so it's available in all responses)
    let inputFormat: InputFormatField[] = []
    try {
      const deployedData = await loadDeployedWorkflowState(deployment.workflowId)
      // Find Start Block manually from BlockState
      const startBlock = Object.values(deployedData.blocks).find(
        (block) => block.type === 'start_trigger' || block.type === 'starter'
      )
      if (startBlock?.subBlocks?.inputFormat?.value) {
        const inputFormatValue = startBlock.subBlocks.inputFormat.value
        if (Array.isArray(inputFormatValue)) {
          inputFormat = inputFormatValue
            .filter((field) => {
              return (
                field !== null &&
                field !== undefined &&
                typeof field === 'object' &&
                !Array.isArray(field) &&
                'name' in field &&
                typeof (field as any).name === 'string'
              )
            })
            .map((field: any) => ({
              name: field.name,
              type: field.type,
              value: field.value,
            }))
        }
      }
    } catch (error) {
      logger.warn(`[${requestId}] Failed to extract inputFormat:`, error)
      // Continue without inputFormat - not critical for chat config
    }

    /**
     * Helper function to build chat config response with inputFormat always included
     * Ensures inputFormat is never missing from successful responses
     */
    const buildChatConfigResponse = () => {
      const departmentValue = deployment.department ?? null
      const departmentLabel =
        departmentValue != null ? (departmentLabelMap[departmentValue] ?? departmentValue) : null

      return createSuccessResponse({
        id: deployment.id,
        title: deployment.title,
        description: deployment.description,
        customizations: deployment.customizations,
        authType: deployment.authType,
        outputConfigs: deployment.outputConfigs,
        inputFormat, // Always included in successful responses
        department: departmentLabel, // Department in label format
      })
    }

    const cookieName = `chat_auth_${deployment.id}`
    const authCookie = request.cookies.get(cookieName)

    if (
      deployment.authType !== 'public' &&
      authCookie &&
      validateAuthToken(authCookie.value, deployment.id, deployment.password)
    ) {
      return addCorsHeaders(buildChatConfigResponse(), request)
    }

    const authResult = await validateChatAuth(requestId, deployment, request)
    if (!authResult.authorized) {
      logger.info(
        `[${requestId}] Authentication required for chat: ${identifier}, type: ${deployment.authType}`
      )
      return addCorsHeaders(
        createErrorResponse(authResult.error || 'Authentication required', 401),
        request
      )
    }

    const response = buildChatConfigResponse()

    if (deployment.authType !== 'public') {
      setChatAuthCookie(response, deployment.id, deployment.authType)
    }

    return addCorsHeaders(response, request)
  } catch (error: any) {
    logger.error(`[${requestId}] Error fetching chat info:`, error)
    return addCorsHeaders(
      createErrorResponse(error.message || 'Failed to fetch chat information', 500),
      request
    )
  }
}<|MERGE_RESOLUTION|>--- conflicted
+++ resolved
@@ -1,10 +1,6 @@
 import { randomUUID } from 'crypto'
 import { db } from '@sim/db'
-<<<<<<< HEAD
-import { chat, deployedChat, workflowExecutionLogs } from '@sim/db/schema'
-=======
-import { chat, workflow } from '@sim/db/schema'
->>>>>>> e9fdc246
+import { chat, deployedChat, workflowExecutionLogs, workflow } from '@sim/db/schema'
 import { eq } from 'drizzle-orm'
 import { type NextRequest, NextResponse } from 'next/server'
 import { v4 as uuidv4 } from 'uuid'
