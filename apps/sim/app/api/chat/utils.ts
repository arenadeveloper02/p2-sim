--- conflicted
+++ resolved
@@ -3,12 +3,8 @@
 import { chat, workflow } from '@sim/db/schema'
 import { eq } from 'drizzle-orm'
 import type { NextRequest, NextResponse } from 'next/server'
-<<<<<<< HEAD
 import { getSession } from '@/lib/auth'
-import { isDev } from '@/lib/core/config/environment'
-=======
 import { isDev } from '@/lib/core/config/feature-flags'
->>>>>>> f013101f
 import { decryptSecret } from '@/lib/core/security/encryption'
 import { createLogger } from '@/lib/logs/console/logger'
 import { hasAdminPermission } from '@/lib/workspaces/permissions/utils'
