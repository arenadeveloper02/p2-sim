import { type NextRequest, NextResponse } from 'next/server'
import { z } from 'zod'
import { generateRequestId } from '@/lib/core/utils/request'
import { ALL_TAG_SLOTS } from '@/lib/knowledge/constants'
import { getDocumentTagDefinitions } from '@/lib/knowledge/tags/service'
import { buildUndefinedTagsError, validateTagValue } from '@/lib/knowledge/tags/utils'
import type { StructuredFilter } from '@/lib/knowledge/types'
import { createLogger } from '@/lib/logs/console/logger'
import { estimateTokenCount } from '@/lib/tokenization/estimators'
import { getUserId } from '@/app/api/auth/oauth/utils'
import {
  generateSearchEmbedding,
  getDocumentNamesByIds,
  getQueryStrategy,
  handleTagAndVectorSearch,
  handleTagOnlySearch,
  handleVectorOnlySearch,
  type RerankConfig,
  rerankSearchResults,
  type SearchResult,
} from '@/app/api/knowledge/search/utils'
import { checkKnowledgeBaseAccess } from '@/app/api/knowledge/utils'
import { calculateCost } from '@/providers/utils'

const logger = createLogger('VectorSearchAPI')

/** Structured tag filter with operator support */
const StructuredTagFilterSchema = z.object({
  tagName: z.string(),
  tagSlot: z.string().optional(),
  fieldType: z.enum(['text', 'number', 'date', 'boolean']).default('text'),
  operator: z.string().default('eq'),
  value: z.union([z.string(), z.number(), z.boolean()]),
  valueTo: z.union([z.string(), z.number()]).optional(),
})

const VectorSearchSchema = z
  .object({
    knowledgeBaseIds: z.union([
      z.string().min(1, 'Knowledge base ID is required'),
      z.array(z.string().min(1)).min(1, 'At least one knowledge base ID is required'),
    ]),
    query: z
      .string()
      .optional()
      .nullable()
      .transform((val) => val || undefined),
    topK: z
      .number()
      .min(1)
      .max(100)
      .optional()
      .nullable()
      .default(10)
      .transform((val) => val ?? 10),
    tagFilters: z
      .array(StructuredTagFilterSchema)
      .optional()
      .nullable()
<<<<<<< HEAD
      .transform((val) => val || undefined), // Allow dynamic filter keys (display names)
    rerank: z
      .object({
        enabled: z.boolean().optional().default(true),
        model: z.string().optional(),
        topN: z.number().min(1).max(50).optional(),
      })
      .optional(),
=======
      .transform((val) => val || undefined),
>>>>>>> e9fdc246
  })
  .refine(
    (data) => {
      const hasQuery = data.query && data.query.trim().length > 0
      const hasTagFilters = data.tagFilters && data.tagFilters.length > 0
      return hasQuery || hasTagFilters
    },
    {
      message: 'Please provide either a search query or tag filters to search your knowledge base',
    }
  )

export async function POST(request: NextRequest) {
  const requestId = generateRequestId()

  try {
    const body = await request.json()
    const { workflowId, ...searchParams } = body

    const userId = await getUserId(requestId, workflowId)

    if (!userId) {
      const errorMessage = workflowId ? 'Workflow not found' : 'Unauthorized'
      const statusCode = workflowId ? 404 : 401
      return NextResponse.json({ error: errorMessage }, { status: statusCode })
    }

    try {
      const validatedData = VectorSearchSchema.parse(searchParams)

      const knowledgeBaseIds = Array.isArray(validatedData.knowledgeBaseIds)
        ? validatedData.knowledgeBaseIds
        : [validatedData.knowledgeBaseIds]

      // Check access permissions in parallel for performance
      const accessChecks = await Promise.all(
        knowledgeBaseIds.map((kbId) => checkKnowledgeBaseAccess(kbId, userId))
      )
      const accessibleKbIds: string[] = knowledgeBaseIds.filter(
        (_, idx) => accessChecks[idx]?.hasAccess
      )

      // Map display names to tag slots for filtering
      let structuredFilters: StructuredFilter[] = []

      // Handle tag filters
      if (validatedData.tagFilters && accessibleKbIds.length > 0) {
        const kbId = accessibleKbIds[0]
        const tagDefs = await getDocumentTagDefinitions(kbId)

        // Create mapping from display name to tag slot and fieldType
        const displayNameToTagDef: Record<string, { tagSlot: string; fieldType: string }> = {}
        tagDefs.forEach((def) => {
          displayNameToTagDef[def.displayName] = {
            tagSlot: def.tagSlot,
            fieldType: def.fieldType,
          }
        })

        // Validate all tag filters first
        const undefinedTags: string[] = []
        const typeErrors: string[] = []

        for (const filter of validatedData.tagFilters) {
          const tagDef = displayNameToTagDef[filter.tagName]

          // Check if tag exists
          if (!tagDef) {
            undefinedTags.push(filter.tagName)
            continue
          }

          // Validate value type using shared validation
          const validationError = validateTagValue(
            filter.tagName,
            String(filter.value),
            tagDef.fieldType
          )
          if (validationError) {
            typeErrors.push(validationError)
          }
        }

        // Throw combined error if there are any validation issues
        if (undefinedTags.length > 0 || typeErrors.length > 0) {
          const errorParts: string[] = []

          if (undefinedTags.length > 0) {
            errorParts.push(buildUndefinedTagsError(undefinedTags))
          }

          if (typeErrors.length > 0) {
            errorParts.push(...typeErrors)
          }

          return NextResponse.json({ error: errorParts.join('\n') }, { status: 400 })
        }

        // Build structured filters with validated data
        structuredFilters = validatedData.tagFilters.map((filter) => {
          const tagDef = displayNameToTagDef[filter.tagName]!
          const tagSlot = filter.tagSlot || tagDef.tagSlot
          const fieldType = filter.fieldType || tagDef.fieldType

          logger.debug(
            `[${requestId}] Structured filter: ${filter.tagName} -> ${tagSlot} (${fieldType}) ${filter.operator} ${filter.value}`
          )

          return {
            tagSlot,
            fieldType,
            operator: filter.operator,
            value: filter.value,
            valueTo: filter.valueTo,
          }
        })

        logger.debug(`[${requestId}] Processed ${structuredFilters.length} structured filters`)
      }

      if (accessibleKbIds.length === 0) {
        return NextResponse.json(
          { error: 'Knowledge base not found or access denied' },
          { status: 404 }
        )
      }

      // Generate query embedding only if query is provided
      const hasQuery = validatedData.query && validatedData.query.trim().length > 0
      // Start embedding generation early and await when needed
      const queryEmbeddingPromise = hasQuery
        ? generateSearchEmbedding(validatedData.query!)
        : Promise.resolve(null)

      // Check if any requested knowledge bases were not accessible
      const inaccessibleKbIds = knowledgeBaseIds.filter((id) => !accessibleKbIds.includes(id))

      if (inaccessibleKbIds.length > 0) {
        return NextResponse.json(
          { error: `Knowledge bases not found or access denied: ${inaccessibleKbIds.join(', ')}` },
          { status: 404 }
        )
      }

      let results: SearchResult[]

      const hasFilters = structuredFilters && structuredFilters.length > 0

      if (!hasQuery && hasFilters) {
        // Tag-only search without vector similarity
        logger.debug(`[${requestId}] Executing tag-only search with filters:`, structuredFilters)
        results = await handleTagOnlySearch({
          knowledgeBaseIds: accessibleKbIds,
          topK: validatedData.topK,
          structuredFilters,
        })
      } else if (hasQuery && hasFilters) {
        // Tag + Vector search
        logger.debug(
          `[${requestId}] Executing tag + vector search with filters:`,
          structuredFilters
        )
        const strategy = getQueryStrategy(accessibleKbIds.length, validatedData.topK)
        const queryVector = JSON.stringify(await queryEmbeddingPromise)

        results = await handleTagAndVectorSearch({
          knowledgeBaseIds: accessibleKbIds,
          topK: validatedData.topK,
          structuredFilters,
          queryVector,
          distanceThreshold: strategy.distanceThreshold,
        })
      } else if (hasQuery && !hasFilters) {
        // Vector-only search
        logger.debug(`[${requestId}] Executing vector-only search`)
        const strategy = getQueryStrategy(accessibleKbIds.length, validatedData.topK)
        const queryVector = JSON.stringify(await queryEmbeddingPromise)

        results = await handleVectorOnlySearch({
          knowledgeBaseIds: accessibleKbIds,
          topK: validatedData.topK,
          queryVector,
          distanceThreshold: strategy.distanceThreshold,
        })
      } else {
        // This should never happen due to schema validation, but just in case
        return NextResponse.json(
          {
            error:
              'Please provide either a search query or tag filters to search your knowledge base',
          },
          { status: 400 }
        )
      }

      // Calculate cost for the embedding (with fallback if calculation fails)
      let cost = null
      let tokenCount = null
      if (hasQuery) {
        try {
          tokenCount = estimateTokenCount(validatedData.query!, 'openai')
          cost = calculateCost('text-embedding-3-small', tokenCount.count, 0, false)
        } catch (error) {
          logger.warn(`[${requestId}] Failed to calculate cost for search query`, {
            error: error instanceof Error ? error.message : 'Unknown error',
          })
          // Continue without cost information rather than failing the search
        }
      }

      // Fetch tag definitions for display name mapping (reuse the same fetch from filtering)
      const tagDefsResults = await Promise.all(
        accessibleKbIds.map(async (kbId) => {
          try {
            const tagDefs = await getDocumentTagDefinitions(kbId)
            const map: Record<string, string> = {}
            tagDefs.forEach((def) => {
              map[def.tagSlot] = def.displayName
            })
            return { kbId, map }
          } catch (error) {
            logger.warn(
              `[${requestId}] Failed to fetch tag definitions for display mapping:`,
              error
            )
            return { kbId, map: {} as Record<string, string> }
          }
        })
      )
      const tagDefinitionsMap: Record<string, Record<string, string>> = {}
      tagDefsResults.forEach(({ kbId, map }) => {
        tagDefinitionsMap[kbId] = map
      })

      // Fetch document names for the results
      const documentIds = results.map((result) => result.documentId)
      const documentNameMap = await getDocumentNamesByIds(documentIds)

      const rerankConfig: RerankConfig = {
        ...(validatedData.rerank || {}),
        requestId,
      }
      if (hasQuery && (rerankConfig.enabled ?? true)) {
        results = await rerankSearchResults(validatedData.query!, results, rerankConfig)
      }

      return NextResponse.json({
        success: true,
        data: {
          results: results.map((result) => {
            const kbTagMap = tagDefinitionsMap[result.knowledgeBaseId] || {}
            logger.debug(
              `[${requestId}] Result KB: ${result.knowledgeBaseId}, available mappings:`,
              kbTagMap
            )

            // Create tags object with display names
            const tags: Record<string, any> = {}

            ALL_TAG_SLOTS.forEach((slot) => {
              const tagValue = (result as any)[slot]
              if (tagValue !== null && tagValue !== undefined) {
                const displayName = kbTagMap[slot] || slot
                logger.debug(
                  `[${requestId}] Mapping ${slot}="${tagValue}" -> "${displayName}"="${tagValue}"`
                )
                tags[displayName] = tagValue
              }
            })

            return {
              documentId: result.documentId,
              documentName: documentNameMap[result.documentId] || undefined,
              content: result.content,
              chunkIndex: result.chunkIndex,
              metadata: tags, // Clean display name mapped tags
              similarity: hasQuery ? 1 - result.distance : 1, // Perfect similarity for tag-only searches
            }
          }),
          query: validatedData.query || '',
          knowledgeBaseIds: accessibleKbIds,
          knowledgeBaseId: accessibleKbIds[0],
          topK: validatedData.topK,
          totalResults: results.length,
          ...(cost && tokenCount
            ? {
                cost: {
                  input: cost.input,
                  output: cost.output,
                  total: cost.total,
                  tokens: {
                    prompt: tokenCount.count,
                    completion: 0,
                    total: tokenCount.count,
                  },
                  model: 'text-embedding-3-small',
                  pricing: cost.pricing,
                },
              }
            : {}),
        },
      })
    } catch (validationError) {
      if (validationError instanceof z.ZodError) {
        return NextResponse.json(
          { error: 'Invalid request data', details: validationError.errors },
          { status: 400 }
        )
      }
      throw validationError
    }
  } catch (error) {
    return NextResponse.json(
      {
        error: 'Failed to perform vector search',
        message: error instanceof Error ? error.message : 'Unknown error',
      },
      { status: 500 }
    )
  }
}<|MERGE_RESOLUTION|>--- conflicted
+++ resolved
@@ -57,18 +57,14 @@
       .array(StructuredTagFilterSchema)
       .optional()
       .nullable()
-<<<<<<< HEAD
-      .transform((val) => val || undefined), // Allow dynamic filter keys (display names)
-    rerank: z
+      .transform((val) => val || undefined),
+      rerank: z
       .object({
         enabled: z.boolean().optional().default(true),
         model: z.string().optional(),
         topN: z.number().min(1).max(50).optional(),
       })
       .optional(),
-=======
-      .transform((val) => val || undefined),
->>>>>>> e9fdc246
   })
   .refine(
     (data) => {
