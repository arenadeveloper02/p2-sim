--- conflicted
+++ resolved
@@ -6,15 +6,12 @@
 
 const logger = createLogger('StagehandExtractAPI')
 
-<<<<<<< HEAD
 export const runtime = 'nodejs'
 export const dynamic = 'force-dynamic'
 
 // Environment variables for Browserbase
-=======
 type StagehandType = import('@browserbasehq/stagehand').Stagehand
 
->>>>>>> f013101f
 const BROWSERBASE_API_KEY = env.BROWSERBASE_API_KEY
 const BROWSERBASE_PROJECT_ID = env.BROWSERBASE_PROJECT_ID
 
