'use client'

import { useRef, useState } from 'react'
import { isUserFile } from '@/lib/core/utils/display-filters'
import { createLogger } from '@/lib/logs/console/logger'
import type { ChatFile, ChatMessage } from '@/app/chat/components/message/message'
import { CHAT_ERROR_MESSAGES } from '@/app/chat/constants'

const logger = createLogger('UseChatStreaming')

function extractFilesFromData(
  data: any,
  files: ChatFile[] = [],
  seenIds = new Set<string>()
): ChatFile[] {
  if (!data || typeof data !== 'object') {
    return files
  }

  if (isUserFile(data)) {
    if (!seenIds.has(data.id)) {
      seenIds.add(data.id)
      files.push({
        id: data.id,
        name: data.name,
        url: data.url,
        key: data.key,
        size: data.size,
        type: data.type,
        context: data.context,
      })
    }
    return files
  }

  if (Array.isArray(data)) {
    for (const item of data) {
      extractFilesFromData(item, files, seenIds)
    }
    return files
  }

  for (const value of Object.values(data)) {
    extractFilesFromData(value, files, seenIds)
  }

  return files
}

export interface VoiceSettings {
  isVoiceEnabled: boolean
  voiceId: string
  autoPlayResponses: boolean
  voiceFirstMode?: boolean
  textStreamingInVoiceMode?: 'hidden' | 'synced' | 'normal'
  conversationMode?: boolean
}

export interface StreamingOptions {
  voiceSettings?: VoiceSettings
  onAudioStart?: () => void
  onAudioEnd?: () => void
  audioStreamHandler?: (text: string) => Promise<void>
  outputConfigs?: Array<{ blockId: string; path?: string }>
}

export function useChatStreaming() {
  const [isStreamingResponse, setIsStreamingResponse] = useState(false)
  const abortControllerRef = useRef<AbortController | null>(null)
  const accumulatedTextRef = useRef<string>('')
  const lastStreamedPositionRef = useRef<number>(0)
  const audioStreamingActiveRef = useRef<boolean>(false)
  const lastDisplayedPositionRef = useRef<number>(0) // Track displayed text in synced mode

  const stopStreaming = (setMessages: React.Dispatch<React.SetStateAction<ChatMessage[]>>) => {
    if (abortControllerRef.current) {
      // Abort the fetch request
      abortControllerRef.current.abort()
      abortControllerRef.current = null

      // Add a message indicating the response was stopped
      setMessages((prev) => {
        const lastMessage = prev[prev.length - 1]

        // Only modify if the last message is from the assistant (as expected)
        if (lastMessage && lastMessage.type === 'assistant') {
          // Append a note that the response was stopped
          const updatedContent =
            lastMessage.content +
            (lastMessage.content
              ? '\n\n_Response stopped by user._'
              : '_Response stopped by user._')

          return [
            ...prev.slice(0, -1),
            { ...lastMessage, content: updatedContent, isStreaming: false },
          ]
        }

        return prev
      })

      // Reset streaming state immediately
      setIsStreamingResponse(false)
      accumulatedTextRef.current = ''
      lastStreamedPositionRef.current = 0
      lastDisplayedPositionRef.current = 0
      audioStreamingActiveRef.current = false
    }
  }

  const handleStreamedResponse = async (
    response: Response,
    setMessages: React.Dispatch<React.SetStateAction<ChatMessage[]>>,
    setIsLoading: React.Dispatch<React.SetStateAction<boolean>>,
    scrollToBottom: () => void,
    userHasScrolled?: boolean,
    streamingOptions?: StreamingOptions
  ) => {
    logger.info('[useChatStreaming] handleStreamedResponse called')
    // Set streaming state
    setIsStreamingResponse(true)
    abortControllerRef.current = new AbortController()

    // Check if we should stream audio
    const shouldPlayAudio =
      streamingOptions?.voiceSettings?.isVoiceEnabled &&
      streamingOptions?.voiceSettings?.autoPlayResponses &&
      streamingOptions?.audioStreamHandler

    const reader = response.body?.getReader()
    if (!reader) {
      setIsLoading(false)
      setIsStreamingResponse(false)
      return
    }

    const decoder = new TextDecoder()
    let accumulatedText = ''
    let lastAudioPosition = 0
    let buffer = '' // Buffer for incomplete JSON strings

    // Track which blocks have streamed content (like chat panel)
    const messageIdMap = new Map<string, string>()
    const messageId = crypto.randomUUID()
    setMessages((prev) => [
      ...prev,
      {
        id: messageId,
        content: '',
        type: 'assistant',
        timestamp: new Date(),
        isStreaming: true,
      },
    ])

    setIsLoading(false)

    try {
      while (true) {
        // Check if aborted
        if (abortControllerRef.current === null) {
          break
        }

        const { done, value } = await reader.read()

        if (done) {
          // Process any remaining buffered data
          if (buffer.trim()) {
            const remainingLines = buffer.split('\n\n').filter((line) => line.trim())
            for (const line of remainingLines) {
              if (line.startsWith('data: ')) {
                const data = line.substring(6).trim()
                if (data && data !== '[DONE]') {
                  try {
                    const json = JSON.parse(data)
                    // Process the final JSON if it's valid
                    if (json.chunk) {
                      accumulatedText += json.chunk
                      setMessages((prev) =>
                        prev.map((msg) =>
                          msg.id === messageId ? { ...msg, content: accumulatedText } : msg
                        )
                      )
                    }
                  } catch (parseError) {
                    logger.warn('Failed to parse final buffered data:', parseError, {
                      dataLength: data.length,
                    })
                  }
                }
              }
            }
          }

          // Stream any remaining text for TTS
          if (
            shouldPlayAudio &&
            streamingOptions?.audioStreamHandler &&
            accumulatedText.length > lastAudioPosition
          ) {
            const remainingText = accumulatedText.substring(lastAudioPosition).trim()
            if (remainingText) {
              try {
                await streamingOptions.audioStreamHandler(remainingText)
              } catch (error) {
                logger.error('TTS error for remaining text:', error)
              }
            }
          }
          break
        }

        const chunk = decoder.decode(value, { stream: true })
        buffer += chunk

        // Process complete SSE lines (ending with \n\n)
        // We need to be careful not to split in the middle of a JSON string
        let lineEndIndex = buffer.indexOf('\n\n')

        while (lineEndIndex !== -1) {
          const line = buffer.substring(0, lineEndIndex)
          buffer = buffer.substring(lineEndIndex + 2) // Remove processed line and \n\n

          if (line.startsWith('data: ')) {
            const data = line.substring(6).trim()

            if (data === '[DONE]') {
              lineEndIndex = buffer.indexOf('\n\n')
              continue
            }

            // Skip empty data
            if (!data) {
              lineEndIndex = buffer.indexOf('\n\n')
              continue
            }

            try {
              // Try to parse JSON - if it fails due to incomplete string, buffer it
              const json = JSON.parse(data)
              const { blockId, chunk: contentChunk, event: eventType } = json

              if (eventType === 'error' || json.event === 'error') {
                const errorMessage = json.error || CHAT_ERROR_MESSAGES.GENERIC_ERROR
                setMessages((prev) =>
                  prev.map((msg) =>
                    msg.id === messageId
                      ? {
                          ...msg,
                          content: errorMessage,
                          isStreaming: false,
                          type: 'assistant' as const,
                        }
                      : msg
                  )
                )
                setIsLoading(false)
                return
              }

              if (eventType === 'final' && json.data) {
                const finalData = json.data as {
                  success: boolean
                  error?: string | { message?: string }
                  output?: Record<string, Record<string, any>>
                  executionId?: string
                }

                const outputConfigs = streamingOptions?.outputConfigs
                const formattedOutputs: string[] = []
                let extractedFiles: ChatFile[] = []

                const formatValue = (value: any): string | null => {
                  if (value === null || value === undefined) {
                    return null
                  }

                  if (isUserFile(value)) {
                    return null
                  }

                  if (Array.isArray(value) && value.length === 0) {
                    return null
                  }

                  if (typeof value === 'string') {
                    return value
                  }

                  if (typeof value === 'object') {
                    try {
                      return `\`\`\`json\n${JSON.stringify(value, null, 2)}\n\`\`\``
                    } catch {
                      return String(value)
                    }
                  }

                  return String(value)
                }

                const getOutputValue = (blockOutputs: Record<string, any>, path?: string) => {
                  if (!path || path === 'content') {
                    if (blockOutputs.content !== undefined) return blockOutputs.content
                    if (blockOutputs.result !== undefined) return blockOutputs.result
                    return blockOutputs
                  }

                  if (blockOutputs[path] !== undefined) {
                    return blockOutputs[path]
                  }

                  if (path.includes('.')) {
                    return path.split('.').reduce<any>((current, segment) => {
                      if (current && typeof current === 'object' && segment in current) {
                        return current[segment]
                      }
                      return undefined
                    }, blockOutputs)
                  }

                  return undefined
                }

                if (outputConfigs?.length && finalData.output) {
                  for (const config of outputConfigs) {
                    const blockOutputs = finalData.output[config.blockId]
                    if (!blockOutputs) continue

                    const value = getOutputValue(blockOutputs, config.path)

                    if (isUserFile(value)) {
                      extractedFiles.push({
                        id: value.id,
                        name: value.name,
                        url: value.url,
                        key: value.key,
                        size: value.size,
                        type: value.type,
                        context: value.context,
                      })
                      continue
                    }

                    const nestedFiles = extractFilesFromData(value)
                    if (nestedFiles.length > 0) {
                      extractedFiles = [...extractedFiles, ...nestedFiles]
                      continue
                    }

                    const formatted = formatValue(value)
                    if (formatted) {
                      formattedOutputs.push(formatted)
                    }
                  }
                }

                let finalContent = accumulatedText

                if (formattedOutputs.length > 0) {
                  const trimmedStreamingContent = accumulatedText.trim()

                  const uniqueOutputs = formattedOutputs.filter((output) => {
                    const trimmedOutput = output.trim()
                    if (!trimmedOutput) return false

                    // Skip outputs that exactly match the streamed content to avoid duplication
                    if (trimmedStreamingContent && trimmedOutput === trimmedStreamingContent) {
                      return false
                    }

                    return true
                  })

                  if (uniqueOutputs.length > 0) {
                    const combinedOutputs = uniqueOutputs.join('\n\n')
                    finalContent = finalContent
                      ? `${finalContent.trim()}\n\n${combinedOutputs}`
                      : combinedOutputs
                  }
                }

                if (!finalContent && extractedFiles.length === 0) {
                  if (finalData.error) {
                    if (typeof finalData.error === 'string') {
                      finalContent = finalData.error
                    } else if (typeof finalData.error?.message === 'string') {
                      finalContent = finalData.error.message
                    }
                  } else if (finalData.success && finalData.output) {
                    const fallbackOutput = Object.values(finalData.output)
                      .map((block) => formatValue(block)?.trim())
                      .filter(Boolean)[0]
                    if (fallbackOutput) {
                      finalContent = fallbackOutput
                    }
                  }
                }

                setMessages((prev) =>
                  prev.map((msg) =>
                    msg.id === messageId
                      ? {
                          ...msg,
                          isStreaming: false,
                          content: finalContent ?? msg.content,
<<<<<<< HEAD
                          executionId: finalData?.executionId || msg.executionId,
                          liked: null,
=======
                          files: extractedFiles.length > 0 ? extractedFiles : undefined,
>>>>>>> f013101f
                        }
                      : msg
                  )
                )

                accumulatedTextRef.current = ''
                lastStreamedPositionRef.current = 0
                lastDisplayedPositionRef.current = 0
                audioStreamingActiveRef.current = false

                return
              }

              if (blockId && contentChunk) {
                if (!messageIdMap.has(blockId)) {
                  messageIdMap.set(blockId, messageId)
                }

                accumulatedText += contentChunk
                logger.debug('[useChatStreaming] Received chunk', {
                  blockId,
                  chunkLength: contentChunk.length,
                  totalLength: accumulatedText.length,
                  messageId,
                  chunk: contentChunk.substring(0, 20),
                })
                setMessages((prev) =>
                  prev.map((msg) =>
                    msg.id === messageId ? { ...msg, content: accumulatedText } : msg
                  )
                )

                // Real-time TTS for voice mode
                if (shouldPlayAudio && streamingOptions?.audioStreamHandler) {
                  const newText = accumulatedText.substring(lastAudioPosition)
                  const sentenceEndings = ['. ', '! ', '? ', '.\n', '!\n', '?\n', '.', '!', '?']
                  let sentenceEnd = -1

                  for (const ending of sentenceEndings) {
                    const index = newText.indexOf(ending)
                    if (index > 0) {
                      sentenceEnd = index + ending.length
                      break
                    }
                  }

                  if (sentenceEnd > 0) {
                    const sentence = newText.substring(0, sentenceEnd).trim()
                    if (sentence && sentence.length >= 3) {
                      try {
                        await streamingOptions.audioStreamHandler(sentence)
                        lastAudioPosition += sentenceEnd
                      } catch (error) {
                        logger.error('TTS error:', error)
                      }
                    }
                  }
                }
              } else if (blockId && eventType === 'end') {
                setMessages((prev) =>
                  prev.map((msg) => (msg.id === messageId ? { ...msg, isStreaming: false } : msg))
                )
              }

              // Move to next line
              lineEndIndex = buffer.indexOf('\n\n')
            } catch (parseError) {
              // Check if this is an unterminated string error (common with large base64)
              if (
                parseError instanceof SyntaxError &&
                (parseError.message.includes('Unterminated string') ||
                  parseError.message.includes('Unexpected end of JSON') ||
                  parseError.message.includes('position'))
              ) {
                logger.debug(
                  'Incomplete JSON string detected (likely large base64), buffering for next chunk',
                  {
                    dataLength: data.length,
                    error: parseError.message,
                    bufferLength: buffer.length,
                  }
                )
                // Put the incomplete line back in buffer with its original format - it will be processed when more data arrives
                buffer = `${line}\n\n${buffer}`
                break // Exit the while loop to wait for more data
              }

              // For other parse errors, log and continue
              logger.error('Error parsing stream data:', parseError, {
                dataLength: data.length,
                dataPreview: data.substring(0, 200),
              })

              // Move to next line even on error
              lineEndIndex = buffer.indexOf('\n\n')
            }
          } else {
            // Not a data line, move to next
            lineEndIndex = buffer.indexOf('\n\n')
          }
        }
      }
    } catch (error) {
      logger.error('Error processing stream:', error)
      setMessages((prev) =>
        prev.map((msg) => (msg.id === messageId ? { ...msg, isStreaming: false } : msg))
      )
    } finally {
      setIsStreamingResponse(false)
      abortControllerRef.current = null

      if (!userHasScrolled) {
        setTimeout(() => {
          scrollToBottom()
        }, 300)
      }

      if (shouldPlayAudio) {
        streamingOptions?.onAudioEnd?.()
      }
    }
  }

  return {
    isStreamingResponse,
    setIsStreamingResponse,
    abortControllerRef,
    stopStreaming,
    handleStreamedResponse,
  }
}<|MERGE_RESOLUTION|>--- conflicted
+++ resolved
@@ -405,12 +405,9 @@
                           ...msg,
                           isStreaming: false,
                           content: finalContent ?? msg.content,
-<<<<<<< HEAD
                           executionId: finalData?.executionId || msg.executionId,
                           liked: null,
-=======
                           files: extractedFiles.length > 0 ? extractedFiles : undefined,
->>>>>>> f013101f
                         }
                       : msg
                   )
