'use client'

import Image from 'next/image'
<<<<<<< HEAD
=======
import Link from 'next/link'
>>>>>>> bff1852a
import { GithubIcon } from '@/components/icons'
import { useBrandConfig } from '@/lib/branding/branding'
import { inter } from '@/app/fonts/inter'

interface ChatHeaderProps {
  chatConfig: {
    title?: string
    customizations?: {
      headerText?: string
      logoUrl?: string
      imageUrl?: string
      primaryColor?: string
    }
  } | null
  starCount: string
}

export function ChatHeader({ chatConfig, starCount }: ChatHeaderProps) {
  const brand = useBrandConfig()
  const primaryColor = chatConfig?.customizations?.primaryColor || 'var(--brand-primary-hex)'
  const customImage = chatConfig?.customizations?.imageUrl || chatConfig?.customizations?.logoUrl

  return (
<<<<<<< HEAD
    <div className='flex items-center justify-between bg-background/95 px-6 py-4 pt-6 backdrop-blur supports-[backdrop-filter]:bg-background/60 md:px-8 md:pt-4'>
      <div className='flex items-center gap-4'>
        <Image
          src={customImage || '/default-logo.png'}
          alt={`${chatConfig?.title || 'Chat'} logo`}
          width={32}
          height={32}
          className='h-8 w-8 rounded-md object-cover'
          style={{ objectFit: 'cover' }}
          unoptimized
        />
        <h2 className='font-medium text-foreground text-lg'>
          {chatConfig?.customizations?.headerText || chatConfig?.title || 'Chat'}
        </h2>
=======
    <nav
      aria-label='Chat navigation'
      className={`flex w-full items-center justify-between px-4 pt-[12px] pb-[21px] sm:px-8 sm:pt-[8.5px] md:px-[44px] md:pt-[16px]`}
    >
      <div className='flex items-center gap-[34px]'>
        <div className='flex items-center gap-3'>
          {customImage && (
            <Image
              src={customImage}
              alt={`${chatConfig?.title || 'Chat'} logo`}
              width={24}
              height={24}
              className='h-6 w-6 rounded-md object-cover'
            />
          )}
          <h2 className={`${inter.className} font-medium text-[18px] text-foreground`}>
            {chatConfig?.customizations?.headerText || chatConfig?.title || 'Chat'}
          </h2>
        </div>
>>>>>>> bff1852a
      </div>

      {!brand.logoUrl && (
        <div className='flex items-center gap-[16px]'>
          <a
            href='https://github.com/simstudioai/sim'
            target='_blank'
            rel='noopener noreferrer'
            className='flex items-center gap-2 text-[16px] text-muted-foreground transition-colors hover:text-foreground'
            aria-label={`GitHub repository - ${starCount} stars`}
          >
            <GithubIcon className='h-[16px] w-[16px]' aria-hidden='true' />
            <span className={`${inter.className}`} aria-live='polite'>
              {starCount}
            </span>
          </a>
          {/* Only show Sim logo if no custom branding is set */}

          <Link
            href='https://sim.ai'
            target='_blank'
            rel='noopener noreferrer'
            aria-label='Sim home'
          >
            <Image
              src='/logo/b&w/text/small.png'
              alt='Sim - Workflows for LLMs'
              width={29.869884}
              height={14.5656}
              className='h-[14.5656px] w-auto pb-[1px]'
              priority
              loading='eager'
              quality={100}
            />
          </Link>
        </div>
      )}
    </nav>
  )
}<|MERGE_RESOLUTION|>--- conflicted
+++ resolved
@@ -1,10 +1,7 @@
 'use client'
 
 import Image from 'next/image'
-<<<<<<< HEAD
-=======
 import Link from 'next/link'
->>>>>>> bff1852a
 import { GithubIcon } from '@/components/icons'
 import { useBrandConfig } from '@/lib/branding/branding'
 import { inter } from '@/app/fonts/inter'
@@ -28,22 +25,6 @@
   const customImage = chatConfig?.customizations?.imageUrl || chatConfig?.customizations?.logoUrl
 
   return (
-<<<<<<< HEAD
-    <div className='flex items-center justify-between bg-background/95 px-6 py-4 pt-6 backdrop-blur supports-[backdrop-filter]:bg-background/60 md:px-8 md:pt-4'>
-      <div className='flex items-center gap-4'>
-        <Image
-          src={customImage || '/default-logo.png'}
-          alt={`${chatConfig?.title || 'Chat'} logo`}
-          width={32}
-          height={32}
-          className='h-8 w-8 rounded-md object-cover'
-          style={{ objectFit: 'cover' }}
-          unoptimized
-        />
-        <h2 className='font-medium text-foreground text-lg'>
-          {chatConfig?.customizations?.headerText || chatConfig?.title || 'Chat'}
-        </h2>
-=======
     <nav
       aria-label='Chat navigation'
       className={`flex w-full items-center justify-between px-4 pt-[12px] pb-[21px] sm:px-8 sm:pt-[8.5px] md:px-[44px] md:pt-[16px]`}
@@ -63,7 +44,6 @@
             {chatConfig?.customizations?.headerText || chatConfig?.title || 'Chat'}
           </h2>
         </div>
->>>>>>> bff1852a
       </div>
 
       {!brand.logoUrl && (
