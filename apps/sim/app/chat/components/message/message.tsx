--- conflicted
+++ resolved
@@ -35,11 +35,8 @@
   isInitialMessage?: boolean
   isStreaming?: boolean
   attachments?: ChatAttachment[]
-<<<<<<< HEAD
   executionId?: string
-=======
   files?: ChatFile[]
->>>>>>> f013101f
 }
 
 function EnhancedMarkdownRenderer({ content }: { content: string }) {
