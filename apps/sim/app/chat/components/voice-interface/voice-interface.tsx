--- conflicted
+++ resolved
@@ -480,22 +480,9 @@
   }
 
   return (
-<<<<<<< HEAD
-    <div
-      className={cn(
-        'fixed inset-0 z-[100] flex flex-col justify-center bg-white text-gray-900',
-        className
-      )}
-    >
-      {/* Main content */}
-      <div className='flex flex-col items-center justify-center px-8'>
-        {/* Voice visualization */}
-        <div className='relative'>
-=======
     <div className={cn('fixed inset-0 z-[100] flex flex-col bg-white text-gray-900', className)}>
       <div className='flex flex-1 flex-col items-center justify-center px-8'>
         <div className='relative mb-16'>
->>>>>>> a0fb8896
           <ParticlesVisualization
             audioLevels={audioLevels}
             isListening={state === 'listening'}
@@ -506,21 +493,15 @@
           />
         </div>
 
-<<<<<<< HEAD
-        {/* Live transcript - subtitle style */}
-        {currentTranscript && (
-          <div className='mb-5 flex h-24 items-center justify-center'>
-=======
         <div className='mb-16 flex h-24 items-center justify-center'>
           {currentTranscript && (
->>>>>>> a0fb8896
             <div className='max-w-2xl px-8'>
               <p className='overflow-hidden text-center text-gray-700 text-xl leading-relaxed'>
                 {currentTranscript}
               </p>
             </div>
-          </div>
-        )}
+          )}
+        </div>
 
         <p className='mb-8 text-center text-gray-600 text-lg'>
           {getStatusText()}
