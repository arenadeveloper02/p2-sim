'use client'

import { useEffect } from 'react'
import AuthBackground from '@/app/(auth)/components/auth-background'
import Nav from '@/app/(landing)/components/nav/nav'

interface InviteLayoutProps {
  children: React.ReactNode
}

<<<<<<< HEAD
export default function InviteLayout({ children }: InviteLayoutProps) {
  const brandConfig = useBrandConfig()
=======
function isColorDark(hexColor: string): boolean {
  const hex = hexColor.replace('#', '')
  const r = Number.parseInt(hex.substr(0, 2), 16)
  const g = Number.parseInt(hex.substr(2, 2), 16)
  const b = Number.parseInt(hex.substr(4, 2), 16)
  const luminance = (0.299 * r + 0.587 * g + 0.114 * b) / 255
  return luminance < 0.5
}
>>>>>>> bff1852a

export default function InviteLayout({ children }: InviteLayoutProps) {
  useEffect(() => {
    const rootStyle = getComputedStyle(document.documentElement)
    const brandBackground = rootStyle.getPropertyValue('--brand-background-hex').trim()

    if (brandBackground && isColorDark(brandBackground)) {
      document.body.classList.add('auth-dark-bg')
    } else {
      document.body.classList.remove('auth-dark-bg')
    }
  }, [])
  return (
    <AuthBackground>
      <main className='relative flex min-h-screen flex-col font-geist-sans text-foreground'>
        {/* Header - Nav handles all conditional logic */}
        <Nav hideAuthButtons={true} variant='auth' />

        {/* Content */}
        <div className='relative z-30 flex flex-1 items-center justify-center px-4 pb-24'>
          <div className='w-full max-w-lg px-4'>{children}</div>
        </div>
      </main>
    </AuthBackground>
  )
}<|MERGE_RESOLUTION|>--- conflicted
+++ resolved
@@ -8,10 +8,6 @@
   children: React.ReactNode
 }
 
-<<<<<<< HEAD
-export default function InviteLayout({ children }: InviteLayoutProps) {
-  const brandConfig = useBrandConfig()
-=======
 function isColorDark(hexColor: string): boolean {
   const hex = hexColor.replace('#', '')
   const r = Number.parseInt(hex.substr(0, 2), 16)
@@ -20,7 +16,6 @@
   const luminance = (0.299 * r + 0.587 * g + 0.114 * b) / 255
   return luminance < 0.5
 }
->>>>>>> bff1852a
 
 export default function InviteLayout({ children }: InviteLayoutProps) {
   useEffect(() => {
