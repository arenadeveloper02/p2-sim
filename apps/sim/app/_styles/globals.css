@tailwind base;
@tailwind components;
@tailwind utilities;

/**
 * CSS-based sidebar and panel widths to prevent SSR hydration mismatches.
 * Default widths are set here and updated via blocking script before React hydrates.
 */
:root {
  --sidebar-width: 232px;
  --panel-width: 244px;
  --toolbar-triggers-height: 300px;
  --editor-connections-height: 200px;
  --terminal-height: 196px;
}

.sidebar-container {
  width: var(--sidebar-width);
}

.panel-container {
  width: var(--panel-width);
}

.terminal-container {
  height: var(--terminal-height);
}

/**
 * Workflow component z-index fixes and background colors
 */
.workflow-container .react-flow__edges {
  z-index: 0 !important;
}

.workflow-container .react-flow__node {
  z-index: 21 !important;
}

.workflow-container .react-flow__handle {
  z-index: 30 !important;
}

.workflow-container .react-flow__edge [data-testid="workflow-edge"] {
  z-index: 0 !important;
}

.workflow-container .react-flow__edge-labels {
  z-index: 60 !important;
}

.workflow-container,
.workflow-container .react-flow__pane,
.workflow-container .react-flow__renderer {
  background-color: var(--bg) !important;
}

.dark .workflow-container,
.dark .workflow-container .react-flow__pane,
.dark .workflow-container .react-flow__renderer {
  background-color: var(--bg) !important;
}

/**
 * Landing loop animation styles (keyframes defined in tailwind.config.ts)
 */
.landing-loop-animated-dash {
  animation: dash-animation 1.5s linear infinite;
  will-change: stroke-dashoffset;
  transform: translateZ(0);
}

.react-flow__node-landingLoop svg rect.landing-loop-animated-dash {
  animation: dash-animation 1.5s linear infinite !important;
}

/**
 * Dark color tokens - single source of truth for all colors (dark-only)
 */
@layer base {
  :root,
  .light {
<<<<<<< HEAD
    /* Neutrals (surfaces) */
    --bg: #f3f8fe;
    --surface-1: #ffffff;
    --surface-2: #fafafa;
    --surface-3: #f8f8f8;
    --surface-4: #f6f6f6;
    --surface-5: #f3f3f3;
    --surface-6: #f0f0f0;
    --surface-9: #eaeaea;
    --surface-11: #e6e6e6;
    --surface-12: #e0e0e0;
    --surface-13: #dcdcdc;
    --surface-14: #d6d6d6;
    --surface-15: #cfcfcf;
    --surface-elevated: #ffffff;
    --bg-strong: #f5f5f5;

    /* Text */
    --text-primary: #1b1b1b;
    --text-secondary: #404040;
    --text-tertiary: #555555;
    --text-muted: #737373;
    --text-subtle: #8a8a8a;
    --text-inverse: #1b1b1b;
    --text-error: #ef4444;

    /* Borders / dividers */
    --border: #dddddd;
    --border-strong: #d1d1d1;
    --divider: #e5e5e5;
    --border-muted: #eeeeee;
    --border-success: #d5d5d5;

    /* Brand & state */
    --brand-400: var(--brand-primary-hex, #1a73e8);
    --brand-500: var(--brand-primary-hex, #1a73e8);
    --brand-secondary: var(--brand-secondary-hex, #488fed);
    --brand-tertiary: var(--brand-accent-hex, #76abf1);
    --warning: #ff6600;
=======
    /* Neutrals (surfaces) - shadcn stone palette */
    --bg: #ffffff; /* pure white for landing/auth pages */
    --surface-1: #fafaf9; /* stone-50 */
    --surface-2: #ffffff; /* white */
    --surface-3: #f5f5f4; /* stone-100 */
    --surface-4: #f5f5f4; /* stone-100 */
    --surface-5: #eeedec; /* stone-150 */
    --surface-6: #f5f5f4; /* stone-100 */
    --surface-9: #f5f5f4; /* stone-100 */
    --surface-11: #e7e5e4; /* stone-200 */
    --surface-12: #d6d3d1; /* stone-300 */
    --surface-13: #a8a29e; /* stone-400 */
    --surface-14: #78716c; /* stone-500 */
    --surface-15: #57534e; /* stone-600 */
    --surface-elevated: #ffffff; /* white */
    --bg-strong: #e7e5e4; /* stone-200 */

    /* Text - shadcn stone palette for proper contrast */
    --text-primary: #1c1917; /* stone-900 */
    --text-secondary: #292524; /* stone-800 */
    --text-tertiary: #57534e; /* stone-600 */
    --text-muted: #78716c; /* stone-500 */
    --text-subtle: #a8a29e; /* stone-400 */
    --text-inverse: #fafaf9; /* stone-50 */
    --text-error: #dc2626;

    /* Borders / dividers - shadcn stone palette */
    --border: #d6d3d1; /* stone-300 */
    --border-strong: #d6d3d1; /* stone-300 */
    --divider: #e7e5e4; /* stone-200 */
    --border-muted: #e7e5e4; /* stone-200 */
    --border-success: #d6d3d1; /* stone-300 */

    /* Brand & state */
    --brand-400: #8e4cfb;
    --brand-500: #6f3dfa;
    --brand-secondary: #33b4ff;
    --brand-tertiary: #22c55e;
    --brand-tertiary-2: #33c481;
    --warning: #ea580c;
>>>>>>> 91ba34e4

    /* Utility */
    --white: #ffffff;

    /* Font weights - lighter for light mode (-20 from dark) */
    --font-weight-base: 430;
    --font-weight-medium: 450;
    --font-weight-semibold: 500;

    /* RGB for opacity usage - stone palette */
    --surface-4-rgb: 245 245 244; /* stone-100 */
    --surface-5-rgb: 238 237 236; /* stone-150 */
    --surface-7-rgb: 245 245 244; /* stone-100 */
    --surface-9-rgb: 245 245 244; /* stone-100 */
    --divider-rgb: 231 229 228; /* stone-200 */
    --white-rgb: 255 255 255;
    --black-rgb: 0 0 0;

    /* Extended palette - mapped to shadcn stone palette */
    --c-0D0D0D: #0c0a09; /* stone-950 */
    --c-1A1A1A: #1c1917; /* stone-900 */
    --c-1F1F1F: #1c1917; /* stone-900 */
    --c-2A2A2A: #292524; /* stone-800 */
    --c-383838: #44403c; /* stone-700 */
    --c-414141: #57534e; /* stone-600 */
    --c-442929: #442929;
    --c-491515: #491515;
    --c-575757: #78716c; /* stone-500 */
    --c-686868: #78716c; /* stone-500 */
    --c-707070: #78716c; /* stone-500 */
    --c-727272: #78716c; /* stone-500 */
    --c-737373: #78716c; /* stone-500 */
    --c-808080: #a8a29e; /* stone-400 */
    --c-858585: #a8a29e; /* stone-400 */
    --c-868686: #a8a29e; /* stone-400 */
    --c-8D8D8D: #a8a29e; /* stone-400 */
    --c-939393: #a8a29e; /* stone-400 */
    --c-A8A8A8: #a8a29e; /* stone-400 */
    --c-B8B8B8: #d6d3d1; /* stone-300 */
    --c-C0C0C0: #d6d3d1; /* stone-300 */
    --c-CDCDCD: #d6d3d1; /* stone-300 */
    --c-D0D0D0: #d6d3d1; /* stone-300 */
    --c-D2D2D2: #d6d3d1; /* stone-300 */
    --c-E0E0E0: #e7e5e4; /* stone-200 */
    --c-E5E5E5: #e7e5e4; /* stone-200 */
    --c-E8E8E8: #e7e5e4; /* stone-200 */
    --c-EEEEEE: #f5f5f4; /* stone-100 */
    --c-F0F0F0: #f5f5f4; /* stone-100 */
    --c-F4F4F4: #fafaf9; /* stone-50 */
    --c-F5F5F5: #fafaf9; /* stone-50 */

    /* Blues and cyans */
    --c-00B0B0: #00b0b0;
    --c-264F78: #264f78;
    --c-2F55FF: #2f55ff;
    --c-2FA1FF: #2fa1ff;
    --c-336699: #336699;
    --c-34B5FF: #34b5ff;
    --c-601EE0: #601ee0;
    --c-611F69: #611f69;
    --c-802FFF: #802fff;
    --c-8357FF: #8357ff;
    --c-8C10FF: #8c10ff;

    /* Greens */
    --c-4CAF50: #22c55e;

    /* Oranges / Ambers */
    --c-F59E0B: #f59e0b;
    --c-F97316: #ea580c;
    --c-FF972F: #f97316;

    /* Reds */
    --c-DC2626: #dc2626;
    --c-F6D2D2: #fecaca;
    --c-F87171: #f87171;
    --c-FF402F: #ef4444;
    --c-B91C1C: #b91c1c;
    --c-883827: #7c2d12;

    /* Terminal status badges */
    --terminal-status-error-bg: #feeeee;
    --terminal-status-error-border: #f87171;
    --terminal-status-info-bg: #f5f5f4; /* stone-100 */
    --terminal-status-info-border: #a8a29e; /* stone-400 */
    --terminal-status-info-color: #57534e; /* stone-600 */
  }
  .dark {
    /* Neutrals (surfaces) */
    --bg: #1b1b1b;
    --surface-1: #1e1e1e;
    --surface-2: #232323;
    --surface-3: #242424;
    --surface-4: #252525;
    --surface-5: #272727;
    --surface-6: #282828;
    --surface-9: #363636;
    --surface-11: #3d3d3d;
    --surface-12: #434343;
    --surface-13: #454545;
    --surface-14: #4a4a4a;
    --surface-15: #5a5a5a;
    --surface-elevated: #202020;
    --bg-strong: #0c0c0c;

    /* Text */
    --text-primary: #e6e6e6;
    --text-secondary: #cccccc;
    --text-tertiary: #b3b3b3;
    --text-muted: #787878;
    --text-subtle: #7d7d7d;
    --text-inverse: #1b1b1b;
    --text-error: #ef4444;

    /* Borders / dividers */
    --border: #2c2c2c;
    --border-strong: #303030;
    --divider: #393939;
    --border-muted: #424242;
    --border-success: #575757;

    /* Brand & state */
    --brand-400: #8e4cfb;
    --brand-secondary: #33b4ff;
    --brand-tertiary: #22c55e;
    --brand-tertiary-2: #33c481;
    --warning: #ff6600;

    /* Utility */
    --white: #ffffff;

    /* Font weights - standard weights for dark mode */
    --font-weight-base: 440;
    --font-weight-medium: 480;
    --font-weight-semibold: 550;

    /* RGB for opacity usage */
    --surface-4-rgb: 37 37 37;
    --surface-5-rgb: 39 39 39;
    --surface-7-rgb: 44 44 44;
    --surface-9-rgb: 54 54 54;
    --divider-rgb: 57 57 57;
    --white-rgb: 255 255 255;
    --black-rgb: 0 0 0;

    /* Extended palette (exhaustive from code usage via -[#...]) */
    /* Neutral deep shades */
    --c-0D0D0D: #0d0d0d;
    --c-1A1A1A: #1a1a1a;
    --c-1F1F1F: #1f1f1f;
    --c-2A2A2A: #2a2a2a;
    --c-383838: #383838;
    --c-414141: #414141;
    --c-442929: #442929;
    --c-491515: #491515;
    --c-575757: #575757;
    --c-686868: #686868;
    --c-707070: #707070;
    --c-727272: #727272;
    --c-737373: #737373;
    --c-808080: #808080;
    --c-858585: #858585;
    --c-868686: #868686;
    --c-8D8D8D: #8d8d8d;
    --c-939393: #939393;
    --c-A8A8A8: #a8a8a8;
    --c-B8B8B8: #b8b8b8;
    --c-C0C0C0: #c0c0c0;
    --c-CDCDCD: #cdcdcd;
    --c-D0D0D0: #d0d0d0;
    --c-D2D2D2: #d2d2d2;
    --c-E0E0E0: #e0e0e0;
    --c-E5E5E5: #e5e5e5;
    --c-E8E8E8: #e8e8e8;
    --c-EEEEEE: #eeeeee;
    --c-F0F0F0: #f0f0f0;
    --c-F4F4F4: #f4f4f4;
    --c-F5F5F5: #f5f5f5;

    --c-CFCFCF: #cfcfcf;

    /* Blues and cyans */
    --c-00B0B0: #00b0b0;
    --c-264F78: #264f78;
    --c-2F55FF: #2f55ff;
    --c-2FA1FF: #2fa1ff;
    --c-336699: #336699;
    --c-34B5FF: #34b5ff;
    --c-601EE0: #601ee0;
    --c-611F69: #611f69;
    --c-802FFF: #802fff;
    --c-8357FF: #8357ff;
    --c-8C10FF: #8c10ff;

    /* Greens */
    --c-4CAF50: #4caf50;

    /* Oranges / Ambers */
    --c-F59E0B: #f59e0b;
    --c-F97316: #f97316;
    --c-FF972F: #ff972f;

    /* Reds */
    --c-DC2626: #dc2626;
    --c-F6D2D2: #f6d2d2;
    --c-F87171: #f87171;
    --c-FF402F: #ff402f;
    --c-B91C1C: #b91c1c;
    --c-883827: #883827;

    /* Terminal status badges */
    --terminal-status-error-bg: #491515;
    --terminal-status-error-border: #883827;
    --terminal-status-info-bg: #383838;
    --terminal-status-info-border: #686868;
    --terminal-status-info-color: #b7b7b7;
  }
}

/**
 * Base styles for body, scrollbars, and global elements
 */
@layer base {
  * {
    border-color: var(--border);
    overscroll-behavior-x: none;
  }

  *:focus {
    outline: none;
  }

  body {
    background-color: var(--bg);
    color: var(--text-primary);
    overscroll-behavior-x: none;
    overscroll-behavior-y: none;
    min-height: 100vh;
    scrollbar-gutter: stable;
    text-rendering: optimizeSpeed;
    letter-spacing: 0.28px;
  }

  /* Ensure visible text caret across inputs and editors */
  input,
  textarea,
  [contenteditable="true"] {
    caret-color: var(--text-primary);
  }

  .dark input,
  .dark textarea,
  .dark [contenteditable="true"] {
    caret-color: var(--text-primary);
  }

  .dark body {
    @apply antialiased;
  }
  ::-webkit-scrollbar {
    width: var(--scrollbar-size);
    height: var(--scrollbar-size);
  }

  ::-webkit-scrollbar-track {
    background: var(--surface-1);
  }

  ::-webkit-scrollbar-thumb {
    background-color: var(--surface-12);
    border-radius: var(--radius);
  }

  ::-webkit-scrollbar-thumb:hover {
    background-color: var(--surface-13);
  }

  /* Dark Mode Global Scrollbar */
  .dark ::-webkit-scrollbar-track {
    background: var(--surface-5);
  }

  .dark ::-webkit-scrollbar-thumb {
    background-color: var(--surface-12);
  }

  .dark ::-webkit-scrollbar-thumb:hover {
    background-color: var(--surface-13);
  }

  * {
    scrollbar-width: thin;
    scrollbar-color: var(--surface-12) var(--surface-1);
  }

  .dark * {
    scrollbar-color: var(--surface-12) var(--surface-5);
  }

  .copilot-scrollable {
    scrollbar-gutter: stable;
  }
}

/**
 * Panel tab styles
 */
.panel-tab-base {
  color: var(--base-muted-foreground);
}

.panel-tab-active {
  background-color: var(--white);
  color: var(--text-inverse);
  border-color: var(--border-muted);
}

.dark .panel-tab-active {
  background-color: var(--surface-1);
  color: var(--white);
  border-color: var(--border-muted);
}

.panel-tab-inactive:hover {
  background-color: var(--surface-9);
  color: var(--text-primary);
}

/**
 * Dark mode specific overrides
 */
.dark .bg-red-500 {
  @apply bg-red-700;
}

/**
 * Browser input overrides
 */
input[type="search"]::-webkit-search-cancel-button {
  -webkit-appearance: none;
  appearance: none;
}

input[type="search"]::-moz-search-cancel-button {
  display: none;
}

input[type="search"]::-ms-clear {
  display: none;
}

/**
 * Utilities and special effects
 * Animation keyframes are defined in tailwind.config.ts
 */
@layer utilities {
  .scrollbar-none {
    -ms-overflow-style: none;
    scrollbar-width: none;
  }

  .scrollbar-none::-webkit-scrollbar {
    display: none;
  }

  .scrollbar-hide {
    -webkit-scrollbar: none;
    -webkit-scrollbar-width: none;
    -webkit-scrollbar-track: transparent;
    -webkit-scrollbar-thumb: transparent;
    scrollbar-width: none;
    scrollbar-color: transparent transparent;
    -ms-overflow-style: none;
  }

  .scrollbar-hide::-webkit-scrollbar {
    display: none;
    width: 0;
    height: 0;
    background: transparent;
  }

  .scrollbar-hide::-webkit-scrollbar-track {
    display: none;
    background: transparent;
  }

  .scrollbar-hide::-webkit-scrollbar-thumb {
    display: none;
    background: transparent;
  }

  .gradient-text {
    -webkit-background-clip: text;
    -webkit-text-fill-color: transparent;
    background-clip: text;
  }

  .bg-input-background {
    background-color: hsl(var(--input-background));
  }

  .auth-card {
    background-color: var(--white) !important;
    border-color: var(--border-muted) !important;
  }

  .dark .auth-card {
    background-color: var(--surface-1) !important;
    border-color: var(--border-muted) !important;
  }

  .auth-text-primary {
    color: var(--text-inverse) !important;
  }

  .auth-text-secondary {
    color: var(--text-secondary) !important;
  }

  .auth-text-muted {
    color: var(--text-muted) !important;
  }

  .auth-divider {
    border-color: var(--border-muted) !important;
  }

  .auth-card-shadow {
    box-shadow:
      0 10px 15px -3px rgba(0, 0, 0, 0.05),
      0 4px 6px -2px rgba(0, 0, 0, 0.05) !important;
  }

  .auth-link {
    color: var(--text-muted) !important;
  }

  .transition-ring {
    transition-property: box-shadow, transform;
    transition-timing-function: cubic-bezier(0.4, 0, 0.2, 1);
    transition-duration: 300ms;
  }

  .streaming-effect {
    @apply relative overflow-hidden;
  }

  .streaming-effect::after {
    content: "";
    @apply pointer-events-none absolute left-0 top-0 h-full w-full;
    background: linear-gradient(
      90deg,
      rgba(128, 128, 128, 0) 0%,
      rgba(128, 128, 128, 0.1) 50%,
      rgba(128, 128, 128, 0) 100%
    );
    animation: code-shimmer 1.5s infinite;
    z-index: 10;
  }

  .dark .streaming-effect::after {
    background: linear-gradient(
      90deg,
      rgba(180, 180, 180, 0) 0%,
      rgba(180, 180, 180, 0.1) 50%,
      rgba(180, 180, 180, 0) 100%
    );
  }

  .loading-placeholder::placeholder {
    animation: placeholder-pulse 1.5s ease-in-out infinite;
  }

  .auth-button-gradient {
    background: linear-gradient(to bottom, var(--brand-500), var(--brand-400)) !important;
    border-color: var(--brand-400) !important;
    box-shadow: inset 0 2px 4px 0 var(--brand-400) !important;
  }

  .auth-button-gradient:hover {
    background: linear-gradient(to bottom, var(--brand-500), var(--brand-400)) !important;
    opacity: 0.9;
  }

  .auth-button-custom {
    background: var(--brand-500) !important;
    border-color: var(--brand-500) !important;
    box-shadow: inset 0 2px 4px 0 rgba(0, 0, 0, 0.1) !important;
  }

  .auth-button-custom:hover {
    background: var(--brand-500) !important;
    border-color: var(--brand-500) !important;
    opacity: 1;
  }

  /**
   * Panel tab visibility and styling to prevent hydration flash
   */
  html[data-panel-active-tab="copilot"] .panel-container [data-tab-content="toolbar"],
  html[data-panel-active-tab="copilot"] .panel-container [data-tab-content="editor"] {
    display: none !important;
  }

  html[data-panel-active-tab="toolbar"] .panel-container [data-tab-content="copilot"],
  html[data-panel-active-tab="toolbar"] .panel-container [data-tab-content="editor"] {
    display: none !important;
  }

  html[data-panel-active-tab="editor"] .panel-container [data-tab-content="copilot"],
  html[data-panel-active-tab="editor"] .panel-container [data-tab-content="toolbar"] {
    display: none !important;
  }

  html[data-panel-active-tab="copilot"] .panel-container [data-tab-button="copilot"] {
    background-color: var(--surface-11) !important;
    color: var(--text-primary) !important;
  }
  html[data-panel-active-tab="copilot"] .panel-container [data-tab-button="toolbar"],
  html[data-panel-active-tab="copilot"] .panel-container [data-tab-button="editor"] {
    background-color: transparent !important;
    color: var(--text-tertiary) !important;
  }

  html[data-panel-active-tab="toolbar"] .panel-container [data-tab-button="toolbar"] {
    background-color: var(--surface-11) !important;
    color: var(--text-primary) !important;
  }
  html[data-panel-active-tab="toolbar"] .panel-container [data-tab-button="copilot"],
  html[data-panel-active-tab="toolbar"] .panel-container [data-tab-button="editor"] {
    background-color: transparent !important;
    color: var(--text-tertiary) !important;
  }

  html[data-panel-active-tab="editor"] .panel-container [data-tab-button="editor"] {
    background-color: var(--surface-11) !important;
    color: var(--text-primary) !important;
  }
  html[data-panel-active-tab="editor"] .panel-container [data-tab-button="copilot"],
  html[data-panel-active-tab="editor"] .panel-container [data-tab-button="toolbar"] {
    background-color: transparent !important;
    color: var(--text-tertiary) !important;
  }
}

/**
 * @depricated
 * Legacy globals (light/dark) kept for backward-compat with old classes.
 * Do not modify; remove after migration.
 */
@layer base {
  :root,
  .light {
    --background: 0 0% 100%;
    --foreground: 0 0% 3.9%;
    --card: 0 0% 99.2%;
    --card-foreground: 0 0% 3.9%;
    --popover: 0 0% 100%;
    --popover-foreground: 0 0% 3.9%;
    --primary: 0 0% 11.2%;
    --primary-foreground: 0 0% 98%;
    --secondary: 0 0% 96.1%;
    --secondary-foreground: 0 0% 11.2%;
    --muted: 0 0% 96.1%;
    --muted-foreground: 0 0% 46.9%;
    --accent: 0 0% 92.5%;
    --accent-foreground: 0 0% 11.2%;
    --destructive: 0 84.2% 60.2%;
    --destructive-foreground: 0 0% 98%;
    --input: 0 0% 89.8%;
    --input-background: 0 0% 100%;
    --ring: 0 0% 3.9%;
    --radius: 0.5rem;
    --scrollbar-track: 0 0% 85%;
    --scrollbar-thumb: 0 0% 65%;
    --scrollbar-thumb-hover: 0 0% 55%;
    --scrollbar-size: 8px;
    --workflow-background: 0 0% 100%;
    --card-background: 0 0% 99.2%;
    --card-border: 0 0% 89.8%;
    --card-text: 0 0% 3.9%;
    --card-hover: 0 0% 96.1%;
    --base-muted-foreground: #737373;
    --gradient-primary: 263 85% 70%;
    --gradient-secondary: 336 95% 65%;
    --brand-primary-hex: #6f3dfa;
    --brand-primary-hover-hex: #6338d9;
    --brand-accent-hex: #6f3dfa;
    --brand-accent-hover-hex: #6f3dfa;
    --brand-background-hex: #ffffff;
    --surface-elevated: #202020;
  }

  .dark {
    --background: 0 0% 10.59%;
    --foreground: 0 0% 98%;
    --card: 0 0% 9.0%;
    --card-foreground: 0 0% 98%;
    --popover: 0 0% 9.0%;
    --popover-foreground: 0 0% 98%;
    --primary: 0 0% 11.2%;
    --primary-foreground: 0 0% 98%;
    --secondary: 0 0% 12.0%;
    --secondary-foreground: 0 0% 98%;
    --muted: 0 0% 17.5%;
    /* --muted-foreground: 0 0% 65.1%; */
    --accent: 0 0% 17.5%;
    --accent-foreground: 0 0% 98%;
    --destructive: 0 62.8% 30.6%;
    --destructive-foreground: 0 0% 98%;
    --input: 0 0% 16.1%;
    --input-background: 0 0% 20.78%;
    --ring: 0 0% 83.9%;
    --scrollbar-track: 0 0% 17.5%;
    --scrollbar-thumb: 0 0% 30%;
    --scrollbar-thumb-hover: 0 0% 40%;
    --workflow-background: 0 0% 10.59%;
    --card-background: 0 0% 9.0%;
    --card-border: 0 0% 22.7%;
    --card-text: 0 0% 98%;
    --card-hover: 0 0% 12.0%;
    --base-muted-foreground: #a3a3a3;
    --gradient-primary: 263 90% 75%;
    --gradient-secondary: 336 100% 72%;
    --brand-primary-hex: #701ffc;
    --brand-primary-hover-hex: #802fff;
    --brand-accent-hex: #9d54ff;
    --brand-accent-hover-hex: #a66fff;
    --brand-background-hex: #0c0c0c;
    --surface-elevated: #202020;
  }
}<|MERGE_RESOLUTION|>--- conflicted
+++ resolved
@@ -80,47 +80,6 @@
 @layer base {
   :root,
   .light {
-<<<<<<< HEAD
-    /* Neutrals (surfaces) */
-    --bg: #f3f8fe;
-    --surface-1: #ffffff;
-    --surface-2: #fafafa;
-    --surface-3: #f8f8f8;
-    --surface-4: #f6f6f6;
-    --surface-5: #f3f3f3;
-    --surface-6: #f0f0f0;
-    --surface-9: #eaeaea;
-    --surface-11: #e6e6e6;
-    --surface-12: #e0e0e0;
-    --surface-13: #dcdcdc;
-    --surface-14: #d6d6d6;
-    --surface-15: #cfcfcf;
-    --surface-elevated: #ffffff;
-    --bg-strong: #f5f5f5;
-
-    /* Text */
-    --text-primary: #1b1b1b;
-    --text-secondary: #404040;
-    --text-tertiary: #555555;
-    --text-muted: #737373;
-    --text-subtle: #8a8a8a;
-    --text-inverse: #1b1b1b;
-    --text-error: #ef4444;
-
-    /* Borders / dividers */
-    --border: #dddddd;
-    --border-strong: #d1d1d1;
-    --divider: #e5e5e5;
-    --border-muted: #eeeeee;
-    --border-success: #d5d5d5;
-
-    /* Brand & state */
-    --brand-400: var(--brand-primary-hex, #1a73e8);
-    --brand-500: var(--brand-primary-hex, #1a73e8);
-    --brand-secondary: var(--brand-secondary-hex, #488fed);
-    --brand-tertiary: var(--brand-accent-hex, #76abf1);
-    --warning: #ff6600;
-=======
     /* Neutrals (surfaces) - shadcn stone palette */
     --bg: #ffffff; /* pure white for landing/auth pages */
     --surface-1: #fafaf9; /* stone-50 */
@@ -155,13 +114,12 @@
     --border-success: #d6d3d1; /* stone-300 */
 
     /* Brand & state */
-    --brand-400: #8e4cfb;
-    --brand-500: #6f3dfa;
-    --brand-secondary: #33b4ff;
-    --brand-tertiary: #22c55e;
+    --brand-400: var(--brand-primary-hex, #1a73e8);
+    --brand-500: var(--brand-primary-hex, #1a73e8);
+    --brand-secondary: var(--brand-secondary-hex, #488fed);
+    --brand-tertiary: var(--brand-accent-hex, #76abf1);
     --brand-tertiary-2: #33c481;
-    --warning: #ea580c;
->>>>>>> 91ba34e4
+    --warning: #ff6600;
 
     /* Utility */
     --white: #ffffff;
