'use client'

import { useEffect } from 'react'
import Nav from '@/app/(landing)/components/nav/nav'
import AuthBackground from './components/auth-background'

// Helper to detect if a color is dark
function isColorDark(hexColor: string): boolean {
  const hex = hexColor.replace('#', '')
  const r = Number.parseInt(hex.substr(0, 2), 16)
  const g = Number.parseInt(hex.substr(2, 2), 16)
  const b = Number.parseInt(hex.substr(4, 2), 16)
  const luminance = (0.299 * r + 0.587 * g + 0.114 * b) / 255
  return luminance < 0.5
}

export default function AuthLayout({ children }: { children: React.ReactNode }) {
  useEffect(() => {
    // Check if brand background is dark and add class accordingly
    const rootStyle = getComputedStyle(document.documentElement)
    const brandBackground = rootStyle.getPropertyValue('--brand-background-hex').trim()

    if (brandBackground && isColorDark(brandBackground)) {
      document.body.classList.add('auth-dark-bg')
    } else {
      document.body.classList.remove('auth-dark-bg')
    }
  }, [])
  return (
    <AuthBackground>
      <main className='relative flex min-h-screen flex-col font-geist-sans text-foreground'>
        {/* Header - Nav handles all conditional logic */}
        <Nav hideAuthButtons={true} variant='auth' />

<<<<<<< HEAD
      {/* Header */}
      <div className='relative z-10 px-6 pt-9'>
        <div className='mx-auto max-w-7xl'>
          <Link href='/' className='inline-flex'>
            {brand.logoUrl ? (
              <Image
                src={brand.logoUrl}
                alt={`${brand.name} Logo`}
                width={42}
                height={42}
                className='h-[53px] w-[49px] object-contain'
                unoptimized
              />
            ) : (
              <Image src='/sim.svg' alt={`${brand.name} Logo`} width={56} height={56} />
            )}
          </Link>
=======
        {/* Content */}
        <div className='relative z-30 flex flex-1 items-center justify-center px-4 pb-24'>
          <div className='w-full max-w-lg px-4'>{children}</div>
>>>>>>> bff1852a
        </div>
      </main>
    </AuthBackground>
  )
}<|MERGE_RESOLUTION|>--- conflicted
+++ resolved
@@ -32,29 +32,9 @@
         {/* Header - Nav handles all conditional logic */}
         <Nav hideAuthButtons={true} variant='auth' />
 
-<<<<<<< HEAD
-      {/* Header */}
-      <div className='relative z-10 px-6 pt-9'>
-        <div className='mx-auto max-w-7xl'>
-          <Link href='/' className='inline-flex'>
-            {brand.logoUrl ? (
-              <Image
-                src={brand.logoUrl}
-                alt={`${brand.name} Logo`}
-                width={42}
-                height={42}
-                className='h-[53px] w-[49px] object-contain'
-                unoptimized
-              />
-            ) : (
-              <Image src='/sim.svg' alt={`${brand.name} Logo`} width={56} height={56} />
-            )}
-          </Link>
-=======
         {/* Content */}
         <div className='relative z-30 flex flex-1 items-center justify-center px-4 pb-24'>
           <div className='w-full max-w-lg px-4'>{children}</div>
->>>>>>> bff1852a
         </div>
       </main>
     </AuthBackground>
