'use client'

import { usePathname } from 'next/navigation'
import type { ThemeProviderProps } from 'next-themes'
import { ThemeProvider as NextThemesProvider } from 'next-themes'

export function ThemeProvider({ children, ...props }: ThemeProviderProps) {
  const pathname = usePathname()

<<<<<<< HEAD
  // Force light mode for workspace pages and templates
  // Force light mode for certain public
  const forcedTheme =
    pathname.startsWith('/workspace') || pathname.startsWith('/templates')
      ? 'dark'
      : pathname === '/' ||
          pathname.startsWith('/login') ||
          pathname.startsWith('/signup') ||
          pathname.startsWith('/sso') ||
          pathname.startsWith('/terms') ||
          pathname.startsWith('/privacy') ||
          pathname.startsWith('/invite') ||
          pathname.startsWith('/verify') ||
          pathname.startsWith('/careers') ||
          pathname.startsWith('/changelog') ||
          pathname.startsWith('/chat') ||
          pathname.startsWith('/studio')
        ? 'light'
        : undefined
=======
  // Force light mode on public/marketing pages, dark mode everywhere else
  const isLightModePage =
    pathname === '/' ||
    pathname.startsWith('/login') ||
    pathname.startsWith('/signup') ||
    pathname.startsWith('/sso') ||
    pathname.startsWith('/terms') ||
    pathname.startsWith('/privacy') ||
    pathname.startsWith('/invite') ||
    pathname.startsWith('/verify') ||
    pathname.startsWith('/careers') ||
    pathname.startsWith('/changelog') ||
    pathname.startsWith('/chat') ||
    pathname.startsWith('/studio')
>>>>>>> 91ba34e4

  return (
    <NextThemesProvider
      attribute='class'
<<<<<<< HEAD
      defaultTheme='light'
=======
      defaultTheme='dark'
>>>>>>> 91ba34e4
      enableSystem={false}
      disableTransitionOnChange
      storageKey='sim-theme'
      forcedTheme={isLightModePage ? 'light' : 'dark'}
      {...props}
    >
      {children}
    </NextThemesProvider>
  )
}<|MERGE_RESOLUTION|>--- conflicted
+++ resolved
@@ -7,27 +7,6 @@
 export function ThemeProvider({ children, ...props }: ThemeProviderProps) {
   const pathname = usePathname()
 
-<<<<<<< HEAD
-  // Force light mode for workspace pages and templates
-  // Force light mode for certain public
-  const forcedTheme =
-    pathname.startsWith('/workspace') || pathname.startsWith('/templates')
-      ? 'dark'
-      : pathname === '/' ||
-          pathname.startsWith('/login') ||
-          pathname.startsWith('/signup') ||
-          pathname.startsWith('/sso') ||
-          pathname.startsWith('/terms') ||
-          pathname.startsWith('/privacy') ||
-          pathname.startsWith('/invite') ||
-          pathname.startsWith('/verify') ||
-          pathname.startsWith('/careers') ||
-          pathname.startsWith('/changelog') ||
-          pathname.startsWith('/chat') ||
-          pathname.startsWith('/studio')
-        ? 'light'
-        : undefined
-=======
   // Force light mode on public/marketing pages, dark mode everywhere else
   const isLightModePage =
     pathname === '/' ||
@@ -42,20 +21,15 @@
     pathname.startsWith('/changelog') ||
     pathname.startsWith('/chat') ||
     pathname.startsWith('/studio')
->>>>>>> 91ba34e4
 
   return (
     <NextThemesProvider
       attribute='class'
-<<<<<<< HEAD
       defaultTheme='light'
-=======
-      defaultTheme='dark'
->>>>>>> 91ba34e4
       enableSystem={false}
       disableTransitionOnChange
       storageKey='sim-theme'
-      forcedTheme={isLightModePage ? 'light' : 'dark'}
+      {...(isLightModePage && { forcedTheme: 'light' })}
       {...props}
     >
       {children}
