--- conflicted
+++ resolved
@@ -384,54 +384,6 @@
   const isDashboardView = viewMode === 'dashboard'
 
   return (
-<<<<<<< HEAD
-    <div className='fixed inset-0 left-[256px] flex min-w-0 flex-col bg-white dark:bg-[var(--bg)]'>
-      {/* Add the animation styles */}
-      <style jsx global>
-        {selectedRowAnimation}
-      </style>
-
-      <div className='flex min-w-0 flex-1 overflow-hidden'>
-        <div className='flex flex-1 flex-col p-[24px]'>
-          <Controls
-            isRefetching={logsQuery.isFetching}
-            resetToNow={handleRefresh}
-            live={isLive}
-            setLive={(fn) => setIsLive(fn)}
-            viewMode={viewMode as string}
-            setViewMode={setViewMode as (mode: 'logs' | 'dashboard') => void}
-            searchComponent={
-              <AutocompleteSearch
-                value={searchQuery}
-                onChange={setSearchQuery}
-                placeholder='Search logs...'
-                onOpenChange={(open: boolean) => {
-                  isSearchOpenRef.current = open
-                }}
-              />
-            }
-            showExport={true}
-            onExport={handleExport}
-            canConfigureNotifications={userPermissions.canEdit}
-            onConfigureNotifications={() => setIsNotificationSettingsOpen(true)}
-          />
-
-          {/* Table container */}
-          <div className='flex flex-1 flex-col overflow-hidden rounded-[8px] border border-[var(--border)] bg-[var(--surface-1)]'>
-            {/* Header */}
-            <div className='flex-shrink-0 border-[var(--border)] border-b bg-[var(--surface-2)]'>
-              <div className='grid min-w-[600px] grid-cols-[120px_80px_120px_120px] gap-[8px] px-[24px] py-[12px] md:grid-cols-[140px_90px_140px_120px] md:gap-[12px] lg:min-w-0 lg:grid-cols-[160px_100px_160px_120px] lg:gap-[16px] xl:grid-cols-[160px_100px_160px_120px_120px_100px]'>
-                <div className='font-semibold text-[13px] text-[var(--text-primary)]'>Time</div>
-                <div className='font-semibold text-[13px] text-[var(--text-primary)]'>Status</div>
-                <div className='font-semibold text-[13px] text-[var(--text-primary)]'>Workflow</div>
-                <div className='font-semibold text-[13px] text-[var(--text-primary)]'>Cost</div>
-                <div className='hidden font-semibold text-[13px] text-[var(--text-primary)] xl:block'>
-                  Trigger
-                </div>
-
-                <div className='hidden font-semibold text-[13px] text-[var(--text-primary)] xl:block'>
-                  Duration
-=======
     <div className='flex h-full flex-1 flex-col overflow-hidden'>
       <div className='flex flex-1 overflow-hidden'>
         <div className='flex flex-1 flex-col overflow-auto pt-[28px] pl-[24px]'>
@@ -496,105 +448,9 @@
                   <span className='w-[20%] min-w-[100px] font-medium text-[12px] text-[var(--text-tertiary)]'>
                     Duration
                   </span>
->>>>>>> f013101f
                 </div>
               </div>
 
-<<<<<<< HEAD
-            {/* Table body - scrollable */}
-            <div className='flex-1 overflow-y-auto overflow-x-hidden' ref={scrollContainerRef}>
-              {logsQuery.isLoading && !logsQuery.data ? (
-                <div className='flex h-full items-center justify-center'>
-                  <div className='flex items-center gap-[8px] text-[var(--text-primary)]'>
-                    <Loader2 className='h-[16px] w-[16px] animate-spin' />
-                    <span className='text-[13px]'>Loading logs...</span>
-                  </div>
-                </div>
-              ) : logsQuery.isError ? (
-                <div className='flex h-full items-center justify-center'>
-                  <div className='flex items-center gap-[8px] text-[var(--text-error)]'>
-                    <AlertCircle className='h-[16px] w-[16px]' />
-                    <span className='text-[13px]'>
-                      Error: {logsQuery.error?.message || 'Failed to load logs'}
-                    </span>
-                  </div>
-                </div>
-              ) : logs.length === 0 ? (
-                <div className='flex h-full items-center justify-center'>
-                  <div className='flex items-center gap-[8px] text-[var(--text-primary)]'>
-                    <Info className='h-[16px] w-[16px]' />
-                    <span className='text-[13px]'>No logs found</span>
-                  </div>
-                </div>
-              ) : (
-                <div className='pb-[16px]'>
-                  {logs.map((log) => {
-                    const formattedDate = formatDate(log.createdAt)
-                    const isSelected = selectedLog?.id === log.id
-                    const baseLevel = (log.level || 'info').toLowerCase()
-                    const isError = baseLevel === 'error'
-                    const isPending = !isError && log.hasPendingPause === true
-                    const statusLabel = isPending
-                      ? 'Pending'
-                      : `${baseLevel.charAt(0).toUpperCase()}${baseLevel.slice(1)}`
-
-                    return (
-                      <div
-                        key={log.id}
-                        ref={isSelected ? selectedRowRef : null}
-                        className={`cursor-pointer border-[var(--border)] border-b transition-all duration-200 ${
-                          isSelected
-                            ? 'bg-[var(--surface-2)]'
-                            : 'bg-[var(--surface-1)] hover:bg-[var(--surface-2)]'
-                        }`}
-                        onClick={() => handleLogClick(log)}
-                      >
-                        <div className='grid min-w-[600px] grid-cols-[120px_80px_120px_120px_40px] items-center gap-[8px] px-[24px] py-[12px] md:grid-cols-[140px_90px_140px_120px_40px] md:gap-[12px] lg:min-w-0 lg:grid-cols-[160px_100px_160px_120px_40px] lg:gap-[16px] xl:grid-cols-[160px_100px_160px_120px_120px_100px_40px]'>
-                          {/* Time */}
-                          <div>
-                            <div className='text-[13px]'>
-                              <span className='text-[var(--text-primary)]'>
-                                {formattedDate.compactDate}
-                              </span>
-                              <span className='ml-[8px] hidden font-medium text-[var(--text-muted)] sm:inline'>
-                                {formattedDate.compactTime}
-                              </span>
-                            </div>
-                          </div>
-
-                          {/* Status */}
-                          <div>
-                            {isError || !isPending ? (
-                              <div
-                                className={cn(
-                                  'flex h-[24px] w-[56px] items-center justify-start rounded-[6px] border pl-[9px]',
-                                  isError
-                                    ? 'gap-[5px] border-[var(--text-error)]/20 bg-[var(--text-error)]/10 dark:border-[#883827] dark:bg-[#491515]'
-                                    : 'gap-[8px] border-[var(--border)] bg-[var(--surface-2)] dark:border-[#686868] dark:bg-[#383838]'
-                                )}
-                              >
-                                <div
-                                  className='h-[6px] w-[6px] rounded-[2px]'
-                                  style={{
-                                    backgroundColor: isError ? 'var(--text-error)' : '#B7B7B7',
-                                  }}
-                                />
-                                <span
-                                  className='font-medium text-[11.5px]'
-                                  style={{
-                                    color: isError ? 'var(--text-error)' : 'var(--text-secondary)',
-                                  }}
-                                >
-                                  {statusLabel}
-                                </span>
-                              </div>
-                            ) : (
-                              <div className='inline-flex items-center bg-[var(--warning)]/20 px-[8px] py-[2px] font-medium text-[12px] text-[var(--warning)] dark:bg-[var(--warning)]/20'>
-                                {statusLabel}
-                              </div>
-                            )}
-                          </div>
-=======
               {/* Table body - scrollable */}
               <div
                 className='min-h-0 flex-1 overflow-y-auto overflow-x-hidden'
@@ -667,7 +523,6 @@
                                 }
                               />
                             </div>
->>>>>>> f013101f
 
                             {/* Workflow */}
                             <div className='flex w-[22%] min-w-[140px] items-center gap-[8px] pr-[8px]'>
@@ -675,28 +530,15 @@
                                 className='h-[10px] w-[10px] flex-shrink-0 rounded-[3px]'
                                 style={{ backgroundColor: log.workflow?.color }}
                               />
-<<<<<<< HEAD
-                              <span className='truncate font-medium text-[13px] text-[var(--text-primary)]'>
-                                {log.workflow?.name || 'Unknown Workflow'}
-=======
                               <span className='min-w-0 truncate font-medium text-[12px] text-[var(--text-primary)]'>
                                 {log.workflow?.name || 'Unknown'}
->>>>>>> f013101f
                               </span>
                             </div>
 
-<<<<<<< HEAD
-                          {/* Cost */}
-                          <div>
-                            <div className='font-medium text-[12px] text-[var(--text-primary)]'>
-                              {typeof (log as any)?.cost?.total === 'number'
-                                ? `$${((log as any).cost.total as number).toFixed(4)}`
-=======
                             {/* Cost */}
                             <span className='w-[12%] min-w-[90px] font-medium text-[12px] text-[var(--text-primary)]'>
                               {typeof log.cost?.total === 'number'
                                 ? `$${log.cost.total.toFixed(4)}`
->>>>>>> f013101f
                                 : '—'}
                             </span>
 
@@ -710,25 +552,6 @@
                                 </span>
                               )}
                             </div>
-<<<<<<< HEAD
-                          </div>
-
-                          {/* Trigger */}
-                          <div className='hidden xl:block'>
-                            {log.trigger ? (
-                              <TriggerBadge trigger={log.trigger} />
-                            ) : (
-                              <div className='font-medium text-[12px] text-[var(--text-primary)]'>
-                                —
-                              </div>
-                            )}
-                          </div>
-
-                          {/* Duration */}
-                          <div className='hidden xl:block'>
-                            <div className='font-medium text-[12px] text-[var(--text-primary)]'>
-                              {log.duration || '—'}
-=======
 
                             {/* Duration */}
                             <div className='w-[20%] min-w-[100px]'>
@@ -738,7 +561,6 @@
                               >
                                 {formatDuration(log.duration) || '—'}
                               </Badge>
->>>>>>> f013101f
                             </div>
                           </div>
 
@@ -779,36 +601,10 @@
                           )}
                         </div>
                       </div>
-<<<<<<< HEAD
-                    )
-                  })}
-
-                  {/* Infinite scroll loader */}
-                  {logsQuery.hasNextPage && (
-                    <div className='flex items-center justify-center py-[16px]'>
-                      <div
-                        ref={loaderRef}
-                        className='flex items-center gap-[8px] text-[var(--text-primary)]'
-                      >
-                        {logsQuery.isFetchingNextPage ? (
-                          <>
-                            <Loader2 className='h-[16px] w-[16px] animate-spin' />
-                            <span className='text-[13px]'>Loading more...</span>
-                          </>
-                        ) : (
-                          <span className='text-[13px]'>Scroll to load more</span>
-                        )}
-                      </div>
-                    </div>
-                  )}
-                </div>
-              )}
-=======
                     )}
                   </div>
                 )}
               </div>
->>>>>>> f013101f
             </div>
 
             {/* Log Details - rendered inside table container */}
