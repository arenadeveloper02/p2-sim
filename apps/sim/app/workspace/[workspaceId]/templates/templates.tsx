--- conflicted
+++ resolved
@@ -170,11 +170,7 @@
   }, [debouncedSearchQuery, activeTab])
 
   return (
-<<<<<<< HEAD
-    <div className='flex h-[100vh] flex-col bg-white pl-64'>
-=======
     <div className='flex h-full flex-1 flex-col'>
->>>>>>> f013101f
       <div className='flex flex-1 overflow-hidden'>
         <div className='flex flex-1 flex-col overflow-auto px-[24px] pt-[28px] pb-[24px]'>
           <div>
