import { memo, useCallback, useEffect, useMemo, useRef, useState } from 'react'
import { Star, User } from 'lucide-react'
import { useParams, useRouter } from 'next/navigation'
import { VerifiedBadge } from '@/components/ui/verified-badge'
import { cn } from '@/lib/core/utils/cn'
import { createLogger } from '@/lib/logs/console/logger'
import { WorkflowPreview } from '@/app/workspace/[workspaceId]/w/components/workflow-preview/workflow-preview'
import { getBlock } from '@/blocks/registry'
import { useStarTemplate } from '@/hooks/queries/templates'
import type { WorkflowState } from '@/stores/workflows/workflow/types'

const logger = createLogger('TemplateCard')

interface TemplateCardProps {
  id: string
  title: string
  author: string
  authorImageUrl?: string | null
  usageCount: string
  stars?: number
  blocks?: string[]
  className?: string
  state?: WorkflowState
  isStarred?: boolean
  isVerified?: boolean
}

export function TemplateCardSkeleton({ className }: { className?: string }) {
  return (
    <div
      className={cn(
        'h-[268px] w-full rounded-[8px] bg-[var(--surface-elevated)] p-[8px] transition-colors hover:bg-[var(--surface-5)]',
        className
      )}
    >
      <div className='h-[180px] w-full animate-pulse rounded-[6px] bg-gray-700' />

      <div className='mt-[14px] flex items-center justify-between'>
        <div className='h-4 w-32 animate-pulse rounded bg-gray-700' />
        <div className='flex items-center gap-[-4px]'>
          {Array.from({ length: 3 }).map((_, index) => (
            <div
              key={index}
              className='h-[18px] w-[18px] animate-pulse rounded-[4px] bg-gray-700'
            />
          ))}
        </div>
      </div>

      <div className='mt-[14px] flex items-center justify-between'>
        <div className='flex items-center gap-[6px]'>
          <div className='h-[20px] w-[20px] animate-pulse rounded-full bg-gray-700' />
          <div className='h-3 w-20 animate-pulse rounded bg-gray-700' />
        </div>
        <div className='flex items-center gap-[6px]'>
          <div className='h-3 w-3 animate-pulse rounded bg-gray-700' />
          <div className='h-3 w-6 animate-pulse rounded bg-gray-700' />
          <div className='h-3 w-3 animate-pulse rounded bg-gray-700' />
          <div className='h-3 w-6 animate-pulse rounded bg-gray-700' />
        </div>
      </div>
    </div>
  )
}

const extractBlockTypesFromState = (state?: {
  blocks?: Record<string, { type: string; name?: string }>
}): string[] => {
  if (!state?.blocks) return []

  const blockTypes = Object.keys(state.blocks)
    .sort()
    .map((key) => state.blocks![key].type)
    .filter((type) => type !== 'starter')
  return [...new Set(blockTypes)]
}

const getBlockConfig = (blockType: string) => {
  const block = getBlock(blockType)
  return block
}

function normalizeWorkflowState(input?: any): WorkflowState | null {
  if (!input || !input.blocks) return null

  const normalizedBlocks: WorkflowState['blocks'] = {}
  for (const [id, raw] of Object.entries<any>(input.blocks || {})) {
    if (!raw || !raw.type) continue
    normalizedBlocks[id] = {
      id: raw.id ?? id,
      type: raw.type,
      name: raw.name ?? raw.type,
      position: raw.position ?? { x: 0, y: 0 },
      subBlocks: raw.subBlocks ?? {},
      outputs: raw.outputs ?? {},
      enabled: typeof raw.enabled === 'boolean' ? raw.enabled : true,
      horizontalHandles: raw.horizontalHandles,
      height: raw.height,
      advancedMode: raw.advancedMode,
      triggerMode: raw.triggerMode,
      data: raw.data ?? {},
      layout: raw.layout,
    }
  }

  const normalized: WorkflowState = {
    blocks: normalizedBlocks,
    edges: Array.isArray(input.edges) ? input.edges : [],
    loops: input.loops ?? {},
    parallels: input.parallels ?? {},
    lastSaved: input.lastSaved,
    lastUpdate: input.lastUpdate,
    metadata: input.metadata,
    variables: input.variables,
    isDeployed: input.isDeployed,
    deployedAt: input.deployedAt,
    deploymentStatuses: input.deploymentStatuses,
    needsRedeployment: input.needsRedeployment,
    dragStartPosition: input.dragStartPosition ?? null,
  }

  return normalized
}

function TemplateCardInner({
  id,
  title,
  author,
  authorImageUrl,
  usageCount,
  stars = 0,
  blocks = [],
  className,
  state,
  isStarred = false,
  isVerified = false,
}: TemplateCardProps) {
  const router = useRouter()
  const params = useParams()

  const { mutate: toggleStar, isPending: isStarLoading } = useStarTemplate()

  const normalizedState = useMemo(() => normalizeWorkflowState(state), [state])

  const previewRef = useRef<HTMLDivElement | null>(null)
  const [isInView, setIsInView] = useState(false)

  useEffect(() => {
    if (!previewRef.current) return
    const observer = new IntersectionObserver(
      ([entry]) => {
        if (entry.isIntersecting) {
          setIsInView(true)
          observer.disconnect()
        }
      },
      { root: null, rootMargin: '200px', threshold: 0 }
    )
    observer.observe(previewRef.current)
    return () => observer.disconnect()
  }, [])

  const blockTypes = useMemo(
    () =>
      state
        ? extractBlockTypesFromState(state)
        : blocks.filter((blockType) => blockType !== 'starter').sort(),
    [state, blocks]
  )

  const handleStarClick = (e: React.MouseEvent) => {
    e.stopPropagation()
    if (isStarLoading) return

    toggleStar({
      templateId: id,
      action: isStarred ? 'remove' : 'add',
    })
  }

  const templateUrl = useMemo(() => {
    const workspaceId = params?.workspaceId as string | undefined
    if (workspaceId) {
      return `/workspace/${workspaceId}/templates/${id}`
    }
    return `/templates/${id}`
  }, [params?.workspaceId, id])

  const handleCardClick = useCallback(
    (e: React.MouseEvent) => {
      const target = e.target as HTMLElement
      if (target.closest('button') || target.closest('[data-action]')) {
        return
      }

      router.push(templateUrl)
    },
    [router, templateUrl]
  )

  return (
    <div
      onClick={handleCardClick}
<<<<<<< HEAD
      className={cn('w-full cursor-pointer rounded-[8px] bg-[var(--surface-5)] p-[8px]', className)}
=======
      className={cn(
        'w-full cursor-pointer rounded-[8px] bg-[var(--surface-elevated)] p-[8px] transition-colors hover:bg-[var(--surface-5)]',
        className
      )}
>>>>>>> f013101f
    >
      <div
        ref={previewRef}
        className='pointer-events-none h-[180px] w-full overflow-hidden rounded-[6px]'
      >
        {normalizedState && isInView ? (
          <WorkflowPreview
            workflowState={normalizedState}
            showSubBlocks={false}
            height={180}
            width='100%'
            isPannable={false}
            defaultZoom={0.8}
            fitPadding={0.2}
            lightweight
            cursorStyle='pointer'
          />
        ) : (
          <div className='h-full w-full bg-[var(--surface-6)]' />
        )}
      </div>

      <div className='mt-[10px] flex items-center justify-between'>
        <h3 className='truncate pr-[8px] pl-[2px] font-medium text-[16px] text-[var(--text-primary)]'>
          {title}
        </h3>

        <div className='flex flex-shrink-0'>
          {blockTypes.length > 4 ? (
            <>
              {blockTypes.slice(0, 3).map((blockType, index) => {
                const blockConfig = getBlockConfig(blockType)
                if (!blockConfig) return null

                return (
                  <div
                    key={index}
                    className='flex h-[18px] w-[18px] flex-shrink-0 items-center justify-center rounded-[4px]'
                    style={{
                      background: blockConfig.bgColor || 'gray',
                      marginLeft: index > 0 ? '-4px' : '0',
                    }}
                  >
                    <blockConfig.icon className='h-[10px] w-[10px] text-white' />
                  </div>
                )
              })}
              <div
                className='flex h-[18px] w-[18px] flex-shrink-0 items-center justify-center rounded-[4px] bg-[var(--surface-14)]'
                style={{ marginLeft: '-4px' }}
              >
                <span className='font-medium text-[10px] text-white'>+{blockTypes.length - 3}</span>
              </div>
            </>
          ) : (
            blockTypes.map((blockType, index) => {
              const blockConfig = getBlockConfig(blockType)
              if (!blockConfig) return null

              return (
                <div
                  key={index}
                  className='flex h-[18px] w-[18px] flex-shrink-0 items-center justify-center rounded-[4px]'
                  style={{
                    background: blockConfig.bgColor || 'gray',
                    marginLeft: index > 0 ? '-4px' : '0',
                  }}
                >
                  <blockConfig.icon className='h-[10px] w-[10px] text-white' />
                </div>
              )
            })
          )}
        </div>
      </div>

      <div className='mt-[10px] flex items-center justify-between'>
        <div className='flex min-w-0 flex-1 items-center gap-[6px]'>
          {authorImageUrl ? (
            <div className='h-[20px] w-[20px] flex-shrink-0 overflow-hidden rounded-full'>
              <img src={authorImageUrl} alt={author} className='h-full w-full object-cover' />
            </div>
          ) : (
            <div className='flex h-[20px] w-[20px] flex-shrink-0 items-center justify-center rounded-full bg-[var(--surface-14)]'>
              <User className='h-[12px] w-[12px] text-[#888888]' />
            </div>
          )}
          <div className='flex min-w-0 items-center gap-[4px]'>
            <span className='truncate font-medium text-[#888888] text-[12px]'>{author}</span>
            {isVerified && <VerifiedBadge size='sm' />}
          </div>
        </div>

        <div className='flex flex-shrink-0 items-center gap-[6px] font-medium text-[#888888] text-[12px]'>
          <User className='h-[12px] w-[12px]' />
          <span>{usageCount}</span>
          <Star
            onClick={handleStarClick}
            className={cn(
              'h-[12px] w-[12px] cursor-pointer transition-colors',
              isStarred ? 'fill-yellow-500 text-yellow-500' : 'text-[#888888]',
              isStarLoading && 'opacity-50'
            )}
          />
          <span>{stars}</span>
        </div>
      </div>
    </div>
  )
}

export const TemplateCard = memo(TemplateCardInner)<|MERGE_RESOLUTION|>--- conflicted
+++ resolved
@@ -201,14 +201,10 @@
   return (
     <div
       onClick={handleCardClick}
-<<<<<<< HEAD
-      className={cn('w-full cursor-pointer rounded-[8px] bg-[var(--surface-5)] p-[8px]', className)}
-=======
       className={cn(
-        'w-full cursor-pointer rounded-[8px] bg-[var(--surface-elevated)] p-[8px] transition-colors hover:bg-[var(--surface-5)]',
+        'w-full cursor-pointer rounded-[8px] bg-[var(--surface-5)] p-[8px] transition-colors hover:bg-[var(--surface-5)]',
         className
       )}
->>>>>>> f013101f
     >
       <div
         ref={previewRef}
