'use client'

import { useEffect, useRef, useState } from 'react'
import { Dialog, DialogContent, DialogHeader, DialogTitle } from '@/components/ui'
import { getEnv, isTruthy } from '@/lib/env'
import { isHosted } from '@/lib/environment'
import { createLogger } from '@/lib/logs/console/logger'
import {
  Account,
  ApiKeys,
  Copilot,
  Credentials,
  EnvironmentVariables,
  General,
<<<<<<< HEAD
  // Privacy,
=======
  MCP,
  Privacy,
>>>>>>> befdc7e2
  SettingsNavigation,
  // Subscription,
  TeamManagement,
} from '@/app/workspace/[workspaceId]/w/components/sidebar/components/settings-modal/components'
import { useOrganizationStore } from '@/stores/organization'
import { useGeneralStore } from '@/stores/settings/general/store'

const logger = createLogger('SettingsModal')

const isBillingEnabled = isTruthy(getEnv('NEXT_PUBLIC_BILLING_ENABLED'))

interface SettingsModalProps {
  open: boolean
  onOpenChange: (open: boolean) => void
}

type SettingsSection =
  | 'general'
  | 'environment'
  | 'account'
  | 'credentials'
  | 'apikeys'
  | 'subscription'
  | 'team'
  | 'privacy'
  | 'copilot'
  | 'mcp'

export function SettingsModal({ open, onOpenChange }: SettingsModalProps) {
  const [activeSection, setActiveSection] = useState<SettingsSection>('general')
  const [isLoading, setIsLoading] = useState(true)
  const loadSettings = useGeneralStore((state) => state.loadSettings)
  const { activeOrganization } = useOrganizationStore()
  const hasLoadedInitialData = useRef(false)
  const hasLoadedGeneral = useRef(false)
  const environmentCloseHandler = useRef<((open: boolean) => void) | null>(null)
  const credentialsCloseHandler = useRef<((open: boolean) => void) | null>(null)

  useEffect(() => {
    async function loadGeneralIfNeeded() {
      if (!open) return
      if (activeSection !== 'general') return
      if (hasLoadedGeneral.current) return
      setIsLoading(true)
      try {
        await loadSettings()
        hasLoadedGeneral.current = true
        hasLoadedInitialData.current = true
      } catch (error) {
        logger.error('Error loading general settings:', error)
      } finally {
        setIsLoading(false)
      }
    }

    if (open) {
      void loadGeneralIfNeeded()
    } else {
      hasLoadedInitialData.current = false
      hasLoadedGeneral.current = false
    }
  }, [open, activeSection, loadSettings])

  useEffect(() => {
    const handleOpenSettings = (event: CustomEvent<{ tab: SettingsSection }>) => {
      setActiveSection(event.detail.tab)
      onOpenChange(true)
    }

    window.addEventListener('open-settings', handleOpenSettings as EventListener)

    return () => {
      window.removeEventListener('open-settings', handleOpenSettings as EventListener)
    }
  }, [onOpenChange])

  // Redirect away from billing tabs if billing is disabled
  useEffect(() => {
    if (!isBillingEnabled && (activeSection === 'subscription' || activeSection === 'team')) {
      setActiveSection('general')
    }
  }, [activeSection])

  const isSubscriptionEnabled = isBillingEnabled

  // Handle dialog close - delegate to environment component if it's active
  const handleDialogOpenChange = (newOpen: boolean) => {
    if (!newOpen && activeSection === 'environment' && environmentCloseHandler.current) {
      environmentCloseHandler.current(newOpen)
    } else if (!newOpen && activeSection === 'credentials' && credentialsCloseHandler.current) {
      credentialsCloseHandler.current(newOpen)
    } else {
      onOpenChange(newOpen)
    }
  }

  return (
    <Dialog open={open} onOpenChange={handleDialogOpenChange}>
      <DialogContent className='flex h-[70vh] flex-col gap-0 p-0 sm:max-w-[840px]'>
        <DialogHeader className='border-b px-6 py-4'>
          <DialogTitle className='font-medium text-lg'>Settings</DialogTitle>
        </DialogHeader>

        <div className='flex min-h-0 flex-1'>
          {/* Navigation Sidebar */}
          <div className='w-[180px]'>
            <SettingsNavigation
              activeSection={activeSection}
              onSectionChange={setActiveSection}
              hasOrganization={!!activeOrganization?.id}
            />
          </div>

          {/* Content Area */}
          <div className='flex-1 overflow-y-auto'>
            {activeSection === 'general' && (
              <div className='h-full'>
                <General />
              </div>
            )}
            {activeSection === 'environment' && (
              <div className='h-full'>
                <EnvironmentVariables
                  onOpenChange={onOpenChange}
                  registerCloseHandler={(handler) => {
                    environmentCloseHandler.current = handler
                  }}
                />
              </div>
            )}
            {activeSection === 'account' && (
              <div className='h-full'>
                <Account onOpenChange={onOpenChange} />
              </div>
            )}
            {activeSection === 'credentials' && (
              <div className='h-full'>
                <Credentials
                  onOpenChange={onOpenChange}
                  registerCloseHandler={(handler) => {
                    credentialsCloseHandler.current = handler
                  }}
                />
              </div>
            )}
            {activeSection === 'apikeys' && (
              <div className='h-full'>
                <ApiKeys onOpenChange={onOpenChange} />
              </div>
            )}
            {/* {isSubscriptionEnabled && activeSection === 'subscription' && (
              <div className='h-full'>
                <Subscription onOpenChange={onOpenChange} />
              </div>
            )} */}
            {isBillingEnabled && activeSection === 'team' && (
              <div className='h-full'>
                <TeamManagement />
              </div>
            )}
            {isHosted && activeSection === 'copilot' && (
              <div className='h-full'>
                <Copilot />
              </div>
            )}
            {/* {activeSection === 'privacy' && (
              <div className='h-full'>
                <Privacy />
              </div>
<<<<<<< HEAD
            )} */}
=======
            )}
            {activeSection === 'mcp' && (
              <div className='h-full'>
                <MCP />
              </div>
            )}
>>>>>>> befdc7e2
          </div>
        </div>
      </DialogContent>
    </Dialog>
  )
}<|MERGE_RESOLUTION|>--- conflicted
+++ resolved
@@ -12,12 +12,8 @@
   Credentials,
   EnvironmentVariables,
   General,
-<<<<<<< HEAD
+  MCP,
   // Privacy,
-=======
-  MCP,
-  Privacy,
->>>>>>> befdc7e2
   SettingsNavigation,
   // Subscription,
   TeamManagement,
@@ -187,16 +183,12 @@
               <div className='h-full'>
                 <Privacy />
               </div>
-<<<<<<< HEAD
             )} */}
-=======
-            )}
             {activeSection === 'mcp' && (
               <div className='h-full'>
                 <MCP />
               </div>
             )}
->>>>>>> befdc7e2
           </div>
         </div>
       </DialogContent>
