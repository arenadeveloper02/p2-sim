--- conflicted
+++ resolved
@@ -156,11 +156,6 @@
 
         logger.info('Subscription restored successfully', result)
       }
-<<<<<<< HEAD
-      // Invalidate queries to refresh data
-=======
-
->>>>>>> 3d9d9cbc
       await queryClient.invalidateQueries({ queryKey: subscriptionKeys.user() })
       // await refresh()
       if (activeOrgId) {
