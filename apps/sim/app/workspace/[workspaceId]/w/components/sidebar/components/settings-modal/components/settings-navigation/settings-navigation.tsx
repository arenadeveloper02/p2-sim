import {
  Bot,
<<<<<<< HEAD
  // CreditCard,
  KeyRound,
  KeySquare,
  Lock,
  Settings,
  // Shield,
  UserCircle,
=======
  CreditCard,
  FileCode,
  Key,
  Settings,
  Shield,
  User,
>>>>>>> f35dab9d
  Users,
  Waypoints,
} from 'lucide-react'
import { getEnv, isTruthy } from '@/lib/env'
import { isHosted } from '@/lib/environment'
import { cn } from '@/lib/utils'
import { useSubscriptionStore } from '@/stores/subscription/store'

const isBillingEnabled = isTruthy(getEnv('NEXT_PUBLIC_BILLING_ENABLED'))

interface SettingsNavigationProps {
  activeSection: string
  onSectionChange: (
    section:
      | 'general'
      | 'environment'
      | 'account'
      | 'credentials'
      | 'apikeys'
      // | 'subscription'
      | 'team'
      // | 'privacy'
      | 'copilot'
  ) => void
  hasOrganization: boolean
}

type NavigationItem = {
  id:
    | 'general'
    | 'environment'
    | 'account'
    | 'credentials'
    | 'apikeys'
    | 'subscription'
    | 'team'
    | 'copilot'
    | 'privacy'
  label: string
  icon: React.ComponentType<{ className?: string }>
  hideWhenBillingDisabled?: boolean
  requiresTeam?: boolean
}

const allNavigationItems: NavigationItem[] = [
  {
    id: 'general',
    label: 'General',
    icon: Settings,
  },
  {
    id: 'credentials',
    label: 'Integrations',
    icon: Waypoints,
  },
  {
    id: 'environment',
    label: 'Environment',
    icon: FileCode,
  },
  {
    id: 'account',
    label: 'Account',
    icon: User,
  },
  {
    id: 'apikeys',
    label: 'API Keys',
    icon: Key,
  },
  {
    id: 'copilot',
    label: 'Copilot Keys',
    icon: Bot,
  },
  // {
  //   id: 'privacy',
  //   label: 'Privacy',
  //   icon: Shield,
  // },
  // {
  //   id: 'subscription',
  //   label: 'Subscription',
  //   icon: CreditCard,
  //   hideWhenBillingDisabled: true,
  // },
  {
    id: 'team',
    label: 'Team',
    icon: Users,
    hideWhenBillingDisabled: false,
    requiresTeam: true,
  },
]

export function SettingsNavigation({
  activeSection,
  onSectionChange,
  hasOrganization,
}: SettingsNavigationProps) {
  const { getSubscriptionStatus } = useSubscriptionStore()
  const subscription = getSubscriptionStatus()

  const navigationItems = allNavigationItems.filter((item) => {
    if (item.id === 'copilot' && !isHosted) {
      return false
    }
    if (item.hideWhenBillingDisabled && !isBillingEnabled) {
      return false
    }

    // Hide team tab if user doesn't have team or enterprise subscription
    if (item.requiresTeam && !subscription.isTeam && !subscription.isEnterprise) {
      return false
    }

    return true
  })

  return (
    <div className='px-2 py-4'>
      {navigationItems.map((item) => (
        <div key={item.id} className='mb-1'>
          <button
            onClick={() => onSectionChange(item.id)}
            className={cn(
              'group flex h-9 w-full cursor-pointer items-center rounded-[8px] px-2 py-2 font-medium font-sans text-sm transition-colors',
              activeSection === item.id ? 'bg-muted' : 'hover:bg-muted'
            )}
          >
            <item.icon
              className={cn(
                'mr-2 h-[14px] w-[14px] flex-shrink-0 transition-colors',
                activeSection === item.id
                  ? 'text-foreground'
                  : 'text-muted-foreground group-hover:text-foreground'
              )}
            />
            <span
              className={cn(
                'min-w-0 flex-1 select-none truncate pr-1 text-left transition-colors',
                activeSection === item.id
                  ? 'text-foreground'
                  : 'text-muted-foreground group-hover:text-foreground'
              )}
            >
              {item.label}
            </span>
          </button>
        </div>
      ))}
    </div>
  )
}<|MERGE_RESOLUTION|>--- conflicted
+++ resolved
@@ -1,21 +1,11 @@
 import {
   Bot,
-<<<<<<< HEAD
-  // CreditCard,
-  KeyRound,
-  KeySquare,
-  Lock,
-  Settings,
-  // Shield,
-  UserCircle,
-=======
   CreditCard,
   FileCode,
   Key,
   Settings,
   Shield,
   User,
->>>>>>> f35dab9d
   Users,
   Waypoints,
 } from 'lucide-react'
