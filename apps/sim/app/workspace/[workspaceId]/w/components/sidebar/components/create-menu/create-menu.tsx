--- conflicted
+++ resolved
@@ -330,37 +330,6 @@
 
   return (
     <>
-<<<<<<< HEAD
-      {!disableCreate && (
-        <Popover open={isOpen} onOpenChange={setIsOpen}>
-          <PopoverTrigger asChild>
-            <Button
-              variant='ghost'
-              size='icon'
-              className='h-8 w-8 shrink-0 rounded-[8px] border bg-background shadow-xs hover:bg-muted focus:outline-none focus-visible:ring-0 focus-visible:ring-offset-0'
-              title='Create Workflow (Hover, right-click, or long press for more options)'
-              disabled={isCreatingWorkflow}
-              onClick={handleButtonClick}
-              onContextMenu={handleContextMenu}
-              onMouseDown={handleMouseDown}
-              onMouseUp={handleMouseUp}
-              onMouseEnter={handleMouseEnter}
-              onMouseLeave={handleMouseLeave}
-            >
-              <Plus className='h-[18px] w-[18px] stroke-[2px]' />
-              <span className='sr-only'>Create Workflow</span>
-            </Button>
-          </PopoverTrigger>
-
-          <PopoverContent
-            align='end'
-            sideOffset={4}
-            className={popoverContentClassName}
-            onOpenAutoFocus={(e) => e.preventDefault()}
-            onCloseAutoFocus={(e) => e.preventDefault()}
-            onMouseEnter={handlePopoverMouseEnter}
-            onMouseLeave={handlePopoverMouseLeave}
-=======
       <Popover open={isOpen} onOpenChange={setIsOpen}>
         <PopoverTrigger asChild>
           <Button
@@ -408,28 +377,6 @@
             </span>
           </button>
 
-          {/* New Folder */}
-          <button
-            className={cn(menuItemClassName, isCreating && 'cursor-not-allowed opacity-50')}
-            onClick={handleCreateFolder}
-            disabled={isCreating}
->>>>>>> ad1f257d
-          >
-            {/* New Workflow */}
-            <button
-              className={cn(
-                menuItemClassName,
-                isCreatingWorkflow && 'cursor-not-allowed opacity-50'
-              )}
-              onClick={handleCreateWorkflow}
-              disabled={isCreatingWorkflow}
-            >
-              <Plus className={iconClassName} />
-              <span className={textClassName}>
-                {isCreatingWorkflow ? 'Creating...' : 'New workflow'}
-              </span>
-            </button>
-
             {/* New Folder */}
             <button
               className={cn(menuItemClassName, isCreating && 'cursor-not-allowed opacity-50')}
