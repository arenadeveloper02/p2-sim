'use client'

import { useEffect, useRef, useState } from 'react'
import clsx from 'clsx'
import { Pencil } from 'lucide-react'
import Link from 'next/link'
import { useParams } from 'next/navigation'
import { Button } from '@/components/ui/button'
import { Tooltip, TooltipContent, TooltipTrigger } from '@/components/ui/tooltip'
import { createLogger } from '@/lib/logs/console/logger'
import { useUserPermissionsContext } from '@/app/workspace/[workspaceId]/providers/workspace-permissions-provider'
import { useFolderStore, useIsWorkflowSelected } from '@/stores/folders/store'
import { useWorkflowRegistry } from '@/stores/workflows/registry/store'
import type { WorkflowMetadata } from '@/stores/workflows/registry/types'
import { usePanelStore } from '@/stores/panel/store'

const logger = createLogger('WorkflowItem')

// Helper function to lighten a hex color
function lightenColor(hex: string, percent = 30): string {
  // Remove # if present
  const color = hex.replace('#', '')

  // Parse RGB values
  const num = Number.parseInt(color, 16)
  const r = Math.min(255, Math.floor((num >> 16) + ((255 - (num >> 16)) * percent) / 100))
  const g = Math.min(
    255,
    Math.floor(((num >> 8) & 0x00ff) + ((255 - ((num >> 8) & 0x00ff)) * percent) / 100)
  )
  const b = Math.min(255, Math.floor((num & 0x0000ff) + ((255 - (num & 0x0000ff)) * percent) / 100))

  return `#${((r << 16) | (g << 8) | b).toString(16).padStart(6, '0')}`
}

interface WorkflowItemProps {
  workflow: WorkflowMetadata
  active: boolean
  isMarketplace?: boolean
  level: number
  isDragOver?: boolean
  isFirstItem?: boolean
}

export function WorkflowItem({
  workflow,
  active,
  isMarketplace,
  level,
  isDragOver = false,
  isFirstItem = false,
}: WorkflowItemProps) {
  const [isDragging, setIsDragging] = useState(false)
  const [isEditing, setIsEditing] = useState(false)
  const [editValue, setEditValue] = useState(workflow.name)
  const [isRenaming, setIsRenaming] = useState(false)
  const [isHovered, setIsHovered] = useState(false)
  const dragStartedRef = useRef(false)
  const inputRef = useRef<HTMLInputElement>(null)
  const params = useParams()
  const workspaceId = params.workspaceId as string
  const { selectedWorkflows, selectOnly, toggleWorkflowSelection } = useFolderStore()
  const isSelected = useIsWorkflowSelected(workflow.id)
  const { updateWorkflow } = useWorkflowRegistry()
  const userPermissions = useUserPermissionsContext()
  const setParentWorkflowId = usePanelStore((state) => state.setParentWorkflowId)

  // Update editValue when workflow name changes
  useEffect(() => {
    setEditValue(workflow.name)
  }, [workflow.name])

  // Focus input when entering edit mode
  useEffect(() => {
    if (isEditing && inputRef.current) {
      inputRef.current.focus()
      inputRef.current.select()
    }
  }, [isEditing])

  const handleStartEdit = () => {
    if (isMarketplace) return
    setIsEditing(true)
    setEditValue(workflow.name)
  }

  const handleSaveEdit = async () => {
    if (!editValue.trim() || editValue.trim() === workflow.name) {
      setIsEditing(false)
      setEditValue(workflow.name)
      return
    }

    setIsRenaming(true)
    try {
      await updateWorkflow(workflow.id, { name: editValue.trim() })
      logger.info(`Successfully renamed workflow from "${workflow.name}" to "${editValue.trim()}"`)
      setIsEditing(false)
    } catch (error) {
      logger.error('Failed to rename workflow:', {
        error,
        workflowId: workflow.id,
        oldName: workflow.name,
        newName: editValue.trim(),
      })
      // Reset to original name on error
      setEditValue(workflow.name)
    } finally {
      setIsRenaming(false)
    }
  }

  const handleCancelEdit = () => {
    setIsEditing(false)
    setEditValue(workflow.name)
  }

  const handleKeyDown = (e: React.KeyboardEvent) => {
    if (e.key === 'Enter') {
      e.preventDefault()
      handleSaveEdit()
    } else if (e.key === 'Escape') {
      e.preventDefault()
      handleCancelEdit()
    }
  }

  const handleInputBlur = () => {
    handleSaveEdit()
  }

  const handleClick = (e: React.MouseEvent) => {
<<<<<<< HEAD
    setParentWorkflowId('')
    if (dragStartedRef.current || isEditing) {
=======
    if (isDragging || isEditing) {
>>>>>>> 7c40bfae
      e.preventDefault()
      return
    }

    if (e.shiftKey) {
      e.preventDefault()
      toggleWorkflowSelection(workflow.id)
    } else {
      if (!isSelected || selectedWorkflows.size > 1) {
        selectOnly(workflow.id)
      }
    }
  }

  const handleDragStart = (e: React.DragEvent) => {
    if (isMarketplace || isEditing) return

    dragStartedRef.current = true
    setIsDragging(true)

    let workflowIds: string[]
    if (isSelected && selectedWorkflows.size > 1) {
      workflowIds = Array.from(selectedWorkflows)
    } else {
      workflowIds = [workflow.id]
    }

    e.dataTransfer.setData('workflow-ids', JSON.stringify(workflowIds))
    e.dataTransfer.effectAllowed = 'move'
  }

  const handleDragEnd = () => {
    setIsDragging(false)
    requestAnimationFrame(() => {
      dragStartedRef.current = false
    })
  }

  return (
    <div className='mb-1'>
      <div
        className={clsx(
          'group flex h-8 cursor-pointer items-center rounded-[8px] px-2 py-2 font-medium font-sans text-sm transition-colors',
          active && !isDragOver ? 'bg-muted' : 'hover:bg-muted',
          isSelected && selectedWorkflows.size > 1 && !active && !isDragOver ? 'bg-muted' : '',
          isDragging ? 'opacity-50' : '',
          isFirstItem ? 'mr-[36px]' : ''
        )}
        style={{
          maxWidth: isFirstItem
            ? `${166 - (level >= 0 ? (level + 1) * 20 + 8 : 0) - (level > 0 ? 8 : 0)}px`
            : `${206 - (level >= 0 ? (level + 1) * 20 + 8 : 0) - (level > 0 ? 8 : 0)}px`,
        }}
        draggable={!isMarketplace && !isEditing}
        onDragStart={handleDragStart}
        onDragEnd={handleDragEnd}
        onMouseEnter={() => setIsHovered(true)}
        onMouseLeave={() => setIsHovered(false)}
        data-workflow-id={workflow.id}
      >
        <Link
          href={`/workspace/${workspaceId}/w/${workflow.id}`}
          className='flex min-w-0 flex-1 items-center'
          onClick={handleClick}
        >
          <div
            className='mr-2 flex h-[14px] w-[14px] flex-shrink-0 items-center justify-center overflow-hidden'
            style={{
              backgroundColor: lightenColor(workflow.color, 60),
              borderRadius: '4px',
            }}
          >
            <div
              className='h-[9px] w-[9px]'
              style={{
                backgroundColor: workflow.color,
                borderRadius: '2.571px', // Maintains same ratio as outer div (4/14 = 2.571/9)
              }}
            />
          </div>
          {isEditing ? (
            <input
              ref={inputRef}
              value={editValue}
              onChange={(e) => setEditValue(e.target.value)}
              onKeyDown={handleKeyDown}
              onBlur={handleInputBlur}
              className={clsx(
                'min-w-0 flex-1 border-0 bg-transparent p-0 font-medium font-sans text-sm outline-none focus:outline-none focus:ring-0 focus-visible:outline-none focus-visible:ring-0 focus-visible:ring-offset-0',
                active && !isDragOver
                  ? 'text-foreground'
                  : 'text-muted-foreground group-hover:text-foreground'
              )}
              maxLength={100}
              disabled={isRenaming}
              onClick={(e) => e.preventDefault()} // Prevent navigation when clicking input
              autoComplete='off'
              autoCorrect='off'
              autoCapitalize='off'
              spellCheck='false'
            />
          ) : !isDragging ? (
            <Tooltip delayDuration={1000}>
              <TooltipTrigger asChild>
                <span
                  className={clsx(
                    'min-w-0 flex-1 select-none truncate pr-1 font-medium font-sans text-sm',
                    active && !isDragOver
                      ? 'text-foreground'
                      : 'text-muted-foreground group-hover:text-foreground'
                  )}
                >
                  {workflow.name}
                  {isMarketplace && ' (Preview)'}
                </span>
              </TooltipTrigger>
              <TooltipContent side='top' align='start' sideOffset={10}>
                <p>
                  {workflow.name}
                  {isMarketplace && ' (Preview)'}
                </p>
              </TooltipContent>
            </Tooltip>
          ) : (
            <span
              className={clsx(
                'min-w-0 flex-1 select-none truncate pr-1 font-medium font-sans text-sm',
                active && !isDragOver
                  ? 'text-foreground'
                  : 'text-muted-foreground group-hover:text-foreground'
              )}
            >
              {workflow.name}
              {isMarketplace && ' (Preview)'}
            </span>
          )}
        </Link>

        {!isMarketplace && !isEditing && isHovered && userPermissions.canEdit && (
          <div className='flex items-center justify-center' onClick={(e) => e.stopPropagation()}>
            <Button
              variant='ghost'
              size='icon'
              className='h-4 w-4 p-0 text-muted-foreground transition-colors hover:bg-transparent hover:text-foreground'
              onClick={(e) => {
                e.stopPropagation()
                handleStartEdit()
              }}
            >
              <Pencil className='!h-3.5 !w-3.5' />
              <span className='sr-only'>Rename workflow</span>
            </Button>
          </div>
        )}
      </div>
    </div>
  )
}<|MERGE_RESOLUTION|>--- conflicted
+++ resolved
@@ -130,12 +130,8 @@
   }
 
   const handleClick = (e: React.MouseEvent) => {
-<<<<<<< HEAD
     setParentWorkflowId('')
-    if (dragStartedRef.current || isEditing) {
-=======
     if (isDragging || isEditing) {
->>>>>>> 7c40bfae
       e.preventDefault()
       return
     }
