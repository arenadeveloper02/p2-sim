'use client'

import { useEffect, useRef, useState } from 'react'
import clsx from 'clsx'
import { Loader2, MessageCircleMore, Pencil } from 'lucide-react'
import Link from 'next/link'
import { useParams } from 'next/navigation'
import { AgentIcon } from '@/components/icons'
import { Button } from '@/components/ui/button'
import { Tooltip, TooltipContent, TooltipTrigger } from '@/components/ui/tooltip'
import { createLogger } from '@/lib/logs/console/logger'
import { cn } from '@/lib/utils'
import { useUserPermissionsContext } from '@/app/workspace/[workspaceId]/providers/workspace-permissions-provider'
import { useFolderStore, useIsWorkflowSelected } from '@/stores/folders/store'
import { usePanelStore } from '@/stores/panel/store'
import { useWorkflowRegistry } from '@/stores/workflows/registry/store'
import type { WorkflowMetadata } from '@/stores/workflows/registry/types'
<<<<<<< HEAD
import { useWorkflowChatDeployment } from './hooks/use-workflow-chat-deployment'

// Workspace entity interface
interface Workspace {
  id: string
  name: string
  ownerId: string
  role?: string
  membershipId?: string
  permissions?: 'admin' | 'write' | 'read' | null
}
=======
import { getWorkflowExecutionContext, extractInputFields } from '@/app/workspace/[workspaceId]/w/[workflowId]/lib/workflow-execution-utils'
>>>>>>> 9dd8e6df

const logger = createLogger('WorkflowItem')

// Helper function to check if workspace is AGENTS APPROVAL
const isApproverListWorkspace = (workspace: Workspace | null | undefined): boolean => {
  return workspace?.name === 'AGENTS APPROVAL'
}

// Helper function to lighten a hex color
function lightenColor(hex: string, percent = 30): string {
  // Remove # if present
  const color = hex.replace('#', '')

  // Parse RGB values
  const num = Number.parseInt(color, 16)
  const r = Math.min(255, Math.floor((num >> 16) + ((255 - (num >> 16)) * percent) / 100))
  const g = Math.min(
    255,
    Math.floor(((num >> 8) & 0x00ff) + ((255 - ((num >> 8) & 0x00ff)) * percent) / 100)
  )
  const b = Math.min(255, Math.floor((num & 0x0000ff) + ((255 - (num & 0x0000ff)) * percent) / 100))

  return `#${((r << 16) | (g << 8) | b).toString(16).padStart(6, '0')}`
}

interface WorkflowItemProps {
  workflow: WorkflowMetadata
  active: boolean
  isMarketplace?: boolean
  level: number
  isDragOver?: boolean
  isFirstItem?: boolean
  isUsedTemplateObj?: any
  activeWorkspace?: Workspace | null
}

export function WorkflowItem({
  workflow,
  active,
  isMarketplace,
  level,
  isDragOver = false,
  isFirstItem = false,
  isUsedTemplateObj,
  activeWorkspace,
}: WorkflowItemProps) {
  const [isDragging, setIsDragging] = useState(false)
  const [isEditing, setIsEditing] = useState(false)
  const [editValue, setEditValue] = useState(workflow.name)
  const [isRenaming, setIsRenaming] = useState(false)
  const [isHovered, setIsHovered] = useState(false)
  const dragStartedRef = useRef(false)
  const inputRef = useRef<HTMLInputElement>(null)
  const params = useParams()
  const workspaceId = params.workspaceId as string
  const { selectedWorkflows, selectOnly, toggleWorkflowSelection } = useFolderStore()
  const isSelected = useIsWorkflowSelected(workflow.id)
  const { updateWorkflow } = useWorkflowRegistry()
  const userPermissions = useUserPermissionsContext()
  const { setParentTemplateId, togglePanel, isOpen, setActiveTab, setFullScreen } = usePanelStore()
  const {
    isLoading: isChatDeploying,
    handleChatDeployment,
    error: chatDeployError,
  } = useWorkflowChatDeployment()
  const isTemplateId = isUsedTemplateObj?.[0]?.templateId
  const workflowId = workflow.id

  // Update editValue when workflow name changes
  useEffect(() => {
    setEditValue(workflow.name)
  }, [workflow.name])

  // Focus input when entering edit mode
  useEffect(() => {
    if (isEditing && inputRef.current) {
      inputRef.current.focus()
      inputRef.current.select()
    }
  }, [isEditing])

  const handleStartEdit = () => {
    if (isMarketplace) return
    setIsEditing(true)
    setEditValue(workflow.name)
  }

  const handleSaveEdit = async () => {
    if (!editValue.trim() || editValue.trim() === workflow.name) {
      setIsEditing(false)
      setEditValue(workflow.name)
      return
    }

    setIsRenaming(true)
    try {
      await updateWorkflow(workflow.id, { name: editValue.trim() })
      logger.info(`Successfully renamed workflow from "${workflow.name}" to "${editValue.trim()}"`)
      setIsEditing(false)
    } catch (error) {
      logger.error('Failed to rename workflow:', {
        error,
        workflowId: workflow.id,
        oldName: workflow.name,
        newName: editValue.trim(),
      })
      // Reset to original name on error
      setEditValue(workflow.name)
    } finally {
      setIsRenaming(false)
    }
  }

  const handleCancelEdit = () => {
    setIsEditing(false)
    setEditValue(workflow.name)
  }

  const handleKeyDown = (e: React.KeyboardEvent) => {
    if (e.key === 'Enter') {
      e.preventDefault()
      handleSaveEdit()
    } else if (e.key === 'Escape') {
      e.preventDefault()
      handleCancelEdit()
    }
  }

  const handleInputBlur = () => {
    handleSaveEdit()
  }

  const handleClick = (e: React.MouseEvent) => {
    if (isDragging || isEditing) {
      e.preventDefault()
      return
    }

    if (e.shiftKey) {
      e.preventDefault()
      toggleWorkflowSelection(workflow.id)
    } else {
      if (!isSelected || selectedWorkflows.size > 1) {
        selectOnly(workflow.id)
      }
    }
  }

  const handleDragStart = (e: React.DragEvent) => {
    if (isMarketplace || isEditing) return

    dragStartedRef.current = true
    setIsDragging(true)

    let workflowIds: string[]
    if (isSelected && selectedWorkflows.size > 1) {
      workflowIds = Array.from(selectedWorkflows)
    } else {
      workflowIds = [workflow.id]
    }

    e.dataTransfer.setData('workflow-ids', JSON.stringify(workflowIds))
    e.dataTransfer.effectAllowed = 'move'
  }

  const handleDragEnd = () => {
    setIsDragging(false)
    requestAnimationFrame(() => {
      dragStartedRef.current = false
    })
  }

  const handleClickWorkflowName = () => {
    
    console.log("the input fields are", extractInputFields());
    
    if (isOpen) {
      togglePanel()
    }
    setFullScreen(false)
    setParentTemplateId('')
    
    
  }

  const handleClickByChat = async (e: React.MouseEvent) => {
    // setActiveTab('chat')
    // setFullScreen(true)
    // if (!isOpen) {
    //   togglePanel()
    // }
    // setParentTemplateId(isTemplateId || '')
    e.preventDefault()
    e.stopPropagation()

    if (isChatDeploying) return

    try {
      await handleChatDeployment(workflowId)
    } catch (error) {
      logger.error('Failed to deploy/open chat:', error)
    }
  }

  return (
    <div className='mb-1'>
      <div
        className={clsx(
          'group flex h-8 cursor-pointer items-center rounded-[8px] px-2 py-2 font-medium font-sans text-sm transition-colors',
          active && !isDragOver ? 'bg-muted' : 'hover:bg-muted',
          isSelected && selectedWorkflows.size > 1 && !active && !isDragOver ? 'bg-muted' : '',
          isDragging ? 'opacity-50' : '',
          isFirstItem ? 'mr-[36px]' : '',
          isTemplateId && '!pl-1'
        )}
        style={{
          maxWidth: isFirstItem
            ? `${166 - (level >= 0 ? (level + 1) * 20 + 8 : 0) - (level > 0 ? 8 : 0)}px`
            : `${206 - (level >= 0 ? (level + 1) * 20 + 8 : 0) - (level > 0 ? 8 : 0)}px`,
        }}
        draggable={!isMarketplace && !isEditing}
        onDragStart={handleDragStart}
        onDragEnd={handleDragEnd}
        onMouseEnter={() => setIsHovered(true)}
        onMouseLeave={() => setIsHovered(false)}
        data-workflow-id={workflow.id}
      >
        <Link
          href={`/workspace/${workspaceId}/w/${workflow.id}`}
          className='flex min-w-0 flex-1 items-center'
          onClick={(e) => {
            handleClick(e)
            handleClickWorkflowName()
          }}
        >
          <div
            className={cn(
              'mr-2 flex h-[14px] w-[14px] flex-shrink-0 items-center justify-center overflow-hidden',
              isTemplateId && '!h-[20px] !w-[20px]'
            )}
            style={{
              backgroundColor: isTemplateId ? 'transparent' : lightenColor(workflow.color, 60),
              borderRadius: '4px',
            }}
          >
            {isTemplateId ? (
              <AgentIcon className='h-5 w-5 text-[#F3F8FE]' />
            ) : (
              <div
                className='h-[9px] w-[9px]'
                style={{
                  backgroundColor: workflow.color,
                  borderRadius: '2.571px', // Maintains same ratio as outer div (4/14 = 2.571/9)
                }}
              />
            )}
          </div>
          {isEditing ? (
            <input
              ref={inputRef}
              value={editValue}
              onChange={(e) => setEditValue(e.target.value)}
              onKeyDown={handleKeyDown}
              onBlur={handleInputBlur}
              className={clsx(
                'min-w-0 flex-1 border-0 bg-transparent p-0 font-medium font-sans text-sm outline-none focus:outline-none focus:ring-0 focus-visible:outline-none focus-visible:ring-0 focus-visible:ring-offset-0',
                active && !isDragOver
                  ? 'text-foreground'
                  : 'text-muted-foreground group-hover:text-foreground'
              )}
              maxLength={100}
              disabled={isRenaming}
              onClick={(e) => e.preventDefault()} // Prevent navigation when clicking input
              autoComplete='off'
              autoCorrect='off'
              autoCapitalize='off'
              spellCheck='false'
            />
          ) : !isDragging ? (
            <Tooltip delayDuration={1000}>
              <TooltipTrigger asChild>
                <span
                  className={clsx(
                    'min-w-0 flex-1 select-none truncate pr-1 font-medium font-sans text-sm',
                    active && !isDragOver
                      ? 'text-foreground'
                      : 'text-muted-foreground group-hover:text-foreground'
                  )}
                >
                  {workflow.name}
                  {isMarketplace && ' (Preview)'}
                </span>
              </TooltipTrigger>
              <TooltipContent side='top' align='start' sideOffset={10}>
                <p>
                  {workflow.name}
                  {isMarketplace && ' (Preview)'}
                </p>
              </TooltipContent>
            </Tooltip>
          ) : (
            <span
              className={clsx(
                'min-w-0 flex-1 select-none truncate pr-1 font-medium font-sans text-sm',
                active && !isDragOver
                  ? 'text-foreground'
                  : 'text-muted-foreground group-hover:text-foreground'
              )}
            >
              {workflow.name}
              {isMarketplace && ' (Preview)'}
            </span>
          )}
        </Link>

        {!isMarketplace &&
          !isEditing &&
          isHovered &&
          userPermissions.canEdit &&
          !isApproverListWorkspace(activeWorkspace) && (
            <div className='flex items-center justify-center' onClick={(e) => e.stopPropagation()}>
              <Button
                variant='ghost'
                size='icon'
                className='h-4 w-4 p-0 text-muted-foreground transition-colors hover:bg-transparent hover:text-foreground'
                onClick={(e) => {
                  e.stopPropagation()
                  handleStartEdit()
                }}
              >
                <Pencil className='!h-3.5 !w-3.5' />
                <span className='sr-only'>Rename workflow</span>
              </Button>
            </div>
          )}
        {isHovered && (
          <Tooltip delayDuration={500}>
            <TooltipTrigger asChild>
              <Button
                type='button'
                variant='ghost'
                onClick={handleClickByChat}
                disabled={isChatDeploying}
                className={cn(
                  'ml-1 flex h-4 w-4 items-center justify-center rounded p-0 text-muted-foreground transition-colors hover:bg-transparent hover:text-foreground',
                  isChatDeploying && 'cursor-not-allowed opacity-50'
                )}
              >
                {isChatDeploying ? (
                  <Loader2 className='h-3.5 w-3.5 animate-spin' />
                ) : (
                  <MessageCircleMore className='h-3.5 w-3.5' />
                )}
              </Button>
            </TooltipTrigger>
            <TooltipContent side='top' align='center' sideOffset={10}>
              <p>
                {isChatDeploying ? 'Deploying chat...' : 'Open chat interface'}
                {chatDeployError && (
                  <span className='mt-1 block text-red-400 text-xs'>{chatDeployError}</span>
                )}
              </p>
            </TooltipContent>
          </Tooltip>
        )}
      </div>
    </div>
  )
}<|MERGE_RESOLUTION|>--- conflicted
+++ resolved
@@ -15,7 +15,6 @@
 import { usePanelStore } from '@/stores/panel/store'
 import { useWorkflowRegistry } from '@/stores/workflows/registry/store'
 import type { WorkflowMetadata } from '@/stores/workflows/registry/types'
-<<<<<<< HEAD
 import { useWorkflowChatDeployment } from './hooks/use-workflow-chat-deployment'
 
 // Workspace entity interface
@@ -27,9 +26,7 @@
   membershipId?: string
   permissions?: 'admin' | 'write' | 'read' | null
 }
-=======
 import { getWorkflowExecutionContext, extractInputFields } from '@/app/workspace/[workspaceId]/w/[workflowId]/lib/workflow-execution-utils'
->>>>>>> 9dd8e6df
 
 const logger = createLogger('WorkflowItem')
 
