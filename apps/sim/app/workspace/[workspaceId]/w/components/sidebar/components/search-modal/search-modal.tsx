--- conflicted
+++ resolved
@@ -434,6 +434,11 @@
           }
           break
         case 'workspace':
+          changeWorkspaceEvent({
+            'Workspace Name': item.name,
+            'Workspace ID': item.id,
+            'Workspace LP Source': 'Search',
+          })
           if (item.isCurrent) {
             break
           }
@@ -444,6 +449,11 @@
         case 'workflow':
           if (!item.isCurrent && item.href) {
             router.push(item.href)
+            selectWorkflowEvent({
+              'Workflow Name': item?.name,
+              'Workflow ID': item?.id,
+              'Workflow LP Source': 'Search',
+            })
             window.dispatchEvent(
               new CustomEvent(SIDEBAR_SCROLL_EVENT, { detail: { itemId: item.id } })
             )
@@ -456,28 +466,8 @@
               window.open(item.href, '_blank', 'noopener,noreferrer')
             } else {
               router.push(item.href)
-<<<<<<< HEAD
-              // Scroll to the workflow in the sidebar after navigation
-              if (item.type === 'workflow') {
-                selectWorkflowEvent({
-                  'Workflow Name': item?.name,
-                  'Workflow ID': item?.id,
-                  'Workflow LP Source': 'Search',
-                })
-                window.dispatchEvent(
-                  new CustomEvent(SIDEBAR_SCROLL_EVENT, { detail: { itemId: item.id } })
-                )
-              }
-=======
->>>>>>> e9fdc246
             }
-            if (item?.type === 'workspace') {
-              changeWorkspaceEvent({
-                'Workspace Name': item.name,
-                'Workspace ID': item.id,
-                'Workspace LP Source': 'Search',
-              })
-            }
+          
           }
           break
       }
