--- conflicted
+++ resolved
@@ -2,13 +2,13 @@
 import { Info } from 'lucide-react'
 import { Button } from '@/components/ui/button'
 import { Label } from '@/components/ui/label'
-// import {
-//   Select,
-//   SelectContent,
-//   SelectItem,
-//   SelectTrigger,
-//   SelectValue,
-// } from '@/components/ui/select'
+import {
+  Select,
+  SelectContent,
+  SelectItem,
+  SelectTrigger,
+  SelectValue,
+} from '@/components/ui/select'
 import { Skeleton } from '@/components/ui/skeleton'
 import { Switch } from '@/components/ui/switch'
 import { Tooltip, TooltipContent, TooltipTrigger } from '@/components/ui/tooltip'
@@ -77,82 +77,6 @@
   }
 
   return (
-<<<<<<< HEAD
-    <div className='space-y-6 p-6'>
-      {error && (
-        <Alert variant='destructive' className='mb-4'>
-          <AlertTriangle className='h-4 w-4' />
-          <AlertDescription className='flex items-center justify-between'>
-            <span>Failed to load settings: {error}</span>
-            <Button variant='outline' size='sm' onClick={handleRetry} disabled={isLoading}>
-              Retry
-            </Button>
-          </AlertDescription>
-        </Alert>
-      )}
-
-      <div>
-        <h2 className='mb-[22px] font-medium text-lg'>General Settings</h2>
-        <div className='space-y-4'>
-          {isLoading ? (
-            <>
-              <SettingRowSkeleton />
-              <SettingRowSkeleton />
-              <SettingRowSkeleton />
-              <SettingRowSkeleton />
-            </>
-          ) : (
-            <>
-              {/* <div className='flex items-center justify-between py-1'>
-                <div className='flex items-center gap-2'>
-                  <Label htmlFor='theme-select' className='font-medium'>
-                    Theme
-                  </Label>
-                </div>
-                <Select
-                  value={theme}
-                  onValueChange={handleThemeChange}
-                  disabled={isLoading || isThemeLoading}
-                >
-                  <SelectTrigger id='theme-select' className='w-[180px]'>
-                    <SelectValue placeholder='Select theme' />
-                  </SelectTrigger>
-                  <SelectContent>
-                    <SelectItem value='system'>System</SelectItem>
-                    <SelectItem value='light'>Light</SelectItem>
-                    <SelectItem value='dark'>Dark</SelectItem>
-                  </SelectContent>
-                </Select>
-              </div> */}
-              <div className='flex items-center justify-between py-1'>
-                <div className='flex items-center gap-2'>
-                  <Label htmlFor='auto-connect' className='font-medium'>
-                    Auto-connect on drop
-                  </Label>
-                  <Tooltip>
-                    <TooltipTrigger asChild>
-                      <Button
-                        variant='ghost'
-                        size='sm'
-                        className='h-7 p-1 text-gray-500'
-                        aria-label='Learn more about auto-connect feature'
-                        disabled={isLoading || isAutoConnectLoading}
-                      >
-                        <Info className='h-5 w-5' />
-                      </Button>
-                    </TooltipTrigger>
-                    <TooltipContent side='top' className='max-w-[300px] p-3'>
-                      <p className='text-sm'>{TOOLTIPS.autoConnect}</p>
-                    </TooltipContent>
-                  </Tooltip>
-                </div>
-                <Switch
-                  id='auto-connect'
-                  checked={isAutoConnectEnabled}
-                  onCheckedChange={handleAutoConnectChange}
-                  disabled={isLoading || isAutoConnectLoading}
-                />
-=======
     <div className='px-6 pt-4 pb-2'>
       <div className='flex flex-col gap-4'>
         {isLoading ? (
@@ -278,7 +202,6 @@
                     <p className='text-sm'>{TOOLTIPS.autoConnect}</p>
                   </TooltipContent>
                 </Tooltip>
->>>>>>> d135616d
               </div>
               <Switch
                 id='auto-connect'
