--- conflicted
+++ resolved
@@ -5,12 +5,8 @@
 import Image from 'next/image'
 import { useRouter } from 'next/navigation'
 import { AgentIcon } from '@/components/icons'
-<<<<<<< HEAD
-// import { Button } from '@/components/ui/button'
-=======
 import { Button } from '@/components/ui/button'
 import { Input } from '@/components/ui/input'
->>>>>>> 1895187c
 import { Label } from '@/components/ui/label'
 import { Skeleton } from '@/components/ui/skeleton'
 import { signOut, useSession } from '@/lib/auth-client'
@@ -294,21 +290,6 @@
           <>
             {/* User Info Section */}
             <div className='flex items-center gap-4'>
-<<<<<<< HEAD
-              {/* User Avatar */}
-              <div className='relative flex h-10 w-10 flex-shrink-0 items-center justify-center overflow-hidden rounded-full bg-[#F3F8FE]'>
-                {userImage ? (
-                  <Image
-                    src={userImage}
-                    alt={name || 'User'}
-                    width={40}
-                    height={40}
-                    className='h-full w-full object-cover'
-                  />
-                ) : (
-                  <AgentIcon className='h-6 w-6 text-white' />
-                )}
-=======
               {/* Profile Picture Upload */}
               <div className='relative'>
                 <div
@@ -349,7 +330,6 @@
                   onChange={handleProfilePictureChange}
                   disabled={isUploadingProfilePicture}
                 />
->>>>>>> 1895187c
               </div>
 
               {/* User Details */}
@@ -382,13 +362,8 @@
                 />
               ) : (
                 <div className='flex items-center gap-4'>
-<<<<<<< HEAD
-                  <span className='text-sm'>{name}</span>
-                  {/* <Button
-=======
                   <span className='text-base'>{name}</span>
                   <Button
->>>>>>> 1895187c
                     variant='ghost'
                     className='h-auto p-0 font-normal text-muted-foreground text-sm transition-colors hover:bg-transparent hover:text-foreground'
                     onClick={() => setIsEditingName(true)}
@@ -396,7 +371,6 @@
                     update
                     <span className='sr-only'>Update name</span>
                   </Button>
-                  */}
                 </div>
               )}
             </div>
@@ -408,13 +382,8 @@
             </div>
 
             {/* Password Field */}
-<<<<<<< HEAD
-            {/* <div className='flex flex-col gap-2'>
-              <Label className='font-normal text-muted-foreground text-xs'>Password</Label>
-=======
             <div className='flex flex-col gap-2'>
               <Label className='font-normal text-muted-foreground text-sm'>Password</Label>
->>>>>>> 1895187c
               <div className='flex items-center gap-4'>
                 <span className='text-base'>••••••••</span>
                 <Button
@@ -437,7 +406,7 @@
                   <span className='sr-only'>Reset password</span>
                 </Button>
               </div>
-            </div> */}
+            </div> 
 
             {/* Sign Out Button */}
             {/* <div>
