'use client'

import { useEffect, useRef, useState } from 'react'
import { Camera } from 'lucide-react'
import Image from 'next/image'
import { useRouter } from 'next/navigation'
import { AgentIcon } from '@/components/icons'
import { Button } from '@/components/ui/button'
import { Input } from '@/components/ui/input'
import { Label } from '@/components/ui/label'
import { Skeleton } from '@/components/ui/skeleton'
import { signOut, useSession } from '@/lib/auth-client'
import { useBrandConfig } from '@/lib/branding/branding'
import { createLogger } from '@/lib/logs/console/logger'
import { useProfilePictureUpload } from '@/app/workspace/[workspaceId]/w/components/sidebar/components/settings-modal/components/account/hooks/use-profile-picture-upload'
import { clearUserData } from '@/stores'

const logger = createLogger('Account')

interface AccountProps {
  onOpenChange: (open: boolean) => void
}

export function Account(_props: AccountProps) {
  const router = useRouter()
  const brandConfig = useBrandConfig()

  const { data: session, isPending } = useSession()

  const [name, setName] = useState('')
  const [email, setEmail] = useState('')
  const [userImage, setUserImage] = useState<string | null>(null)

  const [isLoadingProfile, setIsLoadingProfile] = useState(false)
  const [isUpdatingName, setIsUpdatingName] = useState(false)

  const [isEditingName, setIsEditingName] = useState(false)
  const inputRef = useRef<HTMLInputElement>(null)

  const [isResettingPassword, setIsResettingPassword] = useState(false)
  const [resetPasswordMessage, setResetPasswordMessage] = useState<{
    type: 'success' | 'error'
    text: string
  } | null>(null)

  const [uploadError, setUploadError] = useState<string | null>(null)

  const {
    previewUrl: profilePictureUrl,
    fileInputRef: profilePictureInputRef,
    handleThumbnailClick: handleProfilePictureClick,
    handleFileChange: handleProfilePictureChange,
    isUploading: isUploadingProfilePicture,
  } = useProfilePictureUpload({
    currentImage: userImage,
    onUpload: async (url) => {
      if (url) {
        try {
          await updateUserImage(url)
          setUploadError(null)
        } catch (error) {
          setUploadError('Failed to update profile picture')
        }
      } else {
        try {
          await updateUserImage(null)
          setUploadError(null)
        } catch (error) {
          setUploadError('Failed to remove profile picture')
        }
      }
    },
    onError: (error) => {
      setUploadError(error)
      setTimeout(() => setUploadError(null), 5000)
    },
  })

  const updateUserImage = async (imageUrl: string | null) => {
    try {
      const response = await fetch('/api/users/me/profile', {
        method: 'PATCH',
        headers: { 'Content-Type': 'application/json' },
        body: JSON.stringify({ image: imageUrl }),
      })

      if (!response.ok) {
        const error = await response.json()
        throw new Error(error.error || 'Failed to update profile picture')
      }

      setUserImage(imageUrl)
    } catch (error) {
      logger.error('Error updating profile image:', error)
      throw error
    }
  }

  useEffect(() => {
    const fetchProfile = async () => {
      if (!session?.user) return

      setIsLoadingProfile(true)

      try {
        const response = await fetch('/api/users/me/profile')
        if (!response.ok) {
          throw new Error('Failed to fetch profile')
        }

        const data = await response.json()
        setName(data.user.name)
        setEmail(data.user.email)
        setUserImage(data.user.image)
      } catch (error) {
        logger.error('Error fetching profile:', error)
        if (session?.user) {
          setName(session.user.name || '')
          setEmail(session.user.email || '')
          setUserImage(session.user.image || null)
        }
      } finally {
        setIsLoadingProfile(false)
      }
    }

    fetchProfile()
  }, [session])

  useEffect(() => {
    if (isEditingName && inputRef.current) {
      inputRef.current.focus()
      inputRef.current.select()
    }
  }, [isEditingName])

  const handleUpdateName = async () => {
    const trimmedName = name.trim()

    if (!trimmedName) {
      return
    }

    if (trimmedName === (session?.user?.name || '')) {
      setIsEditingName(false)
      return
    }

    setIsUpdatingName(true)

    try {
      const response = await fetch('/api/users/me/profile', {
        method: 'PATCH',
        headers: { 'Content-Type': 'application/json' },
        body: JSON.stringify({ name: trimmedName }),
      })

      if (!response.ok) {
        const error = await response.json()
        throw new Error(error.error || 'Failed to update name')
      }

      setIsEditingName(false)
    } catch (error) {
      logger.error('Error updating name:', error)
      setName(session?.user?.name || '')
    } finally {
      setIsUpdatingName(false)
    }
  }

  const handleKeyDown = (e: React.KeyboardEvent) => {
    if (e.key === 'Enter') {
      e.preventDefault()
      handleUpdateName()
    } else if (e.key === 'Escape') {
      e.preventDefault()
      handleCancelEdit()
    }
  }

  const handleCancelEdit = () => {
    setIsEditingName(false)
    setName(session?.user?.name || '')
  }

  const handleInputBlur = () => {
    handleUpdateName()
  }

  const handleSignOut = async () => {
    try {
      await Promise.all([signOut(), clearUserData()])
      router.push('/login?fromLogout=true')
    } catch (error) {
      logger.error('Error signing out:', { error })
      router.push('/login?fromLogout=true')
    }
  }

  const handleResetPassword = async () => {
    setIsResettingPassword(true)
    setResetPasswordMessage(null)

    try {
      const response = await fetch('/api/auth/forget-password', {
        method: 'POST',
        headers: { 'Content-Type': 'application/json' },
        body: JSON.stringify({
          email,
          redirectTo: `${window.location.origin}/reset-password`,
        }),
      })

      if (!response.ok) {
        const error = await response.json()
        throw new Error(error.message || 'Failed to send reset password email')
      }

      setResetPasswordMessage({
        type: 'success',
        text: 'email sent',
      })

      setTimeout(() => {
        setResetPasswordMessage(null)
      }, 5000)
    } catch (error) {
      logger.error('Error resetting password:', error)
      setResetPasswordMessage({
        type: 'error',
        text: 'error',
      })

      setTimeout(() => {
        setResetPasswordMessage(null)
      }, 5000)
    } finally {
      setIsResettingPassword(false)
    }
  }

  return (
    <div className='px-6 pt-4 pb-4'>
      <div className='flex flex-col gap-4'>
        {isLoadingProfile || isPending ? (
          <>
            {/* User Info Section Skeleton */}
            <div className='flex items-center gap-4'>
              {/* User Avatar Skeleton */}
              <Skeleton className='h-10 w-10 rounded-full' />

              {/* User Details Skeleton */}
              <div className='flex flex-col'>
                <Skeleton className='mb-1 h-5 w-32' />
                <Skeleton className='h-5 w-48' />
              </div>
            </div>

            {/* Name Field Skeleton */}
            <div className='flex flex-col gap-2'>
              <Skeleton className='h-4 w-16' />
              <div className='flex items-center gap-4'>
                <Skeleton className='h-5 w-40' />
                <Skeleton className='h-5 w-[42px]' />
              </div>
            </div>

            {/* Email Field Skeleton */}
            <div className='flex flex-col gap-2'>
              <Skeleton className='h-4 w-16' />
              <Skeleton className='h-5 w-48' />
            </div>

            {/* Password Field Skeleton */}
            {/* <div className='flex flex-col gap-2'>
              <Skeleton className='h-4 w-16' />
              <div className='flex items-center gap-4'>
                <Skeleton className='h-5 w-20' />
                <Skeleton className='h-5 w-[42px]' />
              </div>
            </div> */}

            {/* Sign Out Button Skeleton */}
            {/* <div>
              <Skeleton className='h-8 w-[71px] rounded-[8px]' />
            </div> */}
          </>
        ) : (
          <>
            {/* User Info Section */}
            <div className='flex items-center gap-4'>
<<<<<<< HEAD
              {/* User Avatar */}
              <div className='relative flex h-10 w-10 flex-shrink-0 items-center justify-center overflow-hidden rounded-full bg-[#F3F8FE]'>
                {userImage ? (
                  <Image
                    src={userImage}
                    alt={name || 'User'}
                    width={40}
                    height={40}
                    className='h-full w-full object-cover'
                  />
                ) : (
                  <AgentIcon />
                )}
=======
              {/* Profile Picture Upload */}
              <div className='relative'>
                <div
                  className='group relative flex h-12 w-12 flex-shrink-0 cursor-pointer items-center justify-center overflow-hidden rounded-full bg-[#802FFF] transition-all hover:opacity-80'
                  onClick={handleProfilePictureClick}
                >
                  {(() => {
                    const imageUrl = profilePictureUrl || userImage || brandConfig.logoUrl
                    return imageUrl ? (
                      <Image
                        src={imageUrl}
                        alt={name || 'User'}
                        width={48}
                        height={48}
                        className='h-full w-full object-cover'
                      />
                    ) : (
                      <AgentIcon className='h-6 w-6 text-white' />
                    )
                  })()}

                  {/* Upload overlay */}
                  <div className='absolute inset-0 flex items-center justify-center rounded-full bg-black/50 opacity-0 transition-opacity group-hover:opacity-100'>
                    {isUploadingProfilePicture ? (
                      <div className='h-5 w-5 animate-spin rounded-full border-2 border-white border-t-transparent' />
                    ) : (
                      <Camera className='h-5 w-5 text-white' />
                    )}
                  </div>
                </div>

                {/* Hidden file input */}
                <Input
                  type='file'
                  accept='image/png,image/jpeg,image/jpg'
                  className='hidden'
                  ref={profilePictureInputRef}
                  onChange={handleProfilePictureChange}
                  disabled={isUploadingProfilePicture}
                />
>>>>>>> ad1f257d
              </div>

              {/* User Details */}
              <div className='flex flex-1 flex-col justify-center'>
                <h3 className='font-medium text-base'>{name}</h3>
                <p className='font-normal text-muted-foreground text-sm'>{email}</p>
                {uploadError && <p className='mt-1 text-destructive text-xs'>{uploadError}</p>}
              </div>
            </div>

            {/* Name Field */}
            <div className='flex flex-col gap-2'>
              <Label htmlFor='name' className='font-normal text-muted-foreground text-sm'>
                Name
              </Label>
              {isEditingName ? (
                <input
                  ref={inputRef}
                  value={name}
                  onChange={(e) => setName(e.target.value)}
                  onKeyDown={handleKeyDown}
                  onBlur={handleInputBlur}
                  className='min-w-0 flex-1 border-0 bg-transparent p-0 text-base outline-none focus:outline-none focus:ring-0 focus-visible:outline-none focus-visible:ring-0 focus-visible:ring-offset-0'
                  maxLength={100}
                  disabled={isUpdatingName}
                  autoComplete='off'
                  autoCorrect='off'
                  autoCapitalize='off'
                  spellCheck='false'
                />
              ) : (
                <div className='flex items-center gap-4'>
                  <span className='text-base'>{name}</span>
                  <Button
                    variant='ghost'
                    className='h-auto p-0 font-normal text-muted-foreground text-sm transition-colors hover:bg-transparent hover:text-foreground'
                    onClick={() => setIsEditingName(true)}
                  >
                    update
                    <span className='sr-only'>Update name</span>
                  </Button>
                </div>
              )}
            </div>

            {/* Email Field - Read Only */}
            <div className='flex flex-col gap-2'>
              <Label className='font-normal text-muted-foreground text-sm'>Email</Label>
              <p className='text-base'>{email}</p>
            </div>

            {/* Password Field */}
            <div className='flex flex-col gap-2'>
              <Label className='font-normal text-muted-foreground text-sm'>Password</Label>
              <div className='flex items-center gap-4'>
                <span className='text-base'>••••••••</span>
                <Button
                  variant='ghost'
                  className={`h-auto p-0 font-normal text-sm transition-colors hover:bg-transparent ${
                    resetPasswordMessage
                      ? resetPasswordMessage.type === 'success'
                        ? 'text-green-500 hover:text-green-600'
                        : 'text-destructive hover:text-destructive/80'
                      : 'text-muted-foreground hover:text-foreground'
                  }`}
                  onClick={handleResetPassword}
                  disabled={isResettingPassword}
                >
                  {isResettingPassword
                    ? 'sending...'
                    : resetPasswordMessage
                      ? resetPasswordMessage.text
                      : 'reset'}
                  <span className='sr-only'>Reset password</span>
                </Button>
              </div>
            </div>

            {/* Sign Out Button */}
            {/* <div>
              <Button
                onClick={handleSignOut}
                variant='destructive'
                className='h-8 rounded-[8px] bg-red-500 text-white transition-all duration-200 hover:bg-red-600'
              >
                Sign Out
              </Button>
            </div> */}
          </>
        )}
      </div>
    </div>
  )
}<|MERGE_RESOLUTION|>--- conflicted
+++ resolved
@@ -290,21 +290,6 @@
           <>
             {/* User Info Section */}
             <div className='flex items-center gap-4'>
-<<<<<<< HEAD
-              {/* User Avatar */}
-              <div className='relative flex h-10 w-10 flex-shrink-0 items-center justify-center overflow-hidden rounded-full bg-[#F3F8FE]'>
-                {userImage ? (
-                  <Image
-                    src={userImage}
-                    alt={name || 'User'}
-                    width={40}
-                    height={40}
-                    className='h-full w-full object-cover'
-                  />
-                ) : (
-                  <AgentIcon />
-                )}
-=======
               {/* Profile Picture Upload */}
               <div className='relative'>
                 <div
@@ -322,7 +307,7 @@
                         className='h-full w-full object-cover'
                       />
                     ) : (
-                      <AgentIcon className='h-6 w-6 text-white' />
+                      <AgentIcon />
                     )
                   })()}
 
@@ -345,7 +330,6 @@
                   onChange={handleProfilePictureChange}
                   disabled={isUploadingProfilePicture}
                 />
->>>>>>> ad1f257d
               </div>
 
               {/* User Details */}
