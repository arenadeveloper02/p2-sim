'use client'

import { useCallback } from 'react'
import { Layout, LibraryBig, Search } from 'lucide-react'
import Image from 'next/image'
import { useParams, useRouter } from 'next/navigation'
import { Button } from '@/components/emcn'
import { AgentIcon } from '@/components/icons'
import { getBrandConfig } from '@/lib/branding/branding'
import { cn } from '@/lib/core/utils/cn'
import { createLogger } from '@/lib/logs/console/logger'
import { useSearchModalStore } from '@/stores/search-modal/store'

const logger = createLogger('WorkflowCommandList')

/**
 * Command item data structure
 */
interface CommandItem {
  /** Display label for the command */
  label: string
  /** Icon component from lucide-react */
  icon: React.ComponentType<{ className?: string }>
  /** Keyboard shortcut keys (can be single or array for multiple keys) */
  shortcut: string | string[]
}

/**
 * Available commands list
 */
const commands: CommandItem[] = [
  {
    label: 'Templates',
    icon: Layout,
    shortcut: 'Y',
  },
  {
    label: 'New Agent',
    icon: AgentIcon,
    shortcut: ['⇧', 'A'],
  },
  {
    label: 'Logs',
    icon: LibraryBig,
    shortcut: 'L',
  },
  {
    label: 'Search Blocks',
    icon: Search,
    shortcut: 'K',
  },
]

/**
 * CommandList component that displays available commands with keyboard shortcuts
 * Centered on the screen for empty workflows
 */
export function CommandList() {
  const params = useParams()
  const router = useRouter()
  const { open: openSearchModal } = useSearchModalStore()

  const workspaceId = params.workspaceId as string | undefined

  /**
   * Handle click on a command row.
   *
   * Mirrors the behavior of the corresponding global keyboard shortcuts:
   * - Templates: navigate to workspace templates
   * - New Agent: add an agent block to the canvas
   * - Logs: navigate to workspace logs
   * - Search Blocks: open the universal search modal
   *
   * @param label - Command label that was clicked.
   */
  const handleCommandClick = useCallback(
    (label: string) => {
      try {
        switch (label) {
          case 'Templates': {
            if (!workspaceId) {
              logger.warn('No workspace ID found, cannot navigate to templates from command list')
              return
            }
            router.push(`/workspace/${workspaceId}/templates`)
            return
          }
          case 'New Agent': {
            const event = new CustomEvent('add-block-from-toolbar', {
              detail: { type: 'agent', enableTriggerMode: false },
            })
            window.dispatchEvent(event)
            return
          }
          case 'Logs': {
            if (!workspaceId) {
              logger.warn('No workspace ID found, cannot navigate to logs from command list')
              return
            }
            router.push(`/workspace/${workspaceId}/logs`)
            return
          }
          case 'Search Blocks': {
            openSearchModal()
            return
          }
          default:
            logger.warn('Unknown command label clicked in command list', { label })
        }
      } catch (error) {
        logger.error('Failed to handle command click in command list', { error, label })
      }
    },
    [router, workspaceId, openSearchModal]
  )

  /**
   * Handle drag-over events from the toolbar.
   *
   * When a toolbar item is dragged over the command list, mark the drop as valid
   * so the browser shows the appropriate drop cursor. Only reacts to toolbar
   * drags that carry the expected JSON payload.
   *
   * @param event - Drag event from the browser.
   */
  const handleDragOver = useCallback((event: React.DragEvent<HTMLDivElement>) => {
    if (!event.dataTransfer?.types.includes('application/json')) {
      return
    }
    event.preventDefault()
    event.dataTransfer.dropEffect = 'move'
  }, [])

  /**
   * Handle drops of toolbar items onto the command list.
   *
   * This forwards the drop information (block type and cursor position)
   * to the workflow canvas via a custom event. The workflow component
   * then reuses its existing drop logic to place the block precisely
   * under the cursor, including container/subflow handling.
   *
   * @param event - Drop event from the browser.
   */
  const handleDrop = useCallback((event: React.DragEvent<HTMLDivElement>) => {
    if (!event.dataTransfer?.types.includes('application/json')) {
      return
    }

    event.preventDefault()

    try {
      const raw = event.dataTransfer.getData('application/json')
      if (!raw) return

      const data = JSON.parse(raw) as { type?: string; enableTriggerMode?: boolean }
      if (!data?.type || data.type === 'connectionBlock') return

      const overlayDropEvent = new CustomEvent('toolbar-drop-on-empty-workflow-overlay', {
        detail: {
          type: data.type,
          enableTriggerMode: data.enableTriggerMode ?? false,
          clientX: event.clientX,
          clientY: event.clientY,
        },
      })

      window.dispatchEvent(overlayDropEvent)
    } catch (error) {
      logger.error('Failed to handle drop on command list', { error })
    }
  }, [])

  return (
    <div
      className={cn(
        'pointer-events-none absolute inset-0 mb-[50px] flex items-center justify-center'
      )}
    >
      <div
        className='pointer-events-auto flex flex-col gap-[8px]'
        onDragOver={handleDragOver}
        onDrop={handleDrop}
      >
        {/* Logo */}
        <div className='mb-[20px] flex justify-center'>
          <Image
            src={getBrandConfig().logoUrl || ''}
            alt='Sim'
            width={99.56}
            height={48.56}
            className='opacity-70'
            priority
          />
        </div>

        {commands.map((command) => {
          const Icon = command.icon
          const shortcuts = Array.isArray(command.shortcut) ? command.shortcut : [command.shortcut]
<<<<<<< HEAD
          const isAgentIcon = command.label === 'New Agent'
=======
          const isAgentIcon = Icon === AgentIcon
>>>>>>> 4c4fd16b
          return (
            <div
              key={command.label}
              className='group flex cursor-pointer items-center justify-between gap-[60px]'
              onClick={() => handleCommandClick(command.label)}
            >
              {/* Left side: Icon and Label */}
              <div className='flex items-center gap-[8px]'>
                {isAgentIcon ? (
<<<<<<< HEAD
                  <div className='h-[14px] w-[14px] flex-shrink-0 overflow-hidden rounded-[2px]'>
                    {(Icon as any)({ width: 14, height: 14 })}
                  </div>
                ) : (
                  <Icon className='h-[14px] w-[14px] flex-shrink-0 text-[var(--text-tertiary)] group-hover:text-[var(--text-primary)]' />
=======
                  <div className='flex h-[14px] w-[14px] items-center justify-center'>
                    <AgentIcon width={14} height={14} className='h-[14px] w-[14px]' />
                  </div>
                ) : (
                  <Icon className='h-[14px] w-[14px] text-[var(--text-tertiary)] group-hover:text-[var(--text-primary)]' />
>>>>>>> 4c4fd16b
                )}
                <span className='font-medium text-[14px] text-[var(--text-tertiary)] group-hover:text-[var(--text-primary)]'>
                  {command.label}
                </span>
              </div>

              {/* Right side: Keyboard Shortcut */}
              <div className='flex items-center gap-[4px]'>
                <Button
                  className='group-hover:-translate-y-0.5 w-[26px] py-[3px] text-[12px] hover:translate-y-0 hover:text-[var(--text-tertiary)] hover:shadow-[0_2px_0_0_rgba(48,48,48,1)] group-hover:text-[var(--text-primary)] group-hover:shadow-[0_4px_0_0_rgba(48,48,48,1)]'
                  variant='3d'
                >
                  <span>⌘</span>
                </Button>
                {shortcuts.map((key, index) => (
                  <Button
                    key={index}
                    className='group-hover:-translate-y-0.5 w-[26px] py-[3px] text-[12px] hover:translate-y-0 hover:text-[var(--text-tertiary)] hover:shadow-[0_2px_0_0_rgba(48,48,48,1)] group-hover:text-[var(--text-primary)] group-hover:shadow-[0_4px_0_0_rgba(48,48,48,1)]'
                    variant='3d'
                  >
                    {key}
                  </Button>
                ))}
              </div>
            </div>
          )
        })}
      </div>
    </div>
  )
}<|MERGE_RESOLUTION|>--- conflicted
+++ resolved
@@ -196,11 +196,7 @@
         {commands.map((command) => {
           const Icon = command.icon
           const shortcuts = Array.isArray(command.shortcut) ? command.shortcut : [command.shortcut]
-<<<<<<< HEAD
-          const isAgentIcon = command.label === 'New Agent'
-=======
           const isAgentIcon = Icon === AgentIcon
->>>>>>> 4c4fd16b
           return (
             <div
               key={command.label}
@@ -210,19 +206,11 @@
               {/* Left side: Icon and Label */}
               <div className='flex items-center gap-[8px]'>
                 {isAgentIcon ? (
-<<<<<<< HEAD
-                  <div className='h-[14px] w-[14px] flex-shrink-0 overflow-hidden rounded-[2px]'>
-                    {(Icon as any)({ width: 14, height: 14 })}
-                  </div>
-                ) : (
-                  <Icon className='h-[14px] w-[14px] flex-shrink-0 text-[var(--text-tertiary)] group-hover:text-[var(--text-primary)]' />
-=======
                   <div className='flex h-[14px] w-[14px] items-center justify-center'>
                     <AgentIcon width={14} height={14} className='h-[14px] w-[14px]' />
                   </div>
                 ) : (
                   <Icon className='h-[14px] w-[14px] text-[var(--text-tertiary)] group-hover:text-[var(--text-primary)]' />
->>>>>>> 4c4fd16b
                 )}
                 <span className='font-medium text-[14px] text-[var(--text-tertiary)] group-hover:text-[var(--text-primary)]'>
                   {command.label}
