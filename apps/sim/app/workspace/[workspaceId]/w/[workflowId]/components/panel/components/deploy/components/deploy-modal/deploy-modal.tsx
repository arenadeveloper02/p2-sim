--- conflicted
+++ resolved
@@ -536,17 +536,6 @@
     deleteTrigger?.click()
   }, [])
 
-<<<<<<< HEAD
-                {activeTab === 'chat' && (
-                  <ChatDeploy
-                    workflowWorkspaceId={workflowWorkspaceId || ''}
-                    workflowId={workflowId || ''}
-                    deploymentInfo={deploymentInfo}
-                    onChatExistsChange={setChatExists}
-                    chatSubmitting={chatSubmitting}
-                    setChatSubmitting={setChatSubmitting}
-                    onValidationChange={setIsChatFormValid}
-=======
   return (
     <>
       <Modal open={open} onOpenChange={handleCloseModal}>
@@ -609,19 +598,20 @@
                 />
               </ModalTabsContent>
 
-              <ModalTabsContent value='template'>
-                {workflowId && (
-                  <TemplateDeploy
-                    workflowId={workflowId}
->>>>>>> 9bf6c11d
-                    onDeploymentComplete={handleCloseModal}
-                    onValidationChange={setTemplateFormValid}
-                    onSubmittingChange={setTemplateSubmitting}
-                    onExistingTemplateChange={setHasExistingTemplate}
-                    onTemplateStatusChange={setTemplateStatus}
-                  />
-                )}
-              </ModalTabsContent>
+              {activeTab === 'chat' && (
+                <ModalTabsContent value='template'>
+                  {workflowId && (
+                    <TemplateDeploy
+                      workflowId={workflowId}
+                      onDeploymentComplete={handleCloseModal}
+                      onValidationChange={setTemplateFormValid}
+                      onSubmittingChange={setTemplateSubmitting}
+                      onExistingTemplateChange={setHasExistingTemplate}
+                      onTemplateStatusChange={setTemplateStatus}
+                    />
+                  )}
+                </ModalTabsContent>
+              )}
             </ModalBody>
           </ModalTabs>
 
