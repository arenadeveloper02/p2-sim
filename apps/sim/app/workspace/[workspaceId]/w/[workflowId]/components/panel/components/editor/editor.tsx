'use client'

import { useCallback, useEffect, useRef, useState } from 'react'
import { BookOpen, Check, ChevronUp, Pencil, RepeatIcon, Settings, SplitIcon } from 'lucide-react'
import { Button, Tooltip } from '@/components/emcn'
import { useUserPermissionsContext } from '@/app/workspace/[workspaceId]/providers/workspace-permissions-provider'
import {
  ConnectionBlocks,
  SubBlock,
  SubflowEditor,
} from '@/app/workspace/[workspaceId]/w/[workflowId]/components/panel/components/editor/components'
import {
  useBlockConnections,
  useConnectionsResize,
  useEditorBlockProperties,
  useEditorSubblockLayout,
} from '@/app/workspace/[workspaceId]/w/[workflowId]/components/panel/components/editor/hooks'
import { getSubBlockStableKey } from '@/app/workspace/[workspaceId]/w/[workflowId]/components/workflow-block/utils'
import { useCurrentWorkflow } from '@/app/workspace/[workspaceId]/w/[workflowId]/hooks'
import { getBlock } from '@/blocks/registry'
import { useCollaborativeWorkflow } from '@/hooks/use-collaborative-workflow'
import { useFocusOnBlock } from '@/hooks/use-focus-on-block'
import { usePanelEditorStore } from '@/stores/panel/editor/store'
import { useWorkflowRegistry } from '@/stores/workflows/registry/store'
import { useSubBlockStore } from '@/stores/workflows/subblock/store'

/**
 * Icon component for rendering block icons.
 *
 * @param icon - The icon component to render
 * @param className - Optional CSS classes
 * @returns Rendered icon or null if no icon provided
 */
const IconComponent = ({ icon: Icon, className }: { icon: any; className?: string }) => {
  if (!Icon) return null
  return <Icon className={className} />
}

/**
 * Editor panel component.
 * Provides editor configuration and customization options for the workflow.
 *
 * @returns Editor panel content
 */
export function Editor() {
  const { currentBlockId, connectionsHeight, toggleConnectionsCollapsed } = usePanelEditorStore()
  const currentWorkflow = useCurrentWorkflow()
  const currentBlock = currentBlockId ? currentWorkflow.getBlockById(currentBlockId) : null
  const blockConfig = currentBlock ? getBlock(currentBlock.type) : null
  const title = currentBlock?.name || 'Editor'

  // Check if selected block is a subflow (loop or parallel)
  const isSubflow =
    currentBlock && (currentBlock.type === 'loop' || currentBlock.type === 'parallel')

  // Get subflow display properties
  const subflowIcon = isSubflow && currentBlock.type === 'loop' ? RepeatIcon : SplitIcon
  const subflowBgColor = isSubflow && currentBlock.type === 'loop' ? '#2FB3FF' : '#FEE12B'

  // Refs for resize functionality
  const subBlocksRef = useRef<HTMLDivElement>(null)

  // Get user permissions
  const userPermissions = useUserPermissionsContext()

  // Get active workflow ID
  const activeWorkflowId = useWorkflowRegistry((state) => state.activeWorkflowId)

  // Focus on block hook - can be used by any component
  const focusOnBlock = useFocusOnBlock()

  // Get block properties (advanced/trigger modes)
  const { advancedMode, triggerMode } = useEditorBlockProperties(
    currentBlockId,
    currentWorkflow.isSnapshotView
  )

  // Subscribe to block's subblock values
  const blockSubBlockValues = useSubBlockStore(
    useCallback(
      (state) => {
        if (!activeWorkflowId || !currentBlockId) return {}
        return state.workflowValues[activeWorkflowId]?.[currentBlockId] || {}
      },
      [activeWorkflowId, currentBlockId]
    )
  )

  // Get subblock layout using custom hook
  const { subBlocks, stateToUse: subBlockState } = useEditorSubblockLayout(
    blockConfig || ({} as any),
    currentBlockId || '',
    advancedMode,
    triggerMode,
    activeWorkflowId,
    blockSubBlockValues,
    currentWorkflow.isSnapshotView
  )

  // Get block connections
  const { incomingConnections, hasIncomingConnections } = useBlockConnections(currentBlockId || '')

  // Connections resize hook
  const { handleMouseDown: handleConnectionsResizeMouseDown, isResizing } = useConnectionsResize({
    subBlocksRef,
  })

  // Collaborative actions
  const { collaborativeToggleBlockAdvancedMode, collaborativeUpdateBlockName } =
    useCollaborativeWorkflow()

  // Rename state
  const [isRenaming, setIsRenaming] = useState(false)
  const [editedName, setEditedName] = useState('')
  const nameInputRef = useRef<HTMLInputElement>(null)

  // Mode toggle handlers
  const handleToggleAdvancedMode = useCallback(() => {
    if (currentBlockId && userPermissions.canEdit) {
      collaborativeToggleBlockAdvancedMode(currentBlockId)
    }
  }, [currentBlockId, userPermissions.canEdit, collaborativeToggleBlockAdvancedMode])

  /**
   * Handles starting the rename process.
   */
  const handleStartRename = useCallback(() => {
    if (!userPermissions.canEdit || !currentBlock) return
    setEditedName(currentBlock.name || '')
    setIsRenaming(true)
  }, [userPermissions.canEdit, currentBlock])

  /**
   * Handles saving the renamed block.
   */
  const handleSaveRename = useCallback(() => {
    if (!currentBlockId || !isRenaming) return

    const trimmedName = editedName.trim()
    if (trimmedName && trimmedName !== currentBlock?.name) {
      collaborativeUpdateBlockName(currentBlockId, trimmedName)
    }
    setIsRenaming(false)
  }, [currentBlockId, isRenaming, editedName, currentBlock?.name, collaborativeUpdateBlockName])

  /**
   * Handles canceling the rename process.
   */
  const handleCancelRename = useCallback(() => {
    setIsRenaming(false)
    setEditedName('')
  }, [])

  // Focus input when entering rename mode
  useEffect(() => {
    if (isRenaming && nameInputRef.current) {
      nameInputRef.current.select()
    }
  }, [isRenaming])

  // Focus on block handler
  const handleFocusOnBlock = useCallback(() => {
    if (currentBlockId) {
      focusOnBlock(currentBlockId)
    }
  }, [currentBlockId, focusOnBlock])

  /**
   * Handles opening documentation link in a new secure tab.
   */
  const handleOpenDocs = () => {
    if (blockConfig?.docsLink) {
      window.open(blockConfig.docsLink, '_blank', 'noopener,noreferrer')
    }
  }

  // Check if block has advanced mode or trigger mode available
  const hasAdvancedMode = blockConfig?.subBlocks?.some((sb) => sb.mode === 'advanced')

  // Determine if connections are at minimum height (collapsed state)
  const isConnectionsAtMinHeight = connectionsHeight <= 35

  return (
    <div className='flex h-full flex-col'>
      {/* Header */}
<<<<<<< HEAD
      <div className='flex flex-shrink-0 items-center justify-between rounded-[4px] bg-[var(--surface-2)] px-[12px] py-[8px] dark:bg-[#2A2A2A]'>
=======
      <div className='flex flex-shrink-0 items-center justify-between rounded-[4px] bg-[var(--surface-5)] px-[12px] py-[8px]'>
>>>>>>> 91ba34e4
        <div className='flex min-w-0 flex-1 items-center gap-[8px]'>
          {(blockConfig || isSubflow) && (
            <div
              className='flex h-[18px] w-[18px] items-center justify-center rounded-[4px]'
              style={{ background: isSubflow ? subflowBgColor : blockConfig?.bgColor }}
            >
              <IconComponent
                icon={isSubflow ? subflowIcon : blockConfig?.icon}
                className='h-[12px] w-[12px] text-[var(--white)]'
              />
            </div>
          )}
          {isRenaming ? (
            <input
              ref={nameInputRef}
              type='text'
              value={editedName}
              onChange={(e) => setEditedName(e.target.value)}
              onBlur={handleSaveRename}
              onKeyDown={(e) => {
                if (e.key === 'Enter') {
                  handleSaveRename()
                } else if (e.key === 'Escape') {
                  handleCancelRename()
                }
              }}
<<<<<<< HEAD
              className='min-w-0 flex-1 truncate bg-transparent pr-[8px] font-medium text-[14px] text-[var(--text-primary)] outline-none dark:text-[var(--white)]'
            />
          ) : (
            <h2
              className='min-w-0 flex-1 cursor-pointer select-none truncate pr-[8px] font-medium text-[14px] text-[var(--text-primary)] dark:text-[var(--white)]'
=======
              className='min-w-0 flex-1 truncate bg-transparent pr-[8px] font-medium text-[14px] text-[var(--text-primary)] outline-none'
            />
          ) : (
            <h2
              className='min-w-0 flex-1 cursor-pointer select-none truncate pr-[8px] font-medium text-[14px] text-[var(--text-primary)]'
>>>>>>> 91ba34e4
              title={title}
              onDoubleClick={handleStartRename}
              onMouseDown={(e) => {
                if (e.detail === 2) {
                  e.preventDefault()
                }
              }}
            >
              {title}
            </h2>
          )}
        </div>
        <div className='flex shrink-0 items-center gap-[8px]'>
          {/* Rename button */}
          {currentBlock && !isSubflow && (
            <Tooltip.Root>
              <Tooltip.Trigger asChild>
                <Button
                  variant='ghost'
                  className='p-0'
                  onClick={isRenaming ? handleSaveRename : handleStartRename}
                  disabled={!userPermissions.canEdit}
                  aria-label={isRenaming ? 'Save name' : 'Rename block'}
                >
                  {isRenaming ? (
                    <Check className='h-[14px] w-[14px]' />
                  ) : (
                    <Pencil className='h-[14px] w-[14px]' />
                  )}
                </Button>
              </Tooltip.Trigger>
              <Tooltip.Content side='top'>
                <p>{isRenaming ? 'Save name' : 'Rename block'}</p>
              </Tooltip.Content>
            </Tooltip.Root>
          )}
          {/* Focus on block button */}
          {/* {currentBlock && (
            <Tooltip.Root>
              <Tooltip.Trigger asChild>
                <Button
                  variant='ghost'
                  className='p-0'
                  onClick={handleFocusOnBlock}
                  aria-label='Focus on block'
                >
                  <Crosshair className='h-[14px] w-[14px]' />
                </Button>
              </Tooltip.Trigger>
              <Tooltip.Content side='top'>
                <p>Focus on block</p>
              </Tooltip.Content>
            </Tooltip.Root>
          )} */}
          {/* Mode toggles - Only show for regular blocks, not subflows */}
          {currentBlock && !isSubflow && hasAdvancedMode && (
            <Tooltip.Root>
              <Tooltip.Trigger asChild>
                <Button
                  variant='ghost'
                  className='p-0'
                  onClick={handleToggleAdvancedMode}
                  disabled={!userPermissions.canEdit}
                  aria-label='Toggle advanced mode'
                >
                  <Settings className='h-[14px] w-[14px]' />
                </Button>
              </Tooltip.Trigger>
              <Tooltip.Content side='top'>
                <p>Advanced mode</p>
              </Tooltip.Content>
            </Tooltip.Root>
          )}
          {currentBlock && !isSubflow && blockConfig?.docsLink && (
            <Tooltip.Root>
              <Tooltip.Trigger asChild>
                <Button
                  variant='ghost'
                  className='p-0'
                  onClick={handleOpenDocs}
                  aria-label='Open documentation'
                >
                  <BookOpen className='h-[14px] w-[14px]' />
                </Button>
              </Tooltip.Trigger>
              <Tooltip.Content side='top'>
                <p>Open docs</p>
              </Tooltip.Content>
            </Tooltip.Root>
          )}
        </div>
      </div>

      {!currentBlockId || !currentBlock ? (
        <div className='flex flex-1 items-center justify-center text-[#8D8D8D] text-[13px]'>
          Select a block to edit
        </div>
      ) : isSubflow ? (
        <SubflowEditor
          currentBlock={currentBlock}
          currentBlockId={currentBlockId}
          subBlocksRef={subBlocksRef}
          connectionsHeight={connectionsHeight}
          isResizing={isResizing}
          hasIncomingConnections={hasIncomingConnections}
          incomingConnections={incomingConnections}
          handleConnectionsResizeMouseDown={handleConnectionsResizeMouseDown}
          toggleConnectionsCollapsed={toggleConnectionsCollapsed}
          userCanEdit={userPermissions.canEdit}
          isConnectionsAtMinHeight={isConnectionsAtMinHeight}
        />
      ) : (
        <div className='flex flex-1 flex-col overflow-hidden pt-[0px]'>
          {/* Subblocks Section */}
          <div
            ref={subBlocksRef}
            className='subblocks-section flex flex-1 flex-col overflow-hidden'
          >
            <div className='flex-1 overflow-y-auto overflow-x-hidden px-[8px] pt-[8px] pb-[8px]'>
              {subBlocks.length === 0 ? (
                <div className='flex h-full items-center justify-center text-center text-[#8D8D8D] text-[13px]'>
                  This block has no subblocks
                </div>
              ) : (
                <div className='flex flex-col'>
                  {subBlocks.map((subBlock, index) => {
                    const stableKey = getSubBlockStableKey(
                      currentBlockId || '',
                      subBlock,
                      subBlockState
                    )

                    return (
                      <div key={stableKey}>
                        <SubBlock
                          blockId={currentBlockId}
                          config={subBlock}
                          isPreview={false}
                          subBlockValues={subBlockState}
                          disabled={!userPermissions.canEdit}
                          fieldDiffStatus={undefined}
                          allowExpandInPreview={false}
                        />
                        {index < subBlocks.length - 1 && (
                          <div className='px-[2px] pt-[16px] pb-[13px]'>
                            <div
                              className='h-[1.25px]'
                              style={{
                                backgroundImage:
                                  'repeating-linear-gradient(to right, var(--border) 0px, var(--border) 6px, transparent 6px, transparent 12px)',
                              }}
                            />
                          </div>
                        )}
                      </div>
                    )
                  })}
                </div>
              )}
            </div>
          </div>

          {/* Connections Section - Only show when there are connections */}
          {hasIncomingConnections && (
            <div
              className={
                'connections-section flex flex-shrink-0 flex-col overflow-hidden border-[var(--border)] border-t' +
                (!isResizing ? ' transition-[height] duration-100 ease-out' : '')
              }
              style={{ height: `${connectionsHeight}px` }}
            >
              {/* Resize Handle */}
              <div className='relative'>
                <div
                  className='absolute top-[-4px] right-0 left-0 z-30 h-[8px] cursor-ns-resize'
                  onMouseDown={handleConnectionsResizeMouseDown}
                />
              </div>

              {/* Connections Header with Chevron */}
              <div
                className='flex flex-shrink-0 cursor-pointer items-center gap-[8px] px-[10px] pt-[5px] pb-[5px]'
                onClick={toggleConnectionsCollapsed}
                onKeyDown={(e) => {
                  if (e.key === 'Enter' || e.key === ' ') {
                    e.preventDefault()
                    toggleConnectionsCollapsed()
                  }
                }}
                role='button'
                tabIndex={0}
                aria-label={
                  isConnectionsAtMinHeight ? 'Expand connections' : 'Collapse connections'
                }
              >
                <ChevronUp
                  className={
                    'h-[14px] w-[14px] transition-transform' +
                    (!isConnectionsAtMinHeight ? ' rotate-180' : '')
                  }
                />
                <div className='font-medium text-[13px] text-[var(--text-primary)]'>
                  Connections
                </div>
              </div>

              {/* Connections Content - Always visible */}
              <div className='flex-1 overflow-y-auto overflow-x-hidden px-[6px] pb-[8px]'>
                <ConnectionBlocks
                  connections={incomingConnections}
                  currentBlockId={currentBlock.id}
                />
              </div>
            </div>
          )}
        </div>
      )}
    </div>
  )
}<|MERGE_RESOLUTION|>--- conflicted
+++ resolved
@@ -183,11 +183,7 @@
   return (
     <div className='flex h-full flex-col'>
       {/* Header */}
-<<<<<<< HEAD
       <div className='flex flex-shrink-0 items-center justify-between rounded-[4px] bg-[var(--surface-2)] px-[12px] py-[8px] dark:bg-[#2A2A2A]'>
-=======
-      <div className='flex flex-shrink-0 items-center justify-between rounded-[4px] bg-[var(--surface-5)] px-[12px] py-[8px]'>
->>>>>>> 91ba34e4
         <div className='flex min-w-0 flex-1 items-center gap-[8px]'>
           {(blockConfig || isSubflow) && (
             <div
@@ -214,19 +210,11 @@
                   handleCancelRename()
                 }
               }}
-<<<<<<< HEAD
               className='min-w-0 flex-1 truncate bg-transparent pr-[8px] font-medium text-[14px] text-[var(--text-primary)] outline-none dark:text-[var(--white)]'
             />
           ) : (
             <h2
               className='min-w-0 flex-1 cursor-pointer select-none truncate pr-[8px] font-medium text-[14px] text-[var(--text-primary)] dark:text-[var(--white)]'
-=======
-              className='min-w-0 flex-1 truncate bg-transparent pr-[8px] font-medium text-[14px] text-[var(--text-primary)] outline-none'
-            />
-          ) : (
-            <h2
-              className='min-w-0 flex-1 cursor-pointer select-none truncate pr-[8px] font-medium text-[14px] text-[var(--text-primary)]'
->>>>>>> 91ba34e4
               title={title}
               onDoubleClick={handleStartRename}
               onMouseDown={(e) => {
