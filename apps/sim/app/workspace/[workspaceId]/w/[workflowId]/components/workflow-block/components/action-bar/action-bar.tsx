import { memo, useCallback } from 'react'
import { ArrowLeftRight, ArrowUpDown, Circle, CircleOff, LogOut } from 'lucide-react'
import { Button, Duplicate, Tooltip, Trash2 } from '@/components/emcn'
import { cn } from '@/lib/core/utils/cn'
import { useUserPermissionsContext } from '@/app/workspace/[workspaceId]/providers/workspace-permissions-provider'
import { useCollaborativeWorkflow } from '@/hooks/use-collaborative-workflow'
import { useWorkflowStore } from '@/stores/workflows/workflow/store'

/**
 * Props for the ActionBar component
 */
interface ActionBarProps {
  /** Unique identifier for the block */
  blockId: string
  /** Type of the block */
  blockType: string
  /** Whether the action bar is disabled */
  disabled?: boolean
}

/**
 * ActionBar component displays action buttons for workflow blocks
 * Provides controls for enabling/disabling, duplicating, removing, and toggling block handles
 *
 * @component
 */
export const ActionBar = memo(
  function ActionBar({ blockId, blockType, disabled = false }: ActionBarProps) {
    const {
      collaborativeRemoveBlock,
      collaborativeToggleBlockEnabled,
      collaborativeDuplicateBlock,
      collaborativeToggleBlockHandles,
    } = useCollaborativeWorkflow()

    /**
     * Optimized single store subscription for all block data
     */
    const { isEnabled, horizontalHandles, parentId, parentType } = useWorkflowStore(
      useCallback(
        (state) => {
          const block = state.blocks[blockId]
          const parentId = block?.data?.parentId
          return {
            isEnabled: block?.enabled ?? true,
            horizontalHandles: block?.horizontalHandles ?? false,
            parentId,
            parentType: parentId ? state.blocks[parentId]?.type : undefined,
          }
        },
        [blockId]
      )
    )

    const userPermissions = useUserPermissionsContext()

    const isStarterBlock = blockType === 'starter'
    // Check for start_trigger (unified start block) - prevent duplication but allow deletion
    const isStartBlock = blockType === 'starter' || blockType === 'start_trigger'

    /**
     * Get appropriate tooltip message based on disabled state
     *
     * @param defaultMessage - The default message to show when not disabled
     * @returns The tooltip message
     */
    const getTooltipMessage = (defaultMessage: string) => {
      if (disabled) {
        return userPermissions.isOfflineMode ? 'Connection lost - please refresh' : 'Read-only mode'
      }
      return defaultMessage
    }

    return (
      <div
        className={cn(
          '-top-[46px] absolute right-0',
          'flex flex-row items-center',
          'opacity-0 transition-opacity duration-200 group-hover:opacity-100',
          'gap-[5px] rounded-[10px] bg-[var(--surface-3)] p-[5px]'
        )}
      >
        <Tooltip.Root>
          <Tooltip.Trigger asChild>
            <Button
              variant='ghost'
              onClick={(e) => {
                e.stopPropagation()
                if (!disabled) {
                  collaborativeToggleBlockEnabled(blockId)
                }
              }}
              className='hover:!text-[var(--text-inverse)] h-[23px] w-[23px] rounded-[8px] bg-[var(--surface-9)] p-0 text-[#868686] hover:bg-[var(--brand-secondary)]'
              disabled={disabled}
            >
              {isEnabled ? (
                <Circle className='h-[11px] w-[11px]' />
              ) : (
                <CircleOff className='h-[11px] w-[11px]' />
              )}
            </Button>
          </Tooltip.Trigger>
          <Tooltip.Content side='top'>
            {getTooltipMessage(isEnabled ? 'Disable Block' : 'Enable Block')}
          </Tooltip.Content>
        </Tooltip.Root>

        {!isStartBlock && (
          <Tooltip.Root>
            <Tooltip.Trigger asChild>
              <Button
                variant='ghost'
                onClick={(e) => {
                  e.stopPropagation()
                  if (!disabled) {
                    collaborativeDuplicateBlock(blockId)
                  }
                }}
                className='hover:!text-[var(--text-inverse)] h-[23px] w-[23px] rounded-[8px] bg-[var(--surface-9)] p-0 text-[#868686] hover:bg-[var(--brand-secondary)]'
                disabled={disabled}
              >
                <Duplicate className='h-[11px] w-[11px]' />
              </Button>
            </Tooltip.Trigger>
            <Tooltip.Content side='top'>{getTooltipMessage('Duplicate Block')}</Tooltip.Content>
          </Tooltip.Root>
        )}

        {!isStartBlock && parentId && (parentType === 'loop' || parentType === 'parallel') && (
          <Tooltip.Root>
            <Tooltip.Trigger asChild>
              <Button
                variant='ghost'
                onClick={(e) => {
                  e.stopPropagation()
                  if (!disabled && userPermissions.canEdit) {
                    window.dispatchEvent(
                      new CustomEvent('remove-from-subflow', { detail: { blockId } })
                    )
                  }
                }}
                className='hover:!text-[var(--text-inverse)] h-[23px] w-[23px] rounded-[8px] bg-[var(--surface-9)] p-0 text-[#868686] hover:bg-[var(--brand-secondary)]'
                disabled={disabled || !userPermissions.canEdit}
              >
                <LogOut className='h-[11px] w-[11px]' />
              </Button>
            </Tooltip.Trigger>
            <Tooltip.Content side='top'>{getTooltipMessage('Remove from Subflow')}</Tooltip.Content>
          </Tooltip.Root>
        )}

        <Tooltip.Root>
          <Tooltip.Trigger asChild>
            <Button
              variant='ghost'
              onClick={(e) => {
                e.stopPropagation()
                if (!disabled) {
                  collaborativeToggleBlockHandles(blockId)
                }
              }}
              className='hover:!text-[var(--text-inverse)] h-[23px] w-[23px] rounded-[8px] bg-[var(--surface-9)] p-0 text-[#868686] hover:bg-[var(--brand-secondary)]'
              disabled={disabled}
            >
              {horizontalHandles ? (
                <ArrowLeftRight className='h-[11px] w-[11px]' />
              ) : (
                <ArrowUpDown className='h-[11px] w-[11px]' />
              )}
            </Button>
          </Tooltip.Trigger>
          <Tooltip.Content side='top'>
            {getTooltipMessage(horizontalHandles ? 'Vertical Ports' : 'Horizontal Ports')}
          </Tooltip.Content>
        </Tooltip.Root>

        <Tooltip.Root>
          <Tooltip.Trigger asChild>
            <Button
              variant='ghost'
              onClick={(e) => {
                e.stopPropagation()
                if (!disabled) {
                  collaborativeRemoveBlock(blockId)
                }
              }}
<<<<<<< HEAD
              className='h-[23px] w-[23px] rounded-[8px] bg-[var(--surface-9)] p-0 text-[var(--text-muted)] hover:bg-[var(--text-error)] hover:text-[var(--white)]'
=======
              className='hover:!text-[var(--text-inverse)] h-[23px] w-[23px] rounded-[8px] bg-[var(--surface-9)] p-0 text-[#868686] hover:bg-[var(--brand-secondary)]'
>>>>>>> 91ba34e4
              disabled={disabled}
            >
              <Trash2 className='h-[11px] w-[11px]' />
            </Button>
          </Tooltip.Trigger>
          <Tooltip.Content side='top'>{getTooltipMessage('Delete Block')}</Tooltip.Content>
        </Tooltip.Root>
      </div>
    )
  },
  /**
   * Custom comparison function for memo optimization
   * Only re-renders if props actually changed
   *
   * @param prevProps - Previous component props
   * @param nextProps - Next component props
   * @returns True if props are equal (should not re-render), false otherwise
   */
  (prevProps, nextProps) => {
    return (
      prevProps.blockId === nextProps.blockId &&
      prevProps.blockType === nextProps.blockType &&
      prevProps.disabled === nextProps.disabled
    )
  }
)<|MERGE_RESOLUTION|>--- conflicted
+++ resolved
@@ -184,11 +184,7 @@
                   collaborativeRemoveBlock(blockId)
                 }
               }}
-<<<<<<< HEAD
-              className='h-[23px] w-[23px] rounded-[8px] bg-[var(--surface-9)] p-0 text-[var(--text-muted)] hover:bg-[var(--text-error)] hover:text-[var(--white)]'
-=======
               className='hover:!text-[var(--text-inverse)] h-[23px] w-[23px] rounded-[8px] bg-[var(--surface-9)] p-0 text-[#868686] hover:bg-[var(--brand-secondary)]'
->>>>>>> 91ba34e4
               disabled={disabled}
             >
               <Trash2 className='h-[11px] w-[11px]' />
