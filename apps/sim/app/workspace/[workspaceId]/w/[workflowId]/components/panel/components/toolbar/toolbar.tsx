'use client'

import {
  forwardRef,
  useCallback,
  useEffect,
  useImperativeHandle,
  useMemo,
  useRef,
  useState,
} from 'react'
import clsx from 'clsx'
import { Search } from 'lucide-react'
import { Button } from '@/components/emcn'
import {
  getBlocksForSidebar,
  getTriggersForSidebar,
  hasTriggerCapability,
} from '@/lib/workflows/triggers/trigger-utils'
import {
  calculateTriggerHeights,
  useToolbarItemInteractions,
  useToolbarResize,
} from '@/app/workspace/[workspaceId]/w/[workflowId]/components/panel/components/toolbar/hooks'
import { LoopTool } from '@/app/workspace/[workspaceId]/w/[workflowId]/components/subflows/loop/loop-config'
import { ParallelTool } from '@/app/workspace/[workspaceId]/w/[workflowId]/components/subflows/parallel/parallel-config'
import type { BlockConfig } from '@/blocks/types'
import { useToolbarStore } from '@/stores/panel/toolbar/store'

interface BlockItem {
  name: string
  type: string
  isSpecial: boolean
  config?: BlockConfig
  icon?: any
  bgColor?: string
}

/**
 * Cached triggers data - lazy initialized on first access (client-side only)
 */
let cachedTriggers: ReturnType<typeof getTriggersForSidebar> | null = null

/**
 * Gets triggers data, computing it once and caching for subsequent calls.
 * Non-integration triggers (Start, Schedule, Webhook) are prioritized first,
 * followed by all other triggers sorted alphabetically.
 */
function getTriggers() {
  if (cachedTriggers === null) {
    const allTriggers = getTriggersForSidebar()
    const priorityOrder = ['Start', 'Schedule', 'Webhook']

    cachedTriggers = allTriggers.sort((a, b) => {
      const aIndex = priorityOrder.indexOf(a.name)
      const bIndex = priorityOrder.indexOf(b.name)
      const aHasPriority = aIndex !== -1
      const bHasPriority = bIndex !== -1

      if (aHasPriority && bHasPriority) return aIndex - bIndex
      if (aHasPriority) return -1
      if (bHasPriority) return 1
      return a.name.localeCompare(b.name)
    })
  }
  return cachedTriggers
}

/**
 * Cached blocks data - lazy initialized on first access (client-side only)
 */
let cachedBlocks: BlockItem[] | null = null

/**
 * Gets blocks data, computing it once and caching for subsequent calls
 */
function getBlocks() {
  if (cachedBlocks === null) {
    const allBlocks = getBlocksForSidebar()

    // Separate blocks by category
    const regularBlockConfigs = allBlocks.filter((block) => block.category === 'blocks')
    const toolConfigs = allBlocks.filter((block) => block.category === 'tools')

    // Create regular block items
    const regularBlockItems: BlockItem[] = regularBlockConfigs.map((block) => ({
      name: block.name,
      type: block.type,
      config: block,
      icon: block.icon,
      bgColor: block.bgColor,
      isSpecial: false,
    }))

    // Add Loop and Parallel to blocks
    regularBlockItems.push({
      name: LoopTool.name,
      type: LoopTool.type,
      icon: LoopTool.icon,
      bgColor: LoopTool.bgColor,
      isSpecial: true,
    })

    regularBlockItems.push({
      name: ParallelTool.name,
      type: ParallelTool.type,
      icon: ParallelTool.icon,
      bgColor: ParallelTool.bgColor,
      isSpecial: true,
    })

    // Create tool items
    const toolItems: BlockItem[] = toolConfigs.map((block) => ({
      name: block.name,
      type: block.type,
      config: block,
      icon: block.icon,
      bgColor: block.bgColor,
      isSpecial: false,
    }))

    // Sort each group alphabetically
    regularBlockItems.sort((a, b) => a.name.localeCompare(b.name))
    toolItems.sort((a, b) => a.name.localeCompare(b.name))

    // Cache blocks first, then tools
    cachedBlocks = [...regularBlockItems, ...toolItems]
  }
  return cachedBlocks
}

interface ToolbarProps {
  /** Whether the toolbar tab is currently active */
  isActive?: boolean
}

/**
 * Imperative handle exposed by the Toolbar component.
 */
export interface ToolbarRef {
  /**
   * Focuses the search input and ensures search mode is active.
   */
  focusSearch: () => void
}

/**
 * Toolbar component displaying triggers and blocks in a resizable split view.
 * Top half shows triggers, bottom half shows blocks, with a resizable divider between them.
 *
 * @param props - Component props
 * @param props.isActive - Whether the toolbar tab is currently active
 * @returns Toolbar view with triggers and blocks
 */
/**
 * Threshold for determining if triggers are at minimum height (in pixels)
 * Triggers slightly above header height are considered at minimum
 */
const TRIGGERS_MIN_THRESHOLD = 50

export const Toolbar = forwardRef<ToolbarRef, ToolbarProps>(function Toolbar(
  { isActive = true }: ToolbarProps,
  ref
) {
  const rootRef = useRef<HTMLDivElement>(null)
  const containerRef = useRef<HTMLDivElement>(null)
  const triggersContentRef = useRef<HTMLDivElement>(null)
  const triggersHeaderRef = useRef<HTMLDivElement>(null)
  const blocksHeaderRef = useRef<HTMLDivElement>(null)
  const searchInputRef = useRef<HTMLInputElement>(null)
  const triggerItemRefs = useRef<Array<HTMLDivElement | null>>([])
  const blockItemRefs = useRef<Array<HTMLDivElement | null>>([])

  // Search state
  const [isSearchActive, setIsSearchActive] = useState(false)
  const [searchQuery, setSearchQuery] = useState('')

  // Toggle animation state
  const [isToggling, setIsToggling] = useState(false)

  // Toolbar store
  const { toolbarTriggersHeight, setToolbarTriggersHeight, preSearchHeight, setPreSearchHeight } =
    useToolbarStore()

  // Toolbar item interactions hook
  const { handleDragStart, handleItemClick } = useToolbarItemInteractions({ disabled: false })

  // Toolbar resize hook
  const { handleMouseDown, isResizing } = useToolbarResize({
    containerRef,
    triggersContentRef,
    triggersHeaderRef,
  })

  // Get static data (computed once and cached)
  const triggers = getTriggers()
  const blocks = getBlocks()

  // Determine if triggers are at minimum height (blocks are fully expanded)
  const isTriggersAtMinimum = toolbarTriggersHeight <= TRIGGERS_MIN_THRESHOLD

  /**
   * Clear search when tab becomes inactive
   */
  useEffect(() => {
    if (!isActive) {
      setIsSearchActive(false)
      setSearchQuery('')
    }
  }, [isActive])

  /**
   * Filter items based on search query
   */
  const filteredTriggers = useMemo(() => {
    if (!searchQuery.trim()) return triggers
    const query = searchQuery.toLowerCase()
    return triggers.filter((trigger) => trigger.name.toLowerCase().includes(query))
  }, [triggers, searchQuery])

  const filteredBlocks = useMemo(() => {
    if (!searchQuery.trim()) return blocks
    const query = searchQuery.toLowerCase()
    return blocks.filter((block) => block.name.toLowerCase().includes(query))
  }, [blocks, searchQuery])

  /**
   * Adjust heights based on search results
   * - If no triggers found, collapse triggers to minimum (expand blocks)
   * - If no blocks found, expand triggers to maximum (collapse blocks)
   * - If triggers are found, dynamically resize to show all filtered triggers without scrolling
   */
  useEffect(() => {
    const hasSearchQuery = searchQuery.trim().length > 0
    const triggersCount = filteredTriggers.length
    const blocksCount = filteredBlocks.length

    // Save pre-search height when search starts
    if (hasSearchQuery && preSearchHeight === null) {
      setPreSearchHeight(toolbarTriggersHeight)
    }

    // Restore pre-search height when search is cleared
    if (!hasSearchQuery && preSearchHeight !== null) {
      setToolbarTriggersHeight(preSearchHeight)
      setPreSearchHeight(null)
      return
    }

    // Adjust heights based on search results
    if (hasSearchQuery) {
      const { minHeight, maxHeight, optimalHeight } = calculateTriggerHeights(
        containerRef,
        triggersContentRef,
        triggersHeaderRef
      )

      if (triggersCount === 0 && blocksCount > 0) {
        // No triggers found - collapse triggers to minimum (expand blocks)
        setToolbarTriggersHeight(minHeight)
      } else if (blocksCount === 0 && triggersCount > 0) {
        // No blocks found - expand triggers to maximum (collapse blocks)
        setToolbarTriggersHeight(maxHeight)
      } else if (triggersCount > 0) {
        // Triggers are present - use optimal height to show all filtered triggers
        setToolbarTriggersHeight(optimalHeight)
      }
    }
  }, [
    searchQuery,
    filteredTriggers.length,
    filteredBlocks.length,
    preSearchHeight,
    toolbarTriggersHeight,
    setToolbarTriggersHeight,
    setPreSearchHeight,
  ])

  /**
   * Handle search icon click to activate search mode
   */
  const handleSearchClick = () => {
    setIsSearchActive(true)
    setTimeout(() => {
      searchInputRef.current?.focus()
    }, 0)
  }

  /**
   * Expose imperative handle for focusing the search input.
   */
  useImperativeHandle(
    ref,
    () => ({
      focusSearch: () => {
        setIsSearchActive(true)
        setTimeout(() => {
          searchInputRef.current?.focus()
        }, 0)
      },
    }),
    []
  )

  /**
   * Handle search input blur.
   *
   * We intentionally keep search mode active after blur so that ArrowUp/Down
   * navigation continues to work after the first move from the search input
   * into the triggers/blocks list (e.g. when initiated via Mod+F).
   */
  const handleSearchBlur = () => {
    // No-op by design
  }

  /**
   * Handle blocks header click - toggle between min and max.
   * If triggers are greater than minimum, collapse to minimum (just header).
   * If triggers are at minimum, expand to maximum (full content height).
   */
  const handleBlocksHeaderClick = useCallback(() => {
    setIsToggling(true)

    const { minHeight, maxHeight } = calculateTriggerHeights(
      containerRef,
      triggersContentRef,
      triggersHeaderRef
    )

    // Toggle between min and max
    setToolbarTriggersHeight(isTriggersAtMinimum ? maxHeight : minHeight)
  }, [isTriggersAtMinimum, setToolbarTriggersHeight])

  /**
   * Handle transition end - reset toggling state
   */
  const handleTransitionEnd = useCallback(() => {
    setIsToggling(false)
  }, [])

  /**
   * Handle keyboard navigation with ArrowUp / ArrowDown when the toolbar tab
   * is active and search is open (e.g. after Mod+F). Navigation order:
   * - From search input or no current focus: first trigger, then subsequent triggers
   * - After the last trigger: first block
   * - Within blocks: linear navigation
   * - ArrowUp from first trigger: moves focus back to search input
   *
   * This is designed to work seamlessly when the toolbar is opened via the
   * Mod+F shortcut, and to take precedence over other global ArrowUp/Down
   * handlers (e.g. terminal navigation) while the toolbar tab is active.
   */
  useEffect(() => {
    if (!isActive || !isSearchActive) {
      return
    }

    const handleKeyDown = (event: KeyboardEvent) => {
      if (event.key !== 'ArrowDown' && event.key !== 'ArrowUp') {
        return
      }

      const activeEl = document.activeElement as HTMLElement | null

      // Only handle navigation when focus is currently inside the toolbar UI
      const toolbarRoot = rootRef.current
      if (!toolbarRoot || !activeEl || !toolbarRoot.contains(activeEl)) {
        return
      }

      const triggers = triggerItemRefs.current.filter((el): el is HTMLDivElement => el !== null)
      const blocks = blockItemRefs.current.filter((el): el is HTMLDivElement => el !== null)

      type Region = 'search' | 'trigger' | 'block' | 'none'
      let region: Region = 'none'
      let index = -1

      if (activeEl && searchInputRef.current && activeEl === searchInputRef.current) {
        region = 'search'
      } else if (activeEl) {
        const triggerIndex = triggers.findIndex((el) => el === activeEl || el.contains(activeEl))
        if (triggerIndex !== -1) {
          region = 'trigger'
          index = triggerIndex
        } else {
          const blockIndex = blocks.findIndex((el) => el === activeEl || el.contains(activeEl))
          if (blockIndex !== -1) {
            region = 'block'
            index = blockIndex
          }
        }
      }

      const focusTrigger = (i: number) => {
        const el = triggers[i]
        if (el) {
          event.preventDefault()
          event.stopPropagation()
          el.focus()
        }
      }

      const focusBlock = (i: number) => {
        const el = blocks[i]
        if (el) {
          event.preventDefault()
          event.stopPropagation()
          el.focus()
        }
      }

      const focusSearchInput = () => {
        if (searchInputRef.current) {
          event.preventDefault()
          event.stopPropagation()
          searchInputRef.current.focus()
        }
      }

      if (event.key === 'ArrowDown') {
        if (region === 'none' || region === 'search') {
          if (triggers.length > 0) {
            focusTrigger(0)
            return
          }
          if (blocks.length > 0) {
            focusBlock(0)
          }
          return
        }

        if (region === 'trigger') {
          if (index < triggers.length - 1) {
            focusTrigger(index + 1)
            return
          }
          if (index === triggers.length - 1 && blocks.length > 0) {
            focusBlock(0)
          }
          return
        }

        if (region === 'block') {
          if (index < blocks.length - 1) {
            focusBlock(index + 1)
          }
          return
        }
      } else if (event.key === 'ArrowUp') {
        if (region === 'block') {
          if (index > 0) {
            focusBlock(index - 1)
            return
          }
          if (index === 0 && triggers.length > 0) {
            focusTrigger(triggers.length - 1)
          }
          return
        }

        if (region === 'trigger') {
          if (index > 0) {
            focusTrigger(index - 1)
            return
          }
          if (index === 0) {
            focusSearchInput()
          }
          return
        }

        if (region === 'none' || region === 'search') {
          return
        }
      }
    }

    window.addEventListener('keydown', handleKeyDown)
    return () => window.removeEventListener('keydown', handleKeyDown)
  }, [isActive, isSearchActive])

  return (
    <div
      ref={rootRef}
      data-toolbar-root
      data-search-active={isSearchActive ? 'true' : 'false'}
      className='flex h-full flex-col'
    >
      {/* Header */}
      <div
<<<<<<< HEAD
        className='flex flex-shrink-0 cursor-pointer items-center justify-between rounded-[4px] bg-[var(--surface-2)] px-[12px] py-[8px] dark:bg-[#2A2A2A]'
        onClick={handleSearchClick}
      >
        <h2 className='font-medium text-[14px] text-[var(--text-primary)] dark:text-[var(--white)]'>
          Toolbar
        </h2>
=======
        className='flex flex-shrink-0 cursor-pointer items-center justify-between rounded-[4px] bg-[var(--surface-5)] px-[12px] py-[8px]'
        onClick={handleSearchClick}
      >
        <h2 className='font-medium text-[14px] text-[var(--text-primary)]'>Toolbar</h2>
>>>>>>> 91ba34e4
        <div className='flex shrink-0 items-center gap-[8px]'>
          {!isSearchActive ? (
            <Button
              variant='ghost'
              className='p-0'
              aria-label='Search toolbar'
              onClick={handleSearchClick}
            >
              <Search className='h-[14px] w-[14px]' />
            </Button>
          ) : (
            <input
              ref={searchInputRef}
              type='text'
              value={searchQuery}
              onChange={(e) => setSearchQuery(e.target.value)}
              onBlur={handleSearchBlur}
<<<<<<< HEAD
              className='w-full border-none bg-transparent pr-[2px] text-right font-medium text-[13px] text-[var(--text-primary)] placeholder:text-[var(--text-muted)] focus:outline-none dark:text-[var(--text-primary)]'
=======
              className='w-full border-none bg-transparent pr-[2px] text-right font-medium text-[13px] text-[var(--text-primary)] placeholder:text-[#737373] focus:outline-none'
>>>>>>> 91ba34e4
            />
          )}
        </div>
      </div>

      <div ref={containerRef} className='flex flex-1 flex-col overflow-hidden pt-[0px]'>
        {/* Triggers Section */}
        <div
          className={clsx(
            'triggers-section flex flex-col overflow-hidden',
            isToggling && !isResizing && 'transition-100ms transition-[height]'
          )}
          style={{ height: 'var(--toolbar-triggers-height)' }}
          onTransitionEnd={handleTransitionEnd}
        >
          <div
            ref={triggersHeaderRef}
            className='px-[10px] pt-[5px] pb-[5px] font-medium text-[13px] text-[var(--text-primary)]'
          >
            Triggers
          </div>
          <div className='flex-1 overflow-y-auto overflow-x-hidden px-[6px]'>
            <div ref={triggersContentRef} className='space-y-[4px] pb-[8px]'>
              {filteredTriggers.map((trigger, index) => {
                const Icon = trigger.icon
                const isTriggerCapable = hasTriggerCapability(trigger)
                return (
                  <div
                    ref={(el) => {
                      triggerItemRefs.current[index] = el
                    }}
                    key={trigger.type}
                    tabIndex={-1}
                    draggable
                    onDragStart={(e) => {
                      const iconElement = e.currentTarget.querySelector('.toolbar-item-icon')
                      handleDragStart(e, trigger.type, isTriggerCapable, {
                        name: trigger.name,
                        bgColor: trigger.bgColor,
                        iconElement: iconElement as HTMLElement | null,
                      })
                    }}
                    onClick={() => handleItemClick(trigger.type, isTriggerCapable)}
                    className={clsx(
                      'group flex h-[25px] items-center gap-[8px] rounded-[8px] px-[5.5px] text-[14px]',
                      'cursor-pointer hover:bg-[var(--surface-9)] active:cursor-grabbing',
                      'focus-visible:bg-[var(--surface-9)] focus-visible:outline-none'
                    )}
                    onKeyDown={(event) => {
                      if (event.key === 'Enter') {
                        event.preventDefault()
                        event.stopPropagation()
                        handleItemClick(trigger.type, isTriggerCapable)
                      }
                    }}
                  >
                    <div
                      className='relative flex h-[14px] w-[14px] flex-shrink-0 items-center justify-center overflow-hidden rounded-[4px]'
                      style={{ background: trigger.bgColor }}
                    >
                      {Icon && (
                        <Icon
                          className={clsx(
                            'toolbar-item-icon text-white transition-transform duration-200',
                            'group-hover:scale-110',
                            '!h-[9px] !w-[9px]'
                          )}
                        />
                      )}
                    </div>
                    <span
                      className={clsx(
                        'truncate font-medium',
                        'text-[var(--text-secondary)] group-hover:text-[var(--text-primary)]',
                        'group-focus-visible:text-[var(--text-primary)]'
                      )}
                    >
                      {trigger.name}
                    </span>
                  </div>
                )
              })}
            </div>
          </div>
        </div>

        {/* Resize Handle */}
        <div className='relative flex-shrink-0 border-[var(--border)] border-t'>
          <div
            className='absolute top-[-4px] right-0 left-0 z-30 h-[8px] cursor-ns-resize'
            onMouseDown={handleMouseDown}
          />
        </div>

        {/* Blocks Section */}
        <div className='blocks-section flex flex-1 flex-col overflow-hidden'>
          <div
            ref={blocksHeaderRef}
            onClick={handleBlocksHeaderClick}
            className='cursor-pointer px-[10px] pt-[5px] pb-[5px] font-medium text-[13px] text-[var(--text-primary)]'
          >
            Blocks
          </div>
          <div className='flex-1 overflow-y-auto overflow-x-hidden px-[6px]'>
            <div className='space-y-[4px] pb-[8px]'>
              {filteredBlocks.map((block, index) => {
                const Icon = block.icon
                return (
                  <div
                    ref={(el) => {
                      blockItemRefs.current[index] = el
                    }}
                    key={block.type}
                    tabIndex={-1}
                    draggable
                    onDragStart={(e) => {
                      // Mark subflow drag explicitly so canvas can reliably detect and suppress highlight
                      if (block.type === 'loop' || block.type === 'parallel') {
                        document.body.classList.add('sim-drag-subflow')
                      }
                      const iconElement = e.currentTarget.querySelector('.toolbar-item-icon')
                      handleDragStart(e, block.type, false, {
                        name: block.name,
                        bgColor: block.bgColor ?? '#666666',
                        iconElement: iconElement as HTMLElement | null,
                      })
                    }}
                    onDragEnd={() => {
                      // Always clear the flag at the end of a toolbar drag
                      document.body.classList.remove('sim-drag-subflow')
                    }}
                    onClick={() => handleItemClick(block.type, false)}
                    className={clsx(
                      'group flex h-[25px] items-center gap-[8px] rounded-[8px] px-[5.5px] text-[14px]',
                      'cursor-pointer hover:bg-[var(--surface-9)] active:cursor-grabbing',
                      'focus-visible:bg-[var(--surface-9)] focus-visible:outline-none'
                    )}
                    onKeyDown={(event) => {
                      if (event.key === 'Enter') {
                        event.preventDefault()
                        event.stopPropagation()
                        handleItemClick(block.type, false)
                      }
                    }}
                  >
                    <div
                      className='relative flex h-[14px] w-[14px] flex-shrink-0 items-center justify-center overflow-hidden rounded-[4px]'
                      style={{ background: block.bgColor }}
                    >
                      {Icon && (
                        <Icon
                          className={clsx(
                            'toolbar-item-icon text-white transition-transform duration-200',
                            'group-hover:scale-110',
                            '!h-[9px] !w-[9px]'
                          )}
                        />
                      )}
                    </div>
                    <span
                      className={clsx(
                        'truncate font-medium',
                        'text-[var(--text-secondary)] group-hover:text-[var(--text-primary)]',
                        'group-focus-visible:text-[var(--text-primary)]'
                      )}
                    >
                      {block.name}
                    </span>
                  </div>
                )
              })}
            </div>
          </div>
        </div>
      </div>
    </div>
  )
})<|MERGE_RESOLUTION|>--- conflicted
+++ resolved
@@ -488,19 +488,12 @@
     >
       {/* Header */}
       <div
-<<<<<<< HEAD
         className='flex flex-shrink-0 cursor-pointer items-center justify-between rounded-[4px] bg-[var(--surface-2)] px-[12px] py-[8px] dark:bg-[#2A2A2A]'
         onClick={handleSearchClick}
       >
         <h2 className='font-medium text-[14px] text-[var(--text-primary)] dark:text-[var(--white)]'>
           Toolbar
         </h2>
-=======
-        className='flex flex-shrink-0 cursor-pointer items-center justify-between rounded-[4px] bg-[var(--surface-5)] px-[12px] py-[8px]'
-        onClick={handleSearchClick}
-      >
-        <h2 className='font-medium text-[14px] text-[var(--text-primary)]'>Toolbar</h2>
->>>>>>> 91ba34e4
         <div className='flex shrink-0 items-center gap-[8px]'>
           {!isSearchActive ? (
             <Button
@@ -518,11 +511,7 @@
               value={searchQuery}
               onChange={(e) => setSearchQuery(e.target.value)}
               onBlur={handleSearchBlur}
-<<<<<<< HEAD
               className='w-full border-none bg-transparent pr-[2px] text-right font-medium text-[13px] text-[var(--text-primary)] placeholder:text-[var(--text-muted)] focus:outline-none dark:text-[var(--text-primary)]'
-=======
-              className='w-full border-none bg-transparent pr-[2px] text-right font-medium text-[13px] text-[var(--text-primary)] placeholder:text-[#737373] focus:outline-none'
->>>>>>> 91ba34e4
             />
           )}
         </div>
