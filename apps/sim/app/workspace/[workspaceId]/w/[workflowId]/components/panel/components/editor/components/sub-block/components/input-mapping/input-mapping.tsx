--- conflicted
+++ resolved
@@ -257,11 +257,7 @@
 
   if (!selectedWorkflowId) {
     return (
-<<<<<<< HEAD
-      <div className='flex flex-col items-center justify-center rounded-[4px] border border-[var(--border-strong)] bg-[var(--surface-2)] p-8 text-center'>
-=======
       <div className='flex flex-col items-center justify-center rounded-[4px] border border-[var(--border-strong)] bg-[var(--surface-3)] p-8 text-center dark:bg-[#1F1F1F]'>
->>>>>>> 91ba34e4
         <svg
           className='mb-3 h-10 w-10 text-[var(--text-tertiary)]'
           fill='none'
@@ -373,11 +369,7 @@
   return (
     <div
       className={cn(
-<<<<<<< HEAD
-        'rounded-[4px] border border-[var(--border-strong)] bg-[var(--surface-2)]',
-=======
         'rounded-[4px] border border-[var(--border-strong)] bg-[var(--surface-3)] dark:bg-[#1F1F1F]',
->>>>>>> 91ba34e4
         collapsed ? 'overflow-hidden' : 'overflow-visible'
       )}
     >
