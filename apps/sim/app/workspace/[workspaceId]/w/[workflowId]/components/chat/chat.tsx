--- conflicted
+++ resolved
@@ -220,12 +220,9 @@
   const [chatMessage, setChatMessage] = useState('')
   const [promptHistory, setPromptHistory] = useState<string[]>([])
   const [historyIndex, setHistoryIndex] = useState(-1)
-<<<<<<< HEAD
   const [isInputModalOpen, setIsInputModalOpen] = useState(false)
   const [startBlockInputs, setStartBlockInputs] = useState<Record<string, unknown>>({})
-=======
   const [moreMenuOpen, setMoreMenuOpen] = useState(false)
->>>>>>> 08f9f1bd
 
   // Refs
   const inputRef = useRef<HTMLInputElement>(null)
