'use client'

import { useCallback, useEffect, useMemo, useRef, useState } from 'react'
import { ArrowDownToLine, CircleSlash, History, Plus, X } from 'lucide-react'
import {
  DropdownMenu,
  DropdownMenuContent,
  DropdownMenuTrigger,
} from '@/components/ui/dropdown-menu'
import { ScrollArea } from '@/components/ui/scroll-area'
<<<<<<< HEAD
import { Tooltip, TooltipContent, TooltipPortal, TooltipTrigger } from '@/components/ui/tooltip'
=======
import { Tooltip, TooltipContent, TooltipTrigger } from '@/components/ui/tooltip'
import { LandingPromptStorage } from '@/lib/browser-storage'
>>>>>>> bff1852a
import { createLogger } from '@/lib/logs/console/logger'
import { useCopilotStore } from '@/stores/copilot/store'
import { useChatStore } from '@/stores/panel/chat/store'
import { useConsoleStore } from '@/stores/panel/console/store'
import { usePanelStore } from '@/stores/panel/store'
import { useWorkflowRegistry } from '@/stores/workflows/registry/store'
import { Chat } from './components/chat/chat'
import { Console } from './components/console/console'
import { Copilot } from './components/copilot/copilot'
import { Variables } from './components/variables/variables'

const logger = createLogger('Panel')

export function Panel() {
  const [chatMessage, setChatMessage] = useState<string>('')
  const [isHistoryDropdownOpen, setIsHistoryDropdownOpen] = useState(false)

  const [isResizing, setIsResizing] = useState(false)
  const [resizeStartX, setResizeStartX] = useState(0)
  const [resizeStartWidth, setResizeStartWidth] = useState(0)
  const copilotRef = useRef<{
    createNewChat: () => void
    setInputValueAndFocus: (value: string) => void
  }>(null)
  const lastLoadedWorkflowRef = useRef<string | null>(null)

  const isOpen = usePanelStore((state) => state.isOpen)
  const togglePanel = usePanelStore((state) => state.togglePanel)
  const activeTab = usePanelStore((state) => state.activeTab)
  const setActiveTab = usePanelStore((state) => state.setActiveTab)
  const panelWidth = usePanelStore((state) => state.panelWidth)
  const setPanelWidth = usePanelStore((state) => state.setPanelWidth)

  const clearConsole = useConsoleStore((state) => state.clearConsole)
  const exportConsoleCSV = useConsoleStore((state) => state.exportConsoleCSV)
  const clearChat = useChatStore((state) => state.clearChat)
  const exportChatCSV = useChatStore((state) => state.exportChatCSV)
  const { activeWorkflowId } = useWorkflowRegistry()
  const isFullScreen = usePanelStore((state) => state.isFullScreen)
  const setFullScreen = usePanelStore((state) => state.setFullScreen)
  const parentTemplateId = usePanelStore((state) => state.parentTemplateId)
  const setParentTemplateId = usePanelStore((state) => state.setParentTemplateId)
  const isFullScreenExpanded = isFullScreen && isOpen

  // Copilot store for chat management
  const {
    chats,
    isLoadingChats,
    isSendingMessage,
    selectChat,
    currentChat,
    error: copilotError,
    clearError: clearCopilotError,
    deleteChat,
    workflowId: copilotWorkflowId,
    setWorkflowId: setCopilotWorkflowId,
    loadChats,
    validateCurrentChat,
    areChatsFresh,
  } = useCopilotStore()

  // Handle chat deletion
  const handleDeleteChat = useCallback(
    async (chatId: string) => {
      try {
        await deleteChat(chatId)
      } catch (error) {
        logger.error('Error deleting chat:', error)
      }
    },
    [deleteChat]
  )

  // Ensure copilot data is loaded before performing actions
  const ensureCopilotDataLoaded = useCallback(
    async (forceRefresh = false) => {
      try {
        // Don't load if already loading, unless force refresh is requested
        if (isLoadingChats && !forceRefresh) {
          return
        }

        // Sync workflow ID if needed
        if (activeWorkflowId !== copilotWorkflowId) {
          await setCopilotWorkflowId(activeWorkflowId)
        }

        // Load chats for the current workflow - let the store handle caching
        if (activeWorkflowId) {
          await loadChats(forceRefresh)

          // Only validate current chat if we're not actively streaming
          // This prevents clearing the current conversation during a stream
          if (!isSendingMessage) {
            validateCurrentChat()
          }

          // Mark this workflow as loaded for the legacy ref
          lastLoadedWorkflowRef.current = activeWorkflowId
        }
      } catch (error) {
        logger.error('Failed to load copilot data:', error)
      }
    },
    [
      activeWorkflowId,
      copilotWorkflowId,
      setCopilotWorkflowId,
      loadChats,
      validateCurrentChat,
      isLoadingChats,
      isSendingMessage,
    ]
  )

  // Handle new chat creation with data loading
  const handleNewChat = useCallback(async () => {
    // Instantly clear to a fresh chat locally
    copilotRef.current?.createNewChat()
    // Ensure copilot data is loaded in the background (do not await)
    ensureCopilotDataLoaded().catch(() => {})
  }, [ensureCopilotDataLoaded])

  // Handle history dropdown opening - use smart caching instead of force refresh
  const handleHistoryDropdownOpen = useCallback(
    async (open: boolean) => {
      // Open dropdown immediately for better UX
      setIsHistoryDropdownOpen(open)

      // If opening and there's an active stream, don't do any data loading at all
      // Just show what's already loaded to avoid any interference
      if (open && activeWorkflowId && !isSendingMessage) {
        // Only load if we don't have fresh chats for this workflow AND we're not streaming
        if (!areChatsFresh(activeWorkflowId)) {
          // Don't await - let it load in background while dropdown is already open
          ensureCopilotDataLoaded(false).catch((error) => {
            logger.error('Failed to load chat history:', error)
          })
        }
      }

      // If streaming, just log that we're showing cached data
      if (open && isSendingMessage) {
        logger.info('Chat history opened during stream - showing cached data only')
      }
    },
    [ensureCopilotDataLoaded, activeWorkflowId, areChatsFresh, isSendingMessage]
  )

  // Group chats by day
  const groupedChats = useMemo(() => {
    // Only process chats if we have the right workflow ID and chats exist
    if (!activeWorkflowId || copilotWorkflowId !== activeWorkflowId || chats.length === 0) {
      return []
    }

    // Chats are already filtered by workflow from the API and ordered by updatedAt desc
    const filteredChats = chats

    if (filteredChats.length === 0) {
      return []
    }

    const now = new Date()
    const today = new Date(now.getFullYear(), now.getMonth(), now.getDate())
    const yesterday = new Date(today.getTime() - 24 * 60 * 60 * 1000)
    const thisWeekStart = new Date(today.getTime() - today.getDay() * 24 * 60 * 60 * 1000)
    const lastWeekStart = new Date(thisWeekStart.getTime() - 7 * 24 * 60 * 60 * 1000)

    const groups: Record<string, typeof filteredChats> = {
      Today: [],
      Yesterday: [],
      'This Week': [],
      'Last Week': [],
      Older: [],
    }

    // Chats are already sorted by updatedAt desc from the API, so we don't need to sort again
    filteredChats.forEach((chat) => {
      const chatDate = new Date(chat.updatedAt)
      const chatDay = new Date(chatDate.getFullYear(), chatDate.getMonth(), chatDate.getDate())

      if (chatDay.getTime() === today.getTime()) {
        groups.Today.push(chat)
      } else if (chatDay.getTime() === yesterday.getTime()) {
        groups.Yesterday.push(chat)
      } else if (chatDay.getTime() >= thisWeekStart.getTime()) {
        groups['This Week'].push(chat)
      } else if (chatDay.getTime() >= lastWeekStart.getTime()) {
        groups['Last Week'].push(chat)
      } else {
        groups.Older.push(chat)
      }
    })

    // Filter out empty groups
    return Object.entries(groups).filter(([, chats]) => chats.length > 0)
  }, [chats, activeWorkflowId, copilotWorkflowId])

  // Skeleton loading component for chat history
  const ChatHistorySkeleton = () => (
    <div className='px-1 py-1'>
      {/* Group header skeleton */}
      <div className='border-[#E5E5E5] border-t-0 px-1 pt-1 pb-0.5 dark:border-[#414141]'>
        <div className='h-3 w-12 animate-pulse rounded bg-muted/40' />
      </div>
      {/* Chat item skeletons */}
      <div className='mt-1 flex flex-col gap-1'>
        {[1, 2, 3].map((i) => (
          <div key={i} className='mx-1 flex h-8 items-center rounded-lg px-2 py-1.5'>
            <div className='h-3 w-full animate-pulse rounded bg-muted/40' />
          </div>
        ))}
      </div>
    </div>
  )

  // Handle tab clicks - no loading, just switch tabs
  const handleTabClick = async (tab: 'chat' | 'console' | 'variables' | 'copilot') => {
    setActiveTab(tab)
    if (!isOpen) {
      togglePanel()
    }
    // Removed copilot data loading - store should persist across tab switches
  }

  const handleClosePanel = () => {
    togglePanel()
    setFullScreen(false)
    setParentTemplateId('')
  }

  // Resize functionality
  const handleResizeStart = useCallback(
    (e: React.MouseEvent) => {
      if (!isOpen) return
      e.preventDefault()
      setIsResizing(true)
      setResizeStartX(e.clientX)
      setResizeStartWidth(panelWidth)
    },
    [isOpen, panelWidth]
  )

  const handleResize = useCallback(
    (e: MouseEvent) => {
      if (!isResizing) return
      const deltaX = resizeStartX - e.clientX // Subtract because we're expanding left
      const newWidth = resizeStartWidth + deltaX
      setPanelWidth(newWidth)
    },
    [isResizing, resizeStartX, resizeStartWidth, setPanelWidth]
  )

  const handleResizeEnd = useCallback(() => {
    setIsResizing(false)
  }, [])

  const handleViewWorkflow = () => {
    handleClosePanel()
  }

  // Add global mouse event listeners for resize
  useEffect(() => {
    if (isResizing) {
      document.addEventListener('mousemove', handleResize)
      document.addEventListener('mouseup', handleResizeEnd)
      document.body.style.cursor = 'col-resize'
      document.body.style.userSelect = 'none'

      return () => {
        document.removeEventListener('mousemove', handleResize)
        document.removeEventListener('mouseup', handleResizeEnd)
        document.body.style.cursor = ''
        document.body.style.userSelect = ''
      }
    }
  }, [isResizing, handleResize, handleResizeEnd])

  // Only auto-load copilot data when workflow changes, not when switching tabs
  useEffect(() => {
    // Only load when the active workflow changes, not when switching panel tabs
    if (activeWorkflowId && activeWorkflowId !== lastLoadedWorkflowRef.current) {
      // This is a real workflow change, not just a tab switch
      if (copilotWorkflowId !== activeWorkflowId || !copilotWorkflowId) {
        ensureCopilotDataLoaded().catch((error) => {
          logger.error('Failed to auto-load copilot data on workflow change:', error)
        })
      }
    }
  }, [activeWorkflowId, copilotWorkflowId, ensureCopilotDataLoaded])

  useEffect(() => {
    const storedPrompt = LandingPromptStorage.consume()

    if (storedPrompt && storedPrompt.trim().length > 0) {
      setActiveTab('copilot')
      if (!isOpen) {
        togglePanel()
      }

      setTimeout(() => {
        if (copilotRef.current) {
          copilotRef.current.setInputValueAndFocus(storedPrompt)
        } else {
          setTimeout(() => {
            if (copilotRef.current) {
              copilotRef.current.setInputValueAndFocus(storedPrompt)
            }
          }, 500)
        }
      }, 200)
    }
  }, []) // eslint-disable-line react-hooks/exhaustive-deps -- Run only on mount

  return (
    <>
      {/* Tab Selector - Always visible */}
      <div
        className={`fixed ${isFullScreenExpanded ? 'top-[64px] mr-2' : 'top-[76px]'} right-4 z-20 flex h-9 w-[308px] items-center gap-1 rounded-[14px] border bg-card px-[2.5px] py-1 shadow-xs`}
      >
        {parentTemplateId && isFullScreenExpanded && (
          <button
            onClick={() => {
              handleViewWorkflow()
            }}
            className={`panel-tab-base !text-white absolute right-[102%] inline-flex w-[128px] flex-1 cursor-pointer items-center justify-center rounded-[10px] border border-transparent bg-[var(--brand-primary-hover-hex)] py-1 font-[450] text-sm outline-none transition-colors duration-200`}
          >
            View workflow
          </button>
        )}
        <button
          onClick={() => handleTabClick('copilot')}
          className={`panel-tab-base inline-flex flex-1 cursor-pointer items-center justify-center rounded-[10px] border border-transparent py-1 font-[450] text-sm outline-none transition-colors duration-200 ${
            isOpen && activeTab === 'copilot' ? 'panel-tab-active' : 'panel-tab-inactive'
          }`}
        >
          Copilot
        </button>

        <button
          onClick={() => handleTabClick('console')}
          className={`panel-tab-base inline-flex flex-1 cursor-pointer items-center justify-center rounded-[10px] border border-transparent py-1 font-[450] text-sm outline-none transition-colors duration-200 ${
            isOpen && activeTab === 'console' ? 'panel-tab-active' : 'panel-tab-inactive'
          }`}
        >
          Console
        </button>
<<<<<<< HEAD
        {!isFullScreenExpanded && !parentTemplateId && (
          <button
            onClick={() => handleTabClick('copilot')}
            className={`panel-tab-base inline-flex flex-1 cursor-pointer items-center justify-center rounded-[10px] border border-transparent py-1 font-[450] text-sm outline-none transition-colors duration-200 ${
              isOpen && activeTab === 'copilot' ? 'panel-tab-active' : 'panel-tab-inactive'
            }`}
          >
            Copilot
          </button>
        )}
        {false && (
          <button
            onClick={() => handleTabClick('variables')}
            className={`panel-tab-base inline-flex flex-1 cursor-pointer items-center justify-center rounded-[10px] border border-transparent py-1 font-[450] text-sm outline-none transition-colors duration-200 ${
              isOpen && activeTab === 'variables' ? 'panel-tab-active' : 'panel-tab-inactive'
            }`}
          >
            Variables
          </button>
        )}
=======
        <button
          onClick={() => handleTabClick('chat')}
          className={`panel-tab-base inline-flex flex-1 cursor-pointer items-center justify-center rounded-[10px] border border-transparent py-1 font-[450] text-sm outline-none transition-colors duration-200 ${
            isOpen && activeTab === 'chat' ? 'panel-tab-active' : 'panel-tab-inactive'
          }`}
        >
          Chat
        </button>
        <button
          onClick={() => handleTabClick('variables')}
          className={`panel-tab-base inline-flex flex-1 cursor-pointer items-center justify-center rounded-[10px] border border-transparent py-1 font-[450] text-sm outline-none transition-colors duration-200 ${
            isOpen && activeTab === 'variables' ? 'panel-tab-active' : 'panel-tab-inactive'
          }`}
        >
          Variables
        </button>
>>>>>>> bff1852a
      </div>

      {/* Panel Content - Only visible when isOpen is true */}
      {isOpen && (
        <div
          className={`fixed ${isFullScreenExpanded ? 'top-[16px]' : 'top-[124px]'} right-4 bottom-4 z-10 flex flex-col rounded-[14px] border bg-card shadow-xs`}
          style={{
            width: isFullScreenExpanded ? 'calc(100vw - 265px)' : `${panelWidth}px`,
          }}
        >
          {/* Invisible resize handle */}
          {!isFullScreenExpanded && (
            <div
              className='-left-1 absolute top-0 bottom-0 w-2 cursor-col-resize'
              onMouseDown={handleResizeStart}
            />
          )}

          {/* Header - Fixed width content */}
          <div className='flex items-center justify-between px-3 pt-3 pb-1'>
            <h2 className='font-[450] text-base text-card-foreground capitalize'>{activeTab}</h2>
            <div className='flex items-center gap-2'>
              {activeTab === 'console' && (
                <Tooltip>
                  <TooltipTrigger asChild>
                    <button
                      onClick={() => activeWorkflowId && exportConsoleCSV(activeWorkflowId)}
                      className='font-medium text-md leading-normal transition-[filter] hover:brightness-75 focus:outline-none focus-visible:outline-none active:outline-none dark:hover:brightness-125'
                      style={{ color: 'var(--base-muted-foreground)' }}
                    >
                      <ArrowDownToLine className='h-4 w-4' strokeWidth={2} />
                    </button>
                  </TooltipTrigger>
                  <TooltipPortal>
                    <TooltipContent side='bottom'>Export console data</TooltipContent>
                  </TooltipPortal>
                </Tooltip>
              )}
              {activeTab === 'chat' && (
                <Tooltip>
                  <TooltipTrigger asChild>
                    <button
                      onClick={() => activeWorkflowId && exportChatCSV(activeWorkflowId)}
                      className='font-medium text-md leading-normal transition-[filter] hover:brightness-75 focus:outline-none focus-visible:outline-none active:outline-none dark:hover:brightness-125'
                      style={{ color: 'var(--base-muted-foreground)' }}
                    >
                      <ArrowDownToLine className='h-4 w-4' strokeWidth={2} />
                    </button>
                  </TooltipTrigger>
                  <TooltipPortal>
                    <TooltipContent side='bottom'>Export chat data</TooltipContent>
                  </TooltipPortal>
                </Tooltip>
              )}
              {activeTab === 'copilot' && (
                <>
                  {/* New Chat Button */}
                  <Tooltip>
                    <TooltipTrigger asChild>
                      <button
                        onClick={handleNewChat}
                        className='font-medium text-md leading-normal transition-[filter] hover:brightness-75 focus:outline-none focus-visible:outline-none active:outline-none dark:hover:brightness-125'
                        style={{ color: 'var(--base-muted-foreground)' }}
                      >
                        <Plus className='h-4 w-4' strokeWidth={2} />
                      </button>
                    </TooltipTrigger>
                    <TooltipPortal>
                      <TooltipContent side='bottom'>New chat</TooltipContent>
                    </TooltipPortal>
                  </Tooltip>

                  {/* History Dropdown */}
                  <DropdownMenu
                    open={isHistoryDropdownOpen}
                    onOpenChange={handleHistoryDropdownOpen}
                  >
                    <Tooltip>
                      <DropdownMenuTrigger asChild>
                        <TooltipTrigger asChild>
                          <button
                            className='font-medium text-md leading-normal transition-[filter] hover:brightness-75 focus:outline-none focus-visible:outline-none active:outline-none dark:hover:brightness-125'
                            style={{ color: 'var(--base-muted-foreground)' }}
                          >
                            <History className='h-4 w-4' strokeWidth={2} />
                          </button>
                        </TooltipTrigger>
                      </DropdownMenuTrigger>
                      <TooltipPortal>
                        <TooltipContent side='bottom'>Chat history</TooltipContent>
                      </TooltipPortal>
                    </Tooltip>
                    <DropdownMenuContent
                      align='end'
                      className='z-[200] w-48 rounded-lg border-[#E5E5E5] bg-[#FFFFFF] shadow-xs dark:border-[#414141] dark:bg-[var(--surface-elevated)]'
                      sideOffset={8}
                      side='bottom'
                      avoidCollisions={true}
                      collisionPadding={8}
                    >
                      {isLoadingChats ? (
                        <ScrollArea className='h-[200px]' hideScrollbar={true}>
                          <ChatHistorySkeleton />
                        </ScrollArea>
                      ) : groupedChats.length === 0 ? (
                        <div className='px-3 py-2 text-muted-foreground text-sm'>No chats yet</div>
                      ) : (
                        <ScrollArea className='h-[200px]' hideScrollbar={true}>
                          {groupedChats.map(([groupName, chats], groupIndex) => (
                            <div key={groupName}>
                              <div
                                className={`border-[#E5E5E5] border-t px-1 pt-1 pb-0.5 font-normal text-muted-foreground text-xs dark:border-[#414141] ${groupIndex === 0 ? 'border-t-0' : ''}`}
                              >
                                {groupName}
                              </div>
                              <div className='flex flex-col gap-1'>
                                {chats.map((chat) => (
                                  <div
                                    key={chat.id}
                                    onClick={() => {
                                      // Only call selectChat if it's a different chat
                                      // This prevents aborting streams when clicking the currently active chat
                                      if (currentChat?.id !== chat.id) {
                                        selectChat(chat)
                                      }
                                      setIsHistoryDropdownOpen(false)
                                    }}
                                    className={`group mx-1 flex h-8 cursor-pointer items-center rounded-lg px-2 py-1.5 text-left transition-colors ${
                                      currentChat?.id === chat.id
                                        ? 'bg-accent'
                                        : 'hover:bg-accent/50'
                                    }`}
                                    style={{
                                      width: '176px',
                                      maxWidth: '176px',
                                    }}
                                  >
                                    <span
                                      className={`min-w-0 flex-1 truncate font-medium text-sm ${
                                        currentChat?.id === chat.id
                                          ? 'text-foreground'
                                          : 'text-muted-foreground'
                                      }`}
                                    >
                                      {chat.title || 'Untitled Chat'}
                                    </span>
                                  </div>
                                ))}
                              </div>
                            </div>
                          ))}
                        </ScrollArea>
                      )}
                    </DropdownMenuContent>
                  </DropdownMenu>
                </>
              )}
              {(activeTab === 'console' || activeTab === 'chat') && (
                <Tooltip>
                  <TooltipTrigger asChild>
                    <button
                      onClick={() => {
                        if (activeTab === 'console') {
                          clearConsole(activeWorkflowId)
                        } else if (activeTab === 'chat') {
                          clearChat(activeWorkflowId)
                        }
                      }}
                      className='font-medium text-md leading-normal transition-[filter] hover:brightness-75 focus:outline-none focus-visible:outline-none active:outline-none dark:hover:brightness-125'
                      style={{ color: 'var(--base-muted-foreground)' }}
                    >
                      <CircleSlash className='h-4 w-4' strokeWidth={2} />
                    </button>
                  </TooltipTrigger>
                  <TooltipPortal>
                    <TooltipContent side='bottom'>Clear {activeTab}</TooltipContent>
                  </TooltipPortal>
                </Tooltip>
              )}
              <Tooltip>
                <TooltipTrigger asChild>
                  <button
                    onClick={handleClosePanel}
                    className='font-medium text-md leading-normal transition-[filter] hover:brightness-75 focus:outline-none focus-visible:outline-none active:outline-none dark:hover:brightness-125'
                    style={{ color: 'var(--base-muted-foreground)' }}
                  >
                    <X className='h-4 w-4' strokeWidth={2} />
                  </button>
                </TooltipTrigger>
                <TooltipPortal>
                  <TooltipContent side='bottom'>Close panel</TooltipContent>
                </TooltipPortal>
              </Tooltip>
            </div>
          </div>

          {/* Panel Content Area - Resizable */}
          <div className='flex-1 overflow-hidden px-3'>
            {/* Keep all tabs mounted but hidden to preserve state and animations */}
            <div
              style={{
                display: activeTab === 'chat' ? 'block' : 'none',
                height: '100%',
              }}
            >
              <Chat chatMessage={chatMessage} setChatMessage={setChatMessage} />
            </div>
            <div
              style={{
                display: activeTab === 'console' ? 'block' : 'none',
                height: '100%',
              }}
            >
              <Console panelWidth={panelWidth} />
            </div>
            <div
              style={{
                display: activeTab === 'copilot' ? 'block' : 'none',
                height: '100%',
              }}
            >
              <Copilot ref={copilotRef} panelWidth={panelWidth} />
            </div>
            <div
              style={{
                display: activeTab === 'variables' ? 'block' : 'none',
                height: '100%',
              }}
            >
              <Variables />
            </div>
          </div>
        </div>
      )}
    </>
  )
}<|MERGE_RESOLUTION|>--- conflicted
+++ resolved
@@ -8,12 +8,8 @@
   DropdownMenuTrigger,
 } from '@/components/ui/dropdown-menu'
 import { ScrollArea } from '@/components/ui/scroll-area'
-<<<<<<< HEAD
 import { Tooltip, TooltipContent, TooltipPortal, TooltipTrigger } from '@/components/ui/tooltip'
-=======
-import { Tooltip, TooltipContent, TooltipTrigger } from '@/components/ui/tooltip'
 import { LandingPromptStorage } from '@/lib/browser-storage'
->>>>>>> bff1852a
 import { createLogger } from '@/lib/logs/console/logger'
 import { useCopilotStore } from '@/stores/copilot/store'
 import { useChatStore } from '@/stores/panel/chat/store'
@@ -345,15 +341,14 @@
             View workflow
           </button>
         )}
-        <button
-          onClick={() => handleTabClick('copilot')}
+         <button
+          onClick={() => handleTabClick('chat')}
           className={`panel-tab-base inline-flex flex-1 cursor-pointer items-center justify-center rounded-[10px] border border-transparent py-1 font-[450] text-sm outline-none transition-colors duration-200 ${
-            isOpen && activeTab === 'copilot' ? 'panel-tab-active' : 'panel-tab-inactive'
+            isOpen && activeTab === 'chat' ? 'panel-tab-active' : 'panel-tab-inactive'
           }`}
         >
-          Copilot
+          Chat
         </button>
-
         <button
           onClick={() => handleTabClick('console')}
           className={`panel-tab-base inline-flex flex-1 cursor-pointer items-center justify-center rounded-[10px] border border-transparent py-1 font-[450] text-sm outline-none transition-colors duration-200 ${
@@ -362,7 +357,6 @@
         >
           Console
         </button>
-<<<<<<< HEAD
         {!isFullScreenExpanded && !parentTemplateId && (
           <button
             onClick={() => handleTabClick('copilot')}
@@ -373,25 +367,8 @@
             Copilot
           </button>
         )}
+       
         {false && (
-          <button
-            onClick={() => handleTabClick('variables')}
-            className={`panel-tab-base inline-flex flex-1 cursor-pointer items-center justify-center rounded-[10px] border border-transparent py-1 font-[450] text-sm outline-none transition-colors duration-200 ${
-              isOpen && activeTab === 'variables' ? 'panel-tab-active' : 'panel-tab-inactive'
-            }`}
-          >
-            Variables
-          </button>
-        )}
-=======
-        <button
-          onClick={() => handleTabClick('chat')}
-          className={`panel-tab-base inline-flex flex-1 cursor-pointer items-center justify-center rounded-[10px] border border-transparent py-1 font-[450] text-sm outline-none transition-colors duration-200 ${
-            isOpen && activeTab === 'chat' ? 'panel-tab-active' : 'panel-tab-inactive'
-          }`}
-        >
-          Chat
-        </button>
         <button
           onClick={() => handleTabClick('variables')}
           className={`panel-tab-base inline-flex flex-1 cursor-pointer items-center justify-center rounded-[10px] border border-transparent py-1 font-[450] text-sm outline-none transition-colors duration-200 ${
@@ -399,8 +376,7 @@
           }`}
         >
           Variables
-        </button>
->>>>>>> bff1852a
+        </button>)}
       </div>
 
       {/* Panel Content - Only visible when isOpen is true */}
