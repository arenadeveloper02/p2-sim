--- conflicted
+++ resolved
@@ -1,12 +1,8 @@
 'use client'
 
 import { useCallback, useEffect, useRef, useState } from 'react'
-<<<<<<< HEAD
-import { Braces, Square, Zap } from 'lucide-react'
+import { ArrowUp, Square, Zap } from 'lucide-react'
 import Link from 'next/link'
-=======
-import { ArrowUp, Square } from 'lucide-react'
->>>>>>> 9bf6c11d
 import { useParams, useRouter } from 'next/navigation'
 import {
   BubbleChatPreview,
@@ -55,7 +51,6 @@
 
 const logger = createLogger('Panel')
 
-<<<<<<< HEAD
 const RunAgentExternalChat = ({
   workflowId,
   workspaceId,
@@ -112,8 +107,6 @@
   )
 }
 
-=======
->>>>>>> 9bf6c11d
 /**
  * Panel component with resizable width and tab navigation that persists across page refreshes.
  *
