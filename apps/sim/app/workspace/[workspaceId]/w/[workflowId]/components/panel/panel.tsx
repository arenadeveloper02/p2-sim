'use client'

import { useCallback, useEffect, useRef, useState } from 'react'
import { ArrowUp, Square } from 'lucide-react'
import { useParams, useRouter } from 'next/navigation'
import {
  BubbleChatPreview,
  Button,
  Copy,
  Layout,
  Modal,
  ModalContent,
  ModalDescription,
  ModalFooter,
  ModalHeader,
  ModalTitle,
  MoreHorizontal,
  Play,
  Popover,
  PopoverContent,
  PopoverItem,
  PopoverTrigger,
  Trash,
} from '@/components/emcn'
import { VariableIcon } from '@/components/icons'
import { createLogger } from '@/lib/logs/console/logger'
import { useRegisterGlobalCommands } from '@/app/workspace/[workspaceId]/providers/global-commands-provider'
import { useUserPermissionsContext } from '@/app/workspace/[workspaceId]/providers/workspace-permissions-provider'
import { createCommands } from '@/app/workspace/[workspaceId]/utils/commands-utils'
import {
  Copilot,
  Deploy,
  Editor,
  Toolbar,
} from '@/app/workspace/[workspaceId]/w/[workflowId]/components/panel/components'
import {
  usePanelResize,
  useUsageLimits,
} from '@/app/workspace/[workspaceId]/w/[workflowId]/components/panel/hooks'
import { Variables } from '@/app/workspace/[workspaceId]/w/[workflowId]/components/variables/variables'
import { useWorkflowExecution } from '@/app/workspace/[workspaceId]/w/[workflowId]/hooks/use-workflow-execution'
import { useDeleteWorkflow, useImportWorkflow } from '@/app/workspace/[workspaceId]/w/hooks'
import { useChatStore } from '@/stores/chat/store'
import { usePanelStore } from '@/stores/panel/store'
import type { PanelTab } from '@/stores/panel/types'
import { useVariablesStore } from '@/stores/variables/store'
import { useWorkflowJsonStore } from '@/stores/workflows/json/store'
import { useWorkflowRegistry } from '@/stores/workflows/registry/store'
import { useWorkflowStore } from '@/stores/workflows/workflow/store'

const logger = createLogger('Panel')
/**
 * Panel component with resizable width and tab navigation that persists across page refreshes.
 *
 * Uses a CSS-based approach to prevent hydration mismatches and flash on load:
 * 1. Width is controlled by CSS variable (--panel-width)
 * 2. Blocking script in layout.tsx sets CSS variable and data-panel-active-tab before React hydrates
 * 3. CSS rules control initial visibility based on data-panel-active-tab attribute
 * 4. React takes over visibility control after hydration completes
 * 5. Store updates CSS variable when width changes
 *
 * This ensures server and client render identical HTML, preventing hydration errors and visual flash.
 *
 * Note: All tabs are kept mounted but hidden to preserve component state during tab switches.
 * This prevents unnecessary remounting which would trigger data reloads and reset state.
 *
 * @returns Panel on the right side of the workflow
 */
export function Panel() {
  const router = useRouter()
  const params = useParams()
  const workspaceId = params.workspaceId as string

  const panelRef = useRef<HTMLElement>(null)
  const fileInputRef = useRef<HTMLInputElement>(null)
  const { activeTab, setActiveTab, panelWidth, _hasHydrated, setHasHydrated } = usePanelStore()
  const copilotRef = useRef<{
    createNewChat: () => void
    setInputValueAndFocus: (value: string) => void
    focusInput: () => void
  }>(null)
  const toolbarRef = useRef<{
    focusSearch: () => void
  } | null>(null)

  // State
  const [isMenuOpen, setIsMenuOpen] = useState(false)
  const [isAutoLayouting, setIsAutoLayouting] = useState(false)
  const [isExporting, setIsExporting] = useState(false)
  const [isDuplicating, setIsDuplicating] = useState(false)
  const [isDeleteModalOpen, setIsDeleteModalOpen] = useState(false)

  // Hooks
  const userPermissions = useUserPermissionsContext()
  const { isImporting, handleFileChange } = useImportWorkflow({ workspaceId })
  const { workflows, activeWorkflowId, duplicateWorkflow, hydration } = useWorkflowRegistry()
  const isRegistryLoading =
    hydration.phase === 'idle' ||
    hydration.phase === 'metadata-loading' ||
    hydration.phase === 'state-loading'
  const { getJson } = useWorkflowJsonStore()
  const { blocks } = useWorkflowStore()

  // Delete workflow hook
  const { isDeleting, handleDeleteWorkflow } = useDeleteWorkflow({
    workspaceId,
    getWorkflowIds: () => activeWorkflowId || '',
    isActive: true,
    onSuccess: () => setIsDeleteModalOpen(false),
  })

  // Usage limits hook
  const { usageExceeded } = useUsageLimits({
    context: 'user',
    autoRefresh: !isRegistryLoading,
  })

  // Workflow execution hook
  const { handleRunWorkflow, handleCancelExecution, isExecuting } = useWorkflowExecution()

  // Panel resize hook
  const { handleMouseDown } = usePanelResize()

  /**
   * Opens subscription settings modal
   */
  const openSubscriptionSettings = () => {
    if (typeof window !== 'undefined') {
      window.dispatchEvent(
        new CustomEvent('open-settings', {
          detail: { tab: 'subscription' },
        })
      )
    }
  }

  /**
   * Runs the workflow with usage limit check
   */
  const runWorkflow = useCallback(async () => {
    if (usageExceeded) {
      openSubscriptionSettings()
      return
    }
    await handleRunWorkflow()
  }, [usageExceeded, handleRunWorkflow])

  /**
   * Cancels the currently executing workflow
   */
  const cancelWorkflow = useCallback(async () => {
    await handleCancelExecution()
  }, [handleCancelExecution])

  // Chat state
  const { isChatOpen, setIsChatOpen } = useChatStore()
  const { isOpen: isVariablesOpen, setIsOpen: setVariablesOpen } = useVariablesStore()

  const currentWorkflow = activeWorkflowId ? workflows[activeWorkflowId] : null

  /**
   * Mark hydration as complete on mount
   * This allows React to take over visibility control from CSS
   */
  useEffect(() => {
    setHasHydrated(true)
  }, [setHasHydrated])

  /**
   * Handles tab click events
   */
  const handleTabClick = (tab: PanelTab) => {
    setActiveTab(tab)
  }

  /**
   * Downloads a file with the given content
   */
  const downloadFile = useCallback((content: string, filename: string, mimeType: string) => {
    try {
      const blob = new Blob([content], { type: mimeType })
      const url = URL.createObjectURL(blob)
      const a = document.createElement('a')
      a.href = url
      a.download = filename
      document.body.appendChild(a)
      a.click()
      document.body.removeChild(a)
      URL.revokeObjectURL(url)
    } catch (error) {
      logger.error('Failed to download file:', error)
    }
  }, [])

  /**
   * Handles auto-layout of workflow blocks
   */
  const handleAutoLayout = useCallback(async () => {
    if (isExecuting || !userPermissions.canEdit || isAutoLayouting) {
      return
    }

    setIsAutoLayouting(true)
    try {
      // Use the standalone auto layout utility for immediate frontend updates
      const { applyAutoLayoutAndUpdateStore } = await import('../../utils')

      const result = await applyAutoLayoutAndUpdateStore(activeWorkflowId!)

      if (result.success) {
        logger.info('Auto layout completed successfully')
      } else {
        logger.error('Auto layout failed:', result.error)
      }
    } catch (error) {
      logger.error('Auto layout error:', error)
    } finally {
      setIsAutoLayouting(false)
    }
  }, [isExecuting, userPermissions.canEdit, isAutoLayouting, activeWorkflowId])

  /**
   * Handles exporting workflow as JSON
   */
  const handleExportJson = useCallback(async () => {
    if (!currentWorkflow || !activeWorkflowId) {
      logger.warn('No active workflow to export')
      return
    }

    setIsExporting(true)
    try {
      // Get the JSON from the store
      const jsonContent = await getJson()

      if (!jsonContent) {
        throw new Error('Failed to generate JSON')
      }

      const filename = `${currentWorkflow.name.replace(/[^a-z0-9]/gi, '-')}.json`
      downloadFile(jsonContent, filename, 'application/json')
      logger.info('Workflow exported as JSON')
    } catch (error) {
      logger.error('Failed to export workflow as JSON:', error)
    } finally {
      setIsExporting(false)
      setIsMenuOpen(false)
    }
  }, [currentWorkflow, activeWorkflowId, getJson, downloadFile])

  /**
   * Handles duplicating the current workflow
   */
  const handleDuplicateWorkflow = useCallback(async () => {
    if (!activeWorkflowId || !userPermissions.canEdit || isDuplicating) {
      return
    }

    setIsDuplicating(true)
    try {
      const newWorkflow = await duplicateWorkflow(activeWorkflowId)
      if (newWorkflow) {
        router.push(`/workspace/${workspaceId}/w/${newWorkflow}`)
      }
    } catch (error) {
      logger.error('Error duplicating workflow:', error)
    } finally {
      setIsDuplicating(false)
      setIsMenuOpen(false)
    }
  }, [
    activeWorkflowId,
    userPermissions.canEdit,
    isDuplicating,
    duplicateWorkflow,
    router,
    workspaceId,
  ])

  // Compute run button state
  const canRun = userPermissions.canRead // Running only requires read permissions
  const isLoadingPermissions = userPermissions.isLoading
  const hasValidationErrors = false // TODO: Add validation logic if needed
  const isWorkflowBlocked = isExecuting || hasValidationErrors
  const isButtonDisabled = !isExecuting && (isWorkflowBlocked || (!canRun && !isLoadingPermissions))

  /**
   * Register global keyboard shortcuts using the central commands registry.
   *
   * - Mod+Enter: Run / cancel workflow (matches the Run button behavior)
   * - C: Focus Copilot tab
   * - T: Focus Toolbar tab
   * - E: Focus Editor tab
   * - Mod+F: Focus Toolbar tab and search input
   *
   * The tab-switching commands are disabled inside editable elements so typing
   * in inputs or textareas is not interrupted.
   */
  useRegisterGlobalCommands(() =>
    createCommands([
      {
        id: 'run-workflow',
        handler: () => {
          // Do exactly what the Run button does
          if (isExecuting) {
            void cancelWorkflow()
          } else {
            void runWorkflow()
          }
        },
        overrides: {
          allowInEditable: false,
        },
      },
      {
        id: 'focus-copilot-tab',
        handler: () => {
          setActiveTab('copilot')
        },
        overrides: {
          allowInEditable: false,
        },
      },
      {
        id: 'focus-toolbar-tab',
        handler: () => {
          setActiveTab('toolbar')
        },
        overrides: {
          allowInEditable: false,
        },
      },
      {
        id: 'focus-editor-tab',
        handler: () => {
          setActiveTab('editor')
        },
        overrides: {
          allowInEditable: false,
        },
      },
      {
        id: 'focus-toolbar-search',
        handler: () => {
          setActiveTab('toolbar')
          toolbarRef.current?.focusSearch()
        },
        overrides: {
          allowInEditable: false,
        },
      },
    ])
  )

  return (
    <>
      <aside
        ref={panelRef}
<<<<<<< HEAD
        className='panel-container fixed inset-y-0 right-0 z-10 overflow-hidden bg-[var(--surface-1)] dark:bg-[var(--surface-1)]'
        aria-label='Workflow panel'
      >
        <div className='flex h-full flex-col border-[var(--border)] border-l pt-[14px] dark:border-[var(--border)]'>
=======
        className='panel-container fixed inset-y-0 right-0 z-10 overflow-hidden bg-[var(--surface-1)]'
        aria-label='Workflow panel'
      >
        <div className='flex h-full flex-col border-[var(--border)] border-l pt-[14px]'>
>>>>>>> 91ba34e4
          {/* Header */}
          <div className='flex flex-shrink-0 items-center justify-between px-[8px]'>
            {/* More and Chat */}
            <div className='flex gap-[4px]'>
              <Popover open={isMenuOpen} onOpenChange={setIsMenuOpen}>
                <PopoverTrigger asChild>
                  <Button className='h-[32px] w-[32px]'>
                    <MoreHorizontal />
                  </Button>
                </PopoverTrigger>
                <PopoverContent align='start' side='bottom' sideOffset={8}>
                  <PopoverItem
                    onClick={handleAutoLayout}
                    disabled={isExecuting || !userPermissions.canEdit || isAutoLayouting}
                  >
                    <Layout className='h-3 w-3' animate={isAutoLayouting} variant='clockwise' />
                    <span>Auto layout</span>
                  </PopoverItem>
                  {
                    <PopoverItem onClick={() => setVariablesOpen(!isVariablesOpen)}>
                      <VariableIcon className='h-3 w-3' />
                      <span>Variables</span>
                    </PopoverItem>
                  }
                  {/* <PopoverItem>
                    <Bug className='h-3 w-3' />
                    <span>Debug</span>
                  </PopoverItem> */}
                  {/* <PopoverItem onClick={() => setIsMenuOpen(false)}>
                    <Webhook className='h-3 w-3' />
                    <span>Log webhook</span>
                  </PopoverItem> */}
                  <PopoverItem
                    onClick={handleExportJson}
                    disabled={!userPermissions.canEdit || isExporting || !currentWorkflow}
                  >
                    <ArrowUp className='h-3 w-3' />
                    <span>Export workflow</span>
                  </PopoverItem>
                  <PopoverItem
                    onClick={handleDuplicateWorkflow}
                    disabled={!userPermissions.canEdit || isDuplicating}
                  >
                    <Copy className='h-3 w-3' animate={isDuplicating} />
                    <span>Duplicate workflow</span>
                  </PopoverItem>
                  <PopoverItem
                    onClick={() => {
                      setIsMenuOpen(false)
                      setIsDeleteModalOpen(true)
                    }}
                    disabled={!userPermissions.canEdit || Object.keys(workflows).length <= 1}
                  >
                    <Trash className='h-3 w-3' />
                    <span>Delete workflow</span>
                  </PopoverItem>
                </PopoverContent>
              </Popover>
              <Button
                className='h-[32px] w-[32px]'
                variant={isChatOpen ? 'active' : 'default'}
                onClick={() => setIsChatOpen(!isChatOpen)}
              >
                <BubbleChatPreview />
              </Button>
            </div>

            {/* Deploy and Run */}
            <div className='flex gap-[4px]'>
              <Deploy activeWorkflowId={activeWorkflowId} userPermissions={userPermissions} />
              <Button
                className='h-[32px] w-[61.5px] gap-[8px]'
                variant={isExecuting ? 'active' : 'primary'}
                onClick={isExecuting ? cancelWorkflow : () => runWorkflow()}
                disabled={!isExecuting && isButtonDisabled}
              >
                {isExecuting ? (
                  <Square className='h-[11.5px] w-[11.5px] fill-current' />
                ) : (
                  <Play className='h-[11.5px] w-[11.5px]' />
                )}
                Run
              </Button>
            </div>
          </div>

          {/* Tabs */}
          <div className='flex flex-shrink-0 items-center justify-between px-[8px] pt-[14px]'>
            <div className='flex gap-[4px]'>
              <Button
                className='h-[28px] truncate px-[8px] py-[5px] text-[12.5px] hover:bg-[var(--surface-9)] hover:text-[var(--text-primary)]'
                variant={_hasHydrated && activeTab === 'copilot' ? 'active' : 'ghost'}
                onClick={() => handleTabClick('copilot')}
                data-tab-button='copilot'
              >
                Copilot
              </Button>
              <Button
                className='h-[28px] px-[8px] py-[5px] text-[12.5px] hover:bg-[var(--surface-9)] hover:text-[var(--text-primary)]'
                variant={_hasHydrated && activeTab === 'toolbar' ? 'active' : 'ghost'}
                onClick={() => handleTabClick('toolbar')}
                data-tab-button='toolbar'
              >
                Toolbar
              </Button>
              <Button
                className='h-[28px] px-[8px] py-[5px] text-[12.5px] hover:bg-[var(--surface-9)] hover:text-[var(--text-primary)]'
                variant={_hasHydrated && activeTab === 'editor' ? 'active' : 'ghost'}
                onClick={() => handleTabClick('editor')}
                data-tab-button='editor'
              >
                Editor
              </Button>
            </div>

            {/* Workflow Controls (Undo/Redo and Zoom) */}
            {/* <WorkflowControls /> */}
          </div>

          {/* Tab Content - Keep all tabs mounted but hidden to preserve state */}
          <div className='flex-1 overflow-hidden pt-[12px]'>
            <div
              className={
                _hasHydrated && activeTab === 'copilot'
                  ? 'h-full'
                  : _hasHydrated
                    ? 'hidden'
                    : 'h-full'
              }
              data-tab-content='copilot'
            >
              <Copilot ref={copilotRef} panelWidth={panelWidth} />
            </div>
            <div
              className={
                _hasHydrated && activeTab === 'editor'
                  ? 'h-full'
                  : _hasHydrated
                    ? 'hidden'
                    : 'h-full'
              }
              data-tab-content='editor'
            >
              <Editor />
            </div>
            <div
              className={
                _hasHydrated && activeTab === 'toolbar'
                  ? 'h-full'
                  : _hasHydrated
                    ? 'hidden'
                    : 'h-full'
              }
              data-tab-content='toolbar'
            >
              <Toolbar ref={toolbarRef} isActive={activeTab === 'toolbar'} />
            </div>
          </div>
        </div>
      </aside>

      {/* Resize Handle */}
      <div
        className='fixed top-0 right-[calc(var(--panel-width)-4px)] bottom-0 z-20 w-[8px] cursor-ew-resize'
        onMouseDown={handleMouseDown}
        role='separator'
        aria-orientation='vertical'
        aria-label='Resize panel'
      />

      {/* Delete Confirmation Modal */}
      <Modal open={isDeleteModalOpen} onOpenChange={setIsDeleteModalOpen}>
        <ModalContent>
          <ModalHeader>
            <ModalTitle>Delete workflow?</ModalTitle>
            <ModalDescription>
              Deleting this workflow will permanently remove all associated blocks, executions, and
              configuration.{' '}
              <span className='text-[var(--text-error)]'>This action cannot be undone.</span>
            </ModalDescription>
          </ModalHeader>
          <ModalFooter>
            <Button
              className='h-[32px] px-[12px]'
              variant='outline'
              onClick={() => setIsDeleteModalOpen(false)}
              disabled={isDeleting}
            >
              Cancel
            </Button>
            <Button
              className='h-[32px] bg-[var(--text-error)] px-[12px] text-[var(--white)] hover:bg-[var(--text-error)] hover:text-[var(--white)]'
              onClick={handleDeleteWorkflow}
              disabled={isDeleting}
            >
              {isDeleting ? 'Deleting...' : 'Delete'}
            </Button>
          </ModalFooter>
        </ModalContent>
      </Modal>

      {/* Floating Variables Modal */}
      <Variables />
    </>
  )
}<|MERGE_RESOLUTION|>--- conflicted
+++ resolved
@@ -356,17 +356,10 @@
     <>
       <aside
         ref={panelRef}
-<<<<<<< HEAD
         className='panel-container fixed inset-y-0 right-0 z-10 overflow-hidden bg-[var(--surface-1)] dark:bg-[var(--surface-1)]'
         aria-label='Workflow panel'
       >
         <div className='flex h-full flex-col border-[var(--border)] border-l pt-[14px] dark:border-[var(--border)]'>
-=======
-        className='panel-container fixed inset-y-0 right-0 z-10 overflow-hidden bg-[var(--surface-1)]'
-        aria-label='Workflow panel'
-      >
-        <div className='flex h-full flex-col border-[var(--border)] border-l pt-[14px]'>
->>>>>>> 91ba34e4
           {/* Header */}
           <div className='flex flex-shrink-0 items-center justify-between px-[8px]'>
             {/* More and Chat */}
