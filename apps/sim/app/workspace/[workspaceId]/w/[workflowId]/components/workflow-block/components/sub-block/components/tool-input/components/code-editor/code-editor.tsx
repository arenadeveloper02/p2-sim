--- conflicted
+++ resolved
@@ -213,9 +213,6 @@
         className
       )}
     >
-<<<<<<< HEAD
-      {code?.split('\n')?.length > 5 && (
-=======
       {showWandButton && onWandClick && (
         <Button
           variant='ghost'
@@ -230,7 +227,6 @@
       )}
 
       {!showWandButton && code.split('\n').length > 5 && (
->>>>>>> 7c40bfae
         <button
           onClick={() => setIsCollapsed(!isCollapsed)}
           className={cn(
