'use client'

import { type KeyboardEvent, useCallback, useEffect, useMemo, useRef, useState } from 'react'
import { ArrowDown, ArrowUp, RefreshCw } from 'lucide-react'
import { Button } from '@/components/ui/button'
import { Input } from '@/components/ui/input'
import { Notice } from '@/components/ui/notice'
import { ScrollArea } from '@/components/ui/scroll-area'
import { Tooltip, TooltipContent, TooltipProvider, TooltipTrigger } from '@/components/ui/tooltip'
import { createLogger } from '@/lib/logs/console/logger'
import {
  extractBlockIdFromOutputId,
  extractPathFromOutputId,
  parseOutputContentSafely,
} from '@/lib/response-format'
import {
  ChatFileUpload,
  ChatMessage,
  OutputSelect,
} from '@/app/workspace/[workspaceId]/w/[workflowId]/components/panel/components/chat/components'
import { FeedbackDialog } from '@/app/workspace/[workspaceId]/w/[workflowId]/components/panel/components/chat/components/chat-message/feedback-dialog'
import { useWorkflowExecution } from '@/app/workspace/[workspaceId]/w/[workflowId]/hooks/use-workflow-execution'
import type { BlockLog, ExecutionResult } from '@/executor/types'
import { useExecutionStore } from '@/stores/execution/store'
import { useChatStore } from '@/stores/panel/chat/store'
import { useConsoleStore } from '@/stores/panel/console/store'
import { usePanelStore } from '@/stores/panel/store'
import { useWorkflowRegistry } from '@/stores/workflows/registry/store'
import { useSubBlockStore } from '@/stores/workflows/subblock/store'
import { useWorkflowStore } from '@/stores/workflows/workflow/store'
import { extractInputFields } from '../../../../lib/workflow-execution-utils'
import { WorkflowInputOverlay } from './components/workflow-input-overlay'

const logger = createLogger('ChatPanel')

interface ChatFile {
  id: string
  name: string
  size: number
  type: string
  file: File
}

interface ChatProps {
  chatMessage: string
  setChatMessage: (message: string) => void
}

export function Chat({ chatMessage, setChatMessage }: ChatProps) {
  const { activeWorkflowId } = useWorkflowRegistry()
  const { getWorkflowState } = useWorkflowStore()

  const {
    messages,
    addMessage,
    selectedWorkflowOutputs,
    setSelectedWorkflowOutput,
    appendMessageContent,
    finalizeMessageStream,
    getConversationId,
  } = useChatStore()
  const { entries } = useConsoleStore()
  const messagesEndRef = useRef<HTMLDivElement>(null)
  const scrollAreaRef = useRef<HTMLDivElement>(null)
  const inputRef = useRef<HTMLInputElement>(null)
  const timeoutRef = useRef<NodeJS.Timeout | null>(null)
  const abortControllerRef = useRef<AbortController | null>(null)

  // Prompt history state
  const [promptHistory, setPromptHistory] = useState<string[]>([])
  const [historyIndex, setHistoryIndex] = useState(-1)

  // File upload state
  const [chatFiles, setChatFiles] = useState<ChatFile[]>([])
  const [isUploadingFiles, setIsUploadingFiles] = useState(false)
  const [uploadErrors, setUploadErrors] = useState<string[]>([])
  const [dragCounter, setDragCounter] = useState(0)
  const isDragOver = dragCounter > 0
  // Scroll state
  const [isNearBottom, setIsNearBottom] = useState(true)
  const [showScrollButton, setShowScrollButton] = useState(false)

  // Use the execution store state to track if a workflow is executing
  const { isExecuting } = useExecutionStore()
  const isFullScreen = usePanelStore((state) => state.isFullScreen)
  const panelWidth = usePanelStore((state) => state.panelWidth)
  // Get workflow execution functionality
  const { handleRunWorkflow } = useWorkflowExecution()

  // Add this new state to track if the initial form has been submitted
  const [initialInputsSubmitted, setInitialInputsSubmitted] = useState(false)

  // Add this new state to control form visibility
  const [showInputForm, setShowInputForm] = useState(false)

<<<<<<< HEAD
  // Feedback dialog state
  const [showFeedbackDialog, setShowFeedbackDialog] = useState(false)
  const [feedbackExecutionId, setFeedbackExecutionId] = useState<string | undefined>()

=======
>>>>>>> 750f6838
  // Listen to subblock store changes for input format fields from starter blocks
  const subBlockInputFormat = useSubBlockStore(
    useCallback(
      (state) => {
        if (!activeWorkflowId) return null

        // Get all starter blocks and their inputFormat values
        const workflowValues = state.workflowValues[activeWorkflowId]
        if (!workflowValues) return null

        // Find starter blocks and get their inputFormat values
        for (const [blockId, blockValues] of Object.entries(workflowValues)) {
          const inputFormat = blockValues.inputFormat
          if (Array.isArray(inputFormat) && inputFormat.length > 0) {
            logger.info('Detected input format change in subblock store:', {
              blockId,
              inputFormat,
              fieldCount: inputFormat.length,
            })
            return inputFormat
          }
        }

        return null
      },
      [activeWorkflowId]
    )
  )

  // Extract input fields for the workflow - improved logic with real-time updates
  const inputFields = useMemo(() => {
    try {
      // First try the subblock store (real-time updates)
      if (
        subBlockInputFormat &&
        Array.isArray(subBlockInputFormat) &&
        subBlockInputFormat.length > 0
      ) {
        logger.info('Found input fields from subblock store:', subBlockInputFormat)
        return subBlockInputFormat
      }

      // Fallback to standard extraction method
      const fields = extractInputFields()
      if (fields && fields.length > 0) {
        return fields
      }

      // If that fails, try to get input fields directly from the workflow store
      if (activeWorkflowId) {
        const workflowState = getWorkflowState()
        const blocks = workflowState?.blocks

        if (blocks) {
          for (const blockId in blocks) {
            const block = blocks[blockId]
            if (block.type === 'starter') {
              const inputFormat = block.subBlocks?.inputFormat?.value
              if (Array.isArray(inputFormat) && inputFormat.length > 0) {
                logger.info('Found input fields from workflow store:', inputFormat)
                return inputFormat
              }
            }
          }
        }
      }

      return []
    } catch (error) {
      logger.error('Error extracting input fields:', error)
      return []
    }
  }, [activeWorkflowId, subBlockInputFormat, getWorkflowState])

  // Add handler to show the input form
  const handleShowInputForm = useCallback(() => {
    logger.info('Manually showing input form')
    setShowInputForm(true)
  }, [])

  // Add handler to hide the input form
  const handleHideInputForm = useCallback(() => {
    setShowInputForm(false)
    // Mark as submitted to prevent auto-showing again
    setInitialInputsSubmitted(true)
  }, [])

  // Initial form display effect
  useEffect(() => {
    // Show the form automatically if workflow has input fields and they haven't been submitted yet
    if (activeWorkflowId && inputFields.length > 0 && !initialInputsSubmitted) {
      logger.info('Showing input form for workflow with input fields:', {
        activeWorkflowId,
        inputFieldsCount: inputFields.length,
        initialInputsSubmitted,
      })
      setShowInputForm(true)
    } else {
      logger.info('Not showing input form:', {
        activeWorkflowId,
        inputFieldsCount: inputFields.length,
        initialInputsSubmitted,
      })
    }
  }, [activeWorkflowId, inputFields.length, initialInputsSubmitted])

  // Additional effect to ensure form is shown when input fields are detected
  useEffect(() => {
    // If we have input fields but the form is not showing and inputs haven't been submitted,
    // force show the form
    if (activeWorkflowId && inputFields.length > 0 && !showInputForm && !initialInputsSubmitted) {
      logger.info('Force showing input form - input fields detected but form not visible')
      setShowInputForm(true)
    }
  }, [activeWorkflowId, inputFields.length, showInputForm, initialInputsSubmitted])

  // Effect to handle dynamic changes to input fields (when user adds/removes fields)
  useEffect(() => {
    if (activeWorkflowId && inputFields.length > 0) {
      logger.info('Input fields changed dynamically:', {
        activeWorkflowId,
        fieldCount: inputFields.length,
        fields: inputFields.map((f) => f.name),
        showInputForm,
        initialInputsSubmitted,
      })

      // If we have input fields and they haven't been submitted yet, show the form
      if (!initialInputsSubmitted) {
        setShowInputForm(true)
      }
    } else if (activeWorkflowId && inputFields.length === 0) {
      logger.info('No input fields detected, hiding form if visible')
      // If no input fields, hide the form
      setShowInputForm(false)
    }
  }, [activeWorkflowId, inputFields.length, initialInputsSubmitted, showInputForm])

  // Clear chat messages for current workflow
  const handleClearChat = useCallback(() => {
    if (activeWorkflowId) {
      // If you have a function to clear messages in your chat store, call it here
      // For example: clearMessages(activeWorkflowId)

      // Reset initial inputs flag
      setInitialInputsSubmitted(false)

      // Show input form if we have fields to collect
      if (inputFields.length > 0) {
        setShowInputForm(true)
      }
    }
  }, [activeWorkflowId, inputFields.length])

  // Get output entries from console for the dropdown
  const outputEntries = useMemo(() => {
    if (!activeWorkflowId) return []
    return entries.filter((entry) => entry.workflowId === activeWorkflowId && entry.output)
  }, [entries, activeWorkflowId])

  // Get filtered messages for current workflow
  const workflowMessages = useMemo(() => {
    if (!activeWorkflowId) return []
    return messages
      .filter((msg) => msg.workflowId === activeWorkflowId)
      .sort((a, b) => new Date(a.timestamp).getTime() - new Date(b.timestamp).getTime())
  }, [messages, activeWorkflowId])

  // Memoize user messages for performance
  const userMessages = useMemo(() => {
    return workflowMessages
      .filter((msg) => msg.type === 'user')
      .map((msg) => msg.content)
      .filter((content): content is string => typeof content === 'string')
  }, [workflowMessages])

  // Update prompt history when workflow changes
  useEffect(() => {
    if (!activeWorkflowId) {
      setPromptHistory([])
      setHistoryIndex(-1)
      return
    }

    setPromptHistory(userMessages)
    setHistoryIndex(-1)
  }, [activeWorkflowId, userMessages])

  // Get selected workflow outputs
  const selectedOutputs = useMemo(() => {
    if (!activeWorkflowId) return []
    const selected = selectedWorkflowOutputs[activeWorkflowId]

    if (!selected || selected.length === 0) {
      // Return empty array when nothing is explicitly selected
      return []
    }

    // Ensure we have no duplicates in the selection
    const dedupedSelection = [...new Set(selected)]

    // If deduplication removed items, update the store
    if (dedupedSelection.length !== selected.length) {
      setSelectedWorkflowOutput(activeWorkflowId, dedupedSelection)
      return dedupedSelection
    }

    return selected
  }, [selectedWorkflowOutputs, activeWorkflowId, setSelectedWorkflowOutput])

  // Focus input helper with proper cleanup
  const focusInput = useCallback((delay = 0) => {
    if (timeoutRef.current) {
      clearTimeout(timeoutRef.current)
    }

    timeoutRef.current = setTimeout(() => {
      if (inputRef.current && document.contains(inputRef.current)) {
        inputRef.current.focus({ preventScroll: true })
      }
    }, delay)
  }, [])

  // Scroll to bottom function
  const scrollToBottom = useCallback(() => {
    if (messagesEndRef.current) {
      messagesEndRef.current.scrollIntoView({ behavior: 'smooth' })
    }
  }, [])

  // Handle scroll events to track user position
  const handleScroll = useCallback(() => {
    const scrollArea = scrollAreaRef.current
    if (!scrollArea) return

    // Find the viewport element inside the ScrollArea
    const viewport = scrollArea.querySelector('[data-radix-scroll-area-viewport]')
    if (!viewport) return

    const { scrollTop, scrollHeight, clientHeight } = viewport
    const distanceFromBottom = scrollHeight - scrollTop - clientHeight

    // Consider "near bottom" if within 100px of bottom
    const nearBottom = distanceFromBottom <= 100
    setIsNearBottom(nearBottom)
    setShowScrollButton(!nearBottom)
  }, [])

  // Cleanup on unmount
  useEffect(() => {
    return () => {
      if (timeoutRef.current) {
        clearTimeout(timeoutRef.current)
      }
      if (abortControllerRef.current) {
        abortControllerRef.current.abort()
      }
    }
  }, [])

  // Attach scroll listener
  useEffect(() => {
    const scrollArea = scrollAreaRef.current
    if (!scrollArea) return

    // Find the viewport element inside the ScrollArea
    const viewport = scrollArea.querySelector('[data-radix-scroll-area-viewport]')
    if (!viewport) return

    viewport.addEventListener('scroll', handleScroll, { passive: true })

    // Also listen for scrollend event if available (for smooth scrolling)
    if ('onscrollend' in viewport) {
      viewport.addEventListener('scrollend', handleScroll, { passive: true })
    }

    // Initial scroll state check with small delay to ensure DOM is ready
    setTimeout(handleScroll, 100)

    return () => {
      viewport.removeEventListener('scroll', handleScroll)
      if ('onscrollend' in viewport) {
        viewport.removeEventListener('scrollend', handleScroll)
      }
    }
  }, [handleScroll])

  // Auto-scroll to bottom when new messages are added, but only if user is near bottom
  // Exception: Always scroll when sending a new message
  useEffect(() => {
    if (workflowMessages.length === 0) return

    const lastMessage = workflowMessages[workflowMessages.length - 1]
    const isNewUserMessage = lastMessage?.type === 'user'

    // Always scroll for new user messages, or only if near bottom for assistant messages
    if ((isNewUserMessage || isNearBottom) && messagesEndRef.current) {
      messagesEndRef.current.scrollIntoView({ behavior: 'smooth' })
      // Let the scroll event handler update the state naturally after animation completes
    }
  }, [workflowMessages, isNearBottom])

  // Handle send message
  const handleSendMessage = useCallback(async () => {
    if (
      (!chatMessage.trim() && chatFiles.length === 0) ||
      !activeWorkflowId ||
      isExecuting ||
      isUploadingFiles
    )
      return

    // Store the message being sent for reference
    const sentMessage = chatMessage.trim()
    handleHideFeedbackDialog()
    // Add to prompt history if it's not already the most recent
    if (
      sentMessage &&
      (promptHistory.length === 0 || promptHistory[promptHistory.length - 1] !== sentMessage)
    ) {
      setPromptHistory((prev) => [...prev, sentMessage])
    }

    // Reset history index
    setHistoryIndex(-1)

    // Cancel any existing operations
    if (abortControllerRef.current) {
      abortControllerRef.current.abort()
    }
    abortControllerRef.current = new AbortController()

    // Get the conversationId for this workflow before adding the message
    const conversationId = getConversationId(activeWorkflowId)
    let result: any = null

    try {
      // Add user message
      addMessage({
        content:
          sentMessage || (chatFiles.length > 0 ? `Uploaded ${chatFiles.length} file(s)` : ''),
        workflowId: activeWorkflowId,
        type: 'user',
      })

      // Prepare workflow input
      const workflowInput: any = {
        input: sentMessage,
        conversationId: conversationId,
      }

      // Add files if any (pass the File objects directly)
      if (chatFiles.length > 0) {
        workflowInput.files = chatFiles.map((chatFile) => ({
          name: chatFile.name,
          size: chatFile.size,
          type: chatFile.type,
          file: chatFile.file, // Pass the actual File object
        }))
        workflowInput.onUploadError = (message: string) => {
          setUploadErrors((prev) => [...prev, message])
        }
      }

      // Clear input and files, refocus immediately
      setChatMessage('')
      setChatFiles([])
      setUploadErrors([])
      focusInput(10)

      // Execute the workflow to generate a response
      result = await handleRunWorkflow(workflowInput)
    } catch (error) {
      logger.error('Error in handleSendMessage:', error)
      setIsUploadingFiles(false)
      // You might want to show an error message to the user here
      return
    }

    // Check if we got a streaming response
    if (result && 'stream' in result && result.stream instanceof ReadableStream) {
      const messageIdMap = new Map<string, string>()
      const executionId = (result as any).executionId

      const reader = result.stream.getReader()
      const decoder = new TextDecoder()

      const processStream = async () => {
        while (true) {
          const { done, value } = await reader.read()
          if (done) {
            // Finalize all streaming messages
            messageIdMap.forEach((id) => finalizeMessageStream(id))
            break
          }

          const chunk = decoder.decode(value)
          const lines = chunk.split('\n\n')

          for (const line of lines) {
            if (line.startsWith('data: ')) {
              try {
                const json = JSON.parse(line.substring(6))
                const {
                  blockId,
                  chunk: contentChunk,
                  event,
                  data,
                  executionId: streamExecutionId,
                } = json

                // Use executionId from stream data if available, otherwise fall back to the one from result
                const currentExecutionId = streamExecutionId || executionId

                if (event === 'final' && data) {
                  const result = data as ExecutionResult
                  const nonStreamingLogs =
                    result.logs?.filter((log) => !messageIdMap.has(log.blockId)) || []

                  if (nonStreamingLogs.length > 0) {
                    const outputsToRender = selectedOutputs.filter((outputId) => {
                      const blockIdForOutput = extractBlockIdFromOutputId(outputId)
                      return nonStreamingLogs.some((log) => log.blockId === blockIdForOutput)
                    })

                    for (const outputId of outputsToRender) {
                      const blockIdForOutput = extractBlockIdFromOutputId(outputId)
                      const path = extractPathFromOutputId(outputId, blockIdForOutput)
                      const log = nonStreamingLogs.find((l) => l.blockId === blockIdForOutput)

                      if (log) {
                        let outputValue: any = log.output

                        if (path) {
                          // Parse JSON content safely
                          outputValue = parseOutputContentSafely(outputValue)

                          const pathParts = path.split('.')
                          for (const part of pathParts) {
                            if (
                              outputValue &&
                              typeof outputValue === 'object' &&
                              part in outputValue
                            ) {
                              outputValue = outputValue[part]
                            } else {
                              outputValue = undefined
                              break
                            }
                          }
                        }
                        if (outputValue !== undefined) {
                          addMessage({
                            content:
                              typeof outputValue === 'string'
                                ? outputValue
                                : `\`\`\`json\n${JSON.stringify(outputValue, null, 2)}\n\`\`\``,
                            workflowId: activeWorkflowId,
                            type: 'workflow',
                          })
                        }
                      }
                    }
                  }
                } else if (blockId && contentChunk) {
                  if (!messageIdMap.has(blockId)) {
                    const newMessageId = crypto.randomUUID()
                    messageIdMap.set(blockId, newMessageId)
                    const messageData = {
                      id: newMessageId,
                      content: contentChunk,
                      workflowId: activeWorkflowId,
                      type: 'workflow' as const,
                      isStreaming: true,
                      executionId: currentExecutionId,
                    }
                    addMessage(messageData)
                  } else {
                    const existingMessageId = messageIdMap.get(blockId)
                    if (existingMessageId) {
                      appendMessageContent(existingMessageId, contentChunk)
                    }
                  }
                } else if (blockId && event === 'end') {
                  const existingMessageId = messageIdMap.get(blockId)
                  if (existingMessageId) {
                    finalizeMessageStream(existingMessageId)
                  }
                }
              } catch (e) {
                logger.error('Error parsing stream data:', e)
              }
            }
          }
        }
      }

      processStream()
        .catch((e) => logger.error('Error processing stream:', e))
        .finally(() => {
          // Restore focus after streaming completes
          focusInput(100)
        })
    } else if (result && 'success' in result && result.success && 'logs' in result) {
      const finalOutputs: any[] = []

      if (selectedOutputs?.length > 0) {
        for (const outputId of selectedOutputs) {
          const blockIdForOutput = extractBlockIdFromOutputId(outputId)
          const path = extractPathFromOutputId(outputId, blockIdForOutput)
          const log = result.logs?.find((l: BlockLog) => l.blockId === blockIdForOutput)

          if (log) {
            let output = log.output

            if (path) {
              // Parse JSON content safely
              output = parseOutputContentSafely(output)

              const pathParts = path.split('.')
              let current = output
              for (const part of pathParts) {
                if (current && typeof current === 'object' && part in current) {
                  current = current[part]
                } else {
                  current = undefined
                  break
                }
              }
              output = current
            }
            if (output !== undefined) {
              finalOutputs.push(output)
            }
          }
        }
      }

      // Only show outputs if something was explicitly selected
      // If no outputs are selected, don't show anything

      // Add a new message for each resolved output
      finalOutputs.forEach((output) => {
        let content = ''
        if (typeof output === 'string') {
          content = output
        } else if (output && typeof output === 'object') {
          // For structured responses, pretty print the JSON
          content = `\`\`\`json\n${JSON.stringify(output, null, 2)}\n\`\`\``
        }

        if (content) {
          addMessage({
            content,
            workflowId: activeWorkflowId,
            type: 'workflow',
            executionId: (result as any).executionId,
          })
        }
      })
    } else if (result && 'success' in result && !result.success) {
      addMessage({
        content: `Error: ${'error' in result ? result.error : 'Workflow execution failed.'}`,
        workflowId: activeWorkflowId,
        type: 'workflow',
        executionId: (result as any).executionId,
      })
    }

    // Restore focus after workflow execution completes
    focusInput(100)
  }, [
    chatMessage,
    activeWorkflowId,
    isExecuting,
    promptHistory,
    getConversationId,
    addMessage,
    handleRunWorkflow,
    selectedOutputs,
    setSelectedWorkflowOutput,
    appendMessageContent,
    finalizeMessageStream,
    focusInput,
  ])

  // Handle key press
  const handleKeyPress = useCallback(
    (e: KeyboardEvent<HTMLInputElement>) => {
      if (e.key === 'Enter' && !e.shiftKey) {
        e.preventDefault()
        handleSendMessage()
      } else if (e.key === 'ArrowUp') {
        e.preventDefault()
        if (promptHistory.length > 0) {
          const newIndex =
            historyIndex === -1 ? promptHistory.length - 1 : Math.max(0, historyIndex - 1)
          setHistoryIndex(newIndex)
          setChatMessage(promptHistory[newIndex])
        }
      } else if (e.key === 'ArrowDown') {
        e.preventDefault()
        if (historyIndex >= 0) {
          const newIndex = historyIndex + 1
          if (newIndex >= promptHistory.length) {
            setHistoryIndex(-1)
            setChatMessage('')
          } else {
            setHistoryIndex(newIndex)
            setChatMessage(promptHistory[newIndex])
          }
        }
      }
    },
    [handleSendMessage, promptHistory, historyIndex, setChatMessage]
  )

  // Handle output selection
  const handleOutputSelection = useCallback(
    (values: string[]) => {
      // Ensure no duplicates in selection
      const dedupedValues = [...new Set(values)]

      if (activeWorkflowId) {
        // If array is empty, explicitly set to empty array to ensure complete reset
        if (dedupedValues.length === 0) {
          setSelectedWorkflowOutput(activeWorkflowId, [])
        } else {
          setSelectedWorkflowOutput(activeWorkflowId, dedupedValues)
        }
      }
    },
    [activeWorkflowId, setSelectedWorkflowOutput]
  )

<<<<<<< HEAD
  // Handler for feedback submission
  const handleFeedbackSubmit = useCallback(
    async (feedbackData: any) => {
      if (!feedbackExecutionId) {
        console.error('No executionId available for feedback submission')
        return
      }

      try {
        const response = await fetch(`/api/chat/feedback/${feedbackExecutionId}`, {
          method: 'POST',
          headers: {
            'Content-Type': 'application/json',
          },
          body: JSON.stringify({
            comment: feedbackData.comment || '',
            inComplete: feedbackData.incomplete,
            inAccurate: feedbackData.inaccurate,
            outOfDate: feedbackData.outOfDate,
            tooLong: feedbackData.tooLong,
            tooShort: feedbackData.tooShort,
            liked: false, // This is a dislike feedback
          }),
        })

        if (!response.ok) {
          console.error('Failed to submit feedback:', response.statusText)
        }
      } catch (error) {
        console.error('Error submitting feedback:', error)
      }

      // Close the dialog
      setShowFeedbackDialog(false)
      setFeedbackExecutionId(undefined)
    },
    [feedbackExecutionId]
  )

  // Handler for showing feedback dialog
  const handleShowFeedbackDialog = useCallback((executionId: string) => {
    setFeedbackExecutionId(executionId)
    setShowFeedbackDialog(true)
  }, [])

  // Handler for hiding feedback dialog
  const handleHideFeedbackDialog = useCallback(() => {
    setShowFeedbackDialog(false)
    setFeedbackExecutionId(undefined)
  }, [])

  // Handler for form submission
  const handleInputFormSubmit = useCallback(
    async (formInputs: Record<string, any>) => {
      if (!activeWorkflowId) return

      // Format the inputs as a message
      const inputMessage = Object.entries(formInputs)
        .map(([key, value]) => {
          // Convert field names to a more readable format
          const formattedKey = key
            .replace(/_/g, ' ')
            .replace(/\b\w/g, (char, index) =>
              index === 0 ? char.toUpperCase() : char.toLowerCase()
            )
          return `${formattedKey}: ${value}`
        })
        .join('\n\n')

      // Add the inputs as a user message
      addMessage({
        content: `Workflow Inputs Received:\n\n${inputMessage}`,
        workflowId: activeWorkflowId,
        type: 'workflow',
      })

      // Mark the initial form as submitted
      setInitialInputsSubmitted(true)

      // Explicitly hide the form
      setShowInputForm(false)

      // Get the conversationId for this workflow
      const conversationId = getConversationId(activeWorkflowId)
      let result: any = null

      try {
        // Execute the workflow with the form inputs
        // Pass the inputs as structured data instead of a string
        result = await handleRunWorkflow({
          input: formInputs, // Pass as structured object instead of JSON string
          conversationId: conversationId,
        })

=======
  // Handler for form submission
  const handleInputFormSubmit = useCallback(
    async (formInputs: Record<string, any>) => {
      if (!activeWorkflowId) return

      // Format the inputs as a message
      const inputMessage = Object.entries(formInputs)
        .map(([key, value]) => {
          // Convert field names to a more readable format
          const formattedKey = key
            .replace(/_/g, ' ')
            .replace(/\b\w/g, (char, index) =>
              index === 0 ? char.toUpperCase() : char.toLowerCase()
            )
          return `${formattedKey}: ${value}`
        })
        .join('\n\n')

      // Add the inputs as a user message
      addMessage({
        content: `Workflow Inputs Received:\n\n${inputMessage}`,
        workflowId: activeWorkflowId,
        type: 'workflow',
      })

      // Mark the initial form as submitted
      setInitialInputsSubmitted(true)

      // Explicitly hide the form
      setShowInputForm(false)

      // Get the conversationId for this workflow
      const conversationId = getConversationId(activeWorkflowId)
      let result: any = null

      try {
        // Execute the workflow with the form inputs
        // Pass the inputs as structured data instead of a string
        result = await handleRunWorkflow({
          input: formInputs, // Pass as structured object instead of JSON string
          conversationId: conversationId,
        })

>>>>>>> 750f6838
        // Process the result similar to handleSendMessage
        if (result && 'stream' in result && result.stream instanceof ReadableStream) {
          const messageIdMap = new Map<string, string>()
          const reader = result.stream.getReader()
          const decoder = new TextDecoder()

          const processStream = async () => {
            while (true) {
              const { done, value } = await reader.read()
              if (done) {
                // Finalize all streaming messages
                messageIdMap.forEach((id) => finalizeMessageStream(id))
                break
              }

              const chunk = decoder.decode(value)
              const lines = chunk.split('\n\n')

              for (const line of lines) {
                if (line.startsWith('data: ')) {
                  try {
                    const json = JSON.parse(line.substring(6))
                    const { blockId, chunk: contentChunk, event, data } = json

                    if (event === 'final' && data) {
                      const result = data as ExecutionResult
                      const nonStreamingLogs =
                        result.logs?.filter((log) => !messageIdMap.has(log.blockId)) || []

                      if (nonStreamingLogs.length > 0) {
                        const outputsToRender = selectedOutputs.filter((outputId) => {
                          const blockIdForOutput = extractBlockIdFromOutputId(outputId)
                          return nonStreamingLogs.some((log) => log.blockId === blockIdForOutput)
                        })

                        for (const outputId of outputsToRender) {
                          const blockIdForOutput = extractBlockIdFromOutputId(outputId)
                          const path = extractPathFromOutputId(outputId, blockIdForOutput)
                          const log = nonStreamingLogs.find((l) => l.blockId === blockIdForOutput)

                          if (log) {
                            let outputValue: any = log.output

                            if (path) {
                              // Parse JSON content safely
                              outputValue = parseOutputContentSafely(outputValue)

                              const pathParts = path.split('.')
                              for (const part of pathParts) {
                                if (
                                  outputValue &&
                                  typeof outputValue === 'object' &&
                                  part in outputValue
                                ) {
                                  outputValue = outputValue[part]
                                } else {
                                  outputValue = undefined
                                  break
                                }
                              }
                            }

                            if (outputValue !== undefined) {
                              addMessage({
                                content:
                                  typeof outputValue === 'string'
                                    ? outputValue
                                    : `\`\`\`json\n${JSON.stringify(outputValue, null, 2)}\n\`\`\``,
                                workflowId: activeWorkflowId,
                                type: 'workflow',
                              })
                            }
                          }
                        }
                      }
                    } else if (blockId && contentChunk) {
                      if (!messageIdMap.has(blockId)) {
                        const newMessageId = crypto.randomUUID()
                        messageIdMap.set(blockId, newMessageId)
                        addMessage({
                          id: newMessageId,
                          content: contentChunk,
                          workflowId: activeWorkflowId,
                          type: 'workflow',
                          isStreaming: true,
                        })
                      } else {
                        const existingMessageId = messageIdMap.get(blockId)
                        if (existingMessageId) {
                          appendMessageContent(existingMessageId, contentChunk)
                        }
                      }
                    } else if (blockId && event === 'end') {
                      const existingMessageId = messageIdMap.get(blockId)
                      if (existingMessageId) {
                        finalizeMessageStream(existingMessageId)
                      }
                    }
                  } catch (e) {
                    logger.error('Error parsing stream data:', e)
                  }
                }
              }
            }
          }

          processStream()
            .catch((e) => logger.error('Error processing stream:', e))
            .finally(() => {
              // Restore focus after streaming completes
              focusInput(100)
            })
        } else if (result && 'success' in result && result.success && 'logs' in result) {
          const finalOutputs: any[] = []

          if (selectedOutputs?.length > 0) {
            for (const outputId of selectedOutputs) {
              const blockIdForOutput = extractBlockIdFromOutputId(outputId)
              const path = extractPathFromOutputId(outputId, blockIdForOutput)
              const log = result.logs?.find((l: BlockLog) => l.blockId === blockIdForOutput)

              if (log) {
                let output = log.output

                if (path) {
                  // Parse JSON content safely
                  output = parseOutputContentSafely(output)

                  const pathParts = path.split('.')
                  let current = output
                  for (const part of pathParts) {
                    if (current && typeof current === 'object' && part in current) {
                      current = current[part]
                    } else {
                      current = undefined
                      break
                    }
                  }
                  output = current
                }
                if (output !== undefined) {
                  finalOutputs.push(output)
                }
              }
            }
          }

          // Add a new message for each resolved output
          finalOutputs.forEach((output) => {
            let content = ''
            if (typeof output === 'string') {
              content = output
            } else if (output && typeof output === 'object') {
              // For structured responses, pretty print the JSON
              content = `\`\`\`json\n${JSON.stringify(output, null, 2)}\n\`\`\``
            }

            if (content) {
              addMessage({
                content,
                workflowId: activeWorkflowId,
                type: 'workflow',
              })
            }
          })
        } else if (result && 'success' in result && !result.success) {
          addMessage({
            content: `Error: ${'error' in result ? result.error : 'Workflow execution failed.'}`,
            workflowId: activeWorkflowId,
            type: 'workflow',
          })
        }
      } catch (error) {
        logger.error('Error in handleInputFormSubmit:', error)
        // Show error message to the user
        addMessage({
          content: `Error: Failed to process inputs. ${error instanceof Error ? error.message : 'Unknown error'}`,
          workflowId: activeWorkflowId,
          type: 'workflow',
        })
      }
    },
    [
      activeWorkflowId,
      addMessage,
      getConversationId,
      handleRunWorkflow,
      selectedOutputs,
      appendMessageContent,
      finalizeMessageStream,
      focusInput,
      setShowInputForm, // Add this dependency
    ]
  )

  return (
    <div className='relative flex h-full flex-col'>
      {' '}
      {/* Add 'relative' here */}
      {/* Input Form Overlay - contained within the chat component */}
      <WorkflowInputOverlay
        fields={inputFields}
        onSubmit={handleInputFormSubmit}
        onClose={handleHideInputForm}
        isVisible={showInputForm}
        workflowId={activeWorkflowId || undefined}
        selectedOutputs={selectedOutputs}
        onOutputSelect={handleOutputSelection}
      />
<<<<<<< HEAD
      {/* Feedback Dialog - contained within the chat component */}
      <FeedbackDialog
        isOpen={showFeedbackDialog}
        onClose={handleHideFeedbackDialog}
        onSubmit={handleFeedbackSubmit}
        executionId={feedbackExecutionId}
      />
=======
>>>>>>> 750f6838
      {/* Always render the chat UI */}
      <>
        {/* Header with actions */}
        <div className={`flex-none py-2 ${isFullScreen ? 'w-[60%]' : ''}`}>
          <div className='flex items-center justify-between gap-2'>
            <div className='flex-1'>
              <OutputSelect
                workflowId={activeWorkflowId}
                selectedOutputs={selectedOutputs}
                onOutputSelect={handleOutputSelection}
                disabled={!activeWorkflowId}
                placeholder='Select output sources'
              />
            </div>

            {/* Action buttons */}
            <div className='flex items-center space-x-2'>
              {/* Re-run workflow button - only show if inputs have been submitted at least once */}
              {inputFields && inputFields.length > 0 && (
                <TooltipProvider>
                  <Tooltip>
                    <TooltipTrigger asChild>
                      <Button
                        variant='ghost'
                        size='icon'
                        className='h-8 w-8'
                        onClick={handleShowInputForm}
                        disabled={isExecuting}
                      >
                        <RefreshCw className='h-4 w-4' />
                        <span className='sr-only'>Re-run with new inputs</span>
                      </Button>
                    </TooltipTrigger>
                    <TooltipContent>
                      <p>Re-run with new inputs</p>
                    </TooltipContent>
                  </Tooltip>
                </TooltipProvider>
              )}

              {/* Clear chat button */}
              {/* <TooltipProvider>
                <Tooltip>
                  <TooltipTrigger asChild>
                    <Button
                      variant="ghost"
                      size="icon"
                      className="h-8 w-8"
                      onClick={handleClearChat}
                      disabled={isExecuting || workflowMessages.length === 0}
                    >
                      <Trash2 className="h-4 w-4" />
                      <span className="sr-only">Clear chat</span>
                    </Button>
                  </TooltipTrigger>
                  <TooltipContent>
                    <p>Clear chat</p>
                  </TooltipContent>
                </Tooltip>
              </TooltipProvider> */}
            </div>
          </div>
        </div>

        {/* Main chat layout */}
        <div className='flex flex-1 flex-col overflow-hidden'>
          {/* Chat messages section - Scrollable area */}
          <div className='flex-1 overflow-hidden'>
            {workflowMessages.length === 0 ? (
              <div className='flex h-full items-center justify-center text-muted-foreground text-sm'>
                No messages yet
              </div>
            ) : (
              <div ref={scrollAreaRef} className='h-full'>
                <ScrollArea className='h-full pb-2' hideScrollbar={true}>
                  <div className='block overflow-x-auto' style={{ width: `${panelWidth - 30}px` }}>
                    {workflowMessages.map((message) => (
<<<<<<< HEAD
                      <ChatMessage
                        key={message.id}
                        message={message}
                        onShowFeedbackDialog={handleShowFeedbackDialog}
                      />
=======
                      <ChatMessage key={message.id} message={message} />
>>>>>>> 750f6838
                    ))}
                    <div ref={messagesEndRef} />
                  </div>
                </ScrollArea>
              </div>
            )}

            {/* Scroll to bottom button */}
            {showScrollButton && (
              <div className='-translate-x-1/2 absolute bottom-20 left-1/2 z-10'>
                <Button
                  onClick={scrollToBottom}
                  size='sm'
                  variant='outline'
                  className='flex items-center gap-1 rounded-full border border-gray-200 bg-white px-3 py-1 shadow-lg transition-all hover:bg-gray-50'
                >
                  <ArrowDown className='h-3.5 w-3.5' />
                  <span className='sr-only'>Scroll to bottom</span>
                </Button>
              </div>
            )}
          </div>

          {/* Input section - Fixed height */}
          <div
            className='-mt-[1px] relative flex-none pt-3 pb-4'
            onDragEnter={(e) => {
              e.preventDefault()
              e.stopPropagation()
              if (!(!activeWorkflowId || isExecuting || isUploadingFiles)) {
                setDragCounter((prev) => prev + 1)
              }
            }}
            onDragOver={(e) => {
              e.preventDefault()
              e.stopPropagation()
              if (!(!activeWorkflowId || isExecuting || isUploadingFiles)) {
                e.dataTransfer.dropEffect = 'copy'
<<<<<<< HEAD
              }
            }}
            onDragLeave={(e) => {
              e.preventDefault()
              e.stopPropagation()
              setDragCounter((prev) => Math.max(0, prev - 1))
            }}
            onDrop={(e) => {
              e.preventDefault()
              e.stopPropagation()
              setDragCounter(0)
              if (!(!activeWorkflowId || isExecuting || isUploadingFiles)) {
                const droppedFiles = Array.from(e.dataTransfer.files)
                if (droppedFiles.length > 0) {
                  const remainingSlots = Math.max(0, 5 - chatFiles.length)
                  const candidateFiles = droppedFiles.slice(0, remainingSlots)
                  const errors: string[] = []
                  const validNewFiles: ChatFile[] = []

                  for (const file of candidateFiles) {
                    if (file.size > 10 * 1024 * 1024) {
                      errors.push(`${file.name} is too large (max 10MB)`)
                      continue
                    }

                    const isDuplicate = chatFiles.some(
                      (existingFile) =>
                        existingFile.name === file.name && existingFile.size === file.size
                    )
                    if (isDuplicate) {
                      errors.push(`${file.name} already added`)
                      continue
                    }

                    validNewFiles.push({
                      id: crypto.randomUUID(),
                      name: file.name,
                      size: file.size,
                      type: file.type,
                      file,
                    })
                  }

                  if (errors.length > 0) {
                    setUploadErrors(errors)
                  }

                  if (validNewFiles.length > 0) {
                    setChatFiles([...chatFiles, ...validNewFiles])
                  }
                }
              }
            }}
=======
              }
            }}
            onDragLeave={(e) => {
              e.preventDefault()
              e.stopPropagation()
              setDragCounter((prev) => Math.max(0, prev - 1))
            }}
            onDrop={(e) => {
              e.preventDefault()
              e.stopPropagation()
              setDragCounter(0)
              if (!(!activeWorkflowId || isExecuting || isUploadingFiles)) {
                const droppedFiles = Array.from(e.dataTransfer.files)
                if (droppedFiles.length > 0) {
                  const remainingSlots = Math.max(0, 5 - chatFiles.length)
                  const candidateFiles = droppedFiles.slice(0, remainingSlots)
                  const errors: string[] = []
                  const validNewFiles: ChatFile[] = []

                  for (const file of candidateFiles) {
                    if (file.size > 10 * 1024 * 1024) {
                      errors.push(`${file.name} is too large (max 10MB)`)
                      continue
                    }

                    const isDuplicate = chatFiles.some(
                      (existingFile) =>
                        existingFile.name === file.name && existingFile.size === file.size
                    )
                    if (isDuplicate) {
                      errors.push(`${file.name} already added`)
                      continue
                    }

                    validNewFiles.push({
                      id: crypto.randomUUID(),
                      name: file.name,
                      size: file.size,
                      type: file.type,
                      file,
                    })
                  }

                  if (errors.length > 0) {
                    setUploadErrors(errors)
                  }

                  if (validNewFiles.length > 0) {
                    setChatFiles([...chatFiles, ...validNewFiles])
                  }
                }
              }
            }}
>>>>>>> 750f6838
          >
            {/* File upload section */}
            <div className='mb-2'>
              {uploadErrors.length > 0 && (
                <div className='mb-2'>
                  <Notice variant='error' title='File upload error'>
                    <ul className='list-disc pl-5'>
                      {uploadErrors.map((err, idx) => (
                        <li key={idx}>{err}</li>
                      ))}
                    </ul>
                  </Notice>
                </div>
              )}
              <ChatFileUpload
                files={chatFiles}
                onFilesChange={(files) => {
                  setChatFiles(files)
                }}
                maxFiles={5}
                maxSize={10}
                disabled={!activeWorkflowId || isExecuting || isUploadingFiles}
                onError={(errors) => setUploadErrors(errors)}
              />
            </div>

            <div className='flex gap-2'>
              <Input
                ref={inputRef}
                value={chatMessage}
                onChange={(e) => {
                  setChatMessage(e.target.value)
                  setHistoryIndex(-1) // Reset history index when typing
                }}
                onKeyDown={handleKeyPress}
                placeholder={isDragOver ? 'Drop files here...' : 'Type a message...'}
                className={`h-9 flex-1 rounded-lg border-[#E5E5E5] bg-[#FFFFFF] text-muted-foreground shadow-xs focus-visible:ring-0 focus-visible:ring-offset-0 dark:border-[#414141] dark:bg-[var(--surface-elevated)] ${
                  isDragOver
                    ? 'border-[var(--brand-primary-hover-hex)] bg-purple-50/50 dark:border-[var(--brand-primary-hover-hex)] dark:bg-purple-950/20'
                    : ''
                }`}
                disabled={!activeWorkflowId || isExecuting || isUploadingFiles}
              />
              <Button
                onClick={handleSendMessage}
                size='icon'
                disabled={
                  (!chatMessage.trim() && chatFiles.length === 0) ||
                  !activeWorkflowId ||
                  isExecuting ||
                  isUploadingFiles
                }
                className='h-9 w-9 rounded-lg bg-[var(--brand-primary-hover-hex)] text-white shadow-[0_0_0_0_var(--brand-primary-hover-hex)] transition-all duration-200 hover:bg-[var(--brand-primary-hover-hex)] hover:shadow-[0_0_0_4px_rgba(127,47,255,0.15)]'
              >
                <ArrowUp className='h-4 w-4' />
              </Button>
            </div>
          </div>
        </div>
      </>
    </div>
  )
}<|MERGE_RESOLUTION|>--- conflicted
+++ resolved
@@ -93,13 +93,6 @@
   // Add this new state to control form visibility
   const [showInputForm, setShowInputForm] = useState(false)
 
-<<<<<<< HEAD
-  // Feedback dialog state
-  const [showFeedbackDialog, setShowFeedbackDialog] = useState(false)
-  const [feedbackExecutionId, setFeedbackExecutionId] = useState<string | undefined>()
-
-=======
->>>>>>> 750f6838
   // Listen to subblock store changes for input format fields from starter blocks
   const subBlockInputFormat = useSubBlockStore(
     useCallback(
@@ -414,7 +407,6 @@
 
     // Store the message being sent for reference
     const sentMessage = chatMessage.trim()
-    handleHideFeedbackDialog()
     // Add to prompt history if it's not already the most recent
     if (
       sentMessage &&
@@ -735,58 +727,6 @@
     [activeWorkflowId, setSelectedWorkflowOutput]
   )
 
-<<<<<<< HEAD
-  // Handler for feedback submission
-  const handleFeedbackSubmit = useCallback(
-    async (feedbackData: any) => {
-      if (!feedbackExecutionId) {
-        console.error('No executionId available for feedback submission')
-        return
-      }
-
-      try {
-        const response = await fetch(`/api/chat/feedback/${feedbackExecutionId}`, {
-          method: 'POST',
-          headers: {
-            'Content-Type': 'application/json',
-          },
-          body: JSON.stringify({
-            comment: feedbackData.comment || '',
-            inComplete: feedbackData.incomplete,
-            inAccurate: feedbackData.inaccurate,
-            outOfDate: feedbackData.outOfDate,
-            tooLong: feedbackData.tooLong,
-            tooShort: feedbackData.tooShort,
-            liked: false, // This is a dislike feedback
-          }),
-        })
-
-        if (!response.ok) {
-          console.error('Failed to submit feedback:', response.statusText)
-        }
-      } catch (error) {
-        console.error('Error submitting feedback:', error)
-      }
-
-      // Close the dialog
-      setShowFeedbackDialog(false)
-      setFeedbackExecutionId(undefined)
-    },
-    [feedbackExecutionId]
-  )
-
-  // Handler for showing feedback dialog
-  const handleShowFeedbackDialog = useCallback((executionId: string) => {
-    setFeedbackExecutionId(executionId)
-    setShowFeedbackDialog(true)
-  }, [])
-
-  // Handler for hiding feedback dialog
-  const handleHideFeedbackDialog = useCallback(() => {
-    setShowFeedbackDialog(false)
-    setFeedbackExecutionId(undefined)
-  }, [])
-
   // Handler for form submission
   const handleInputFormSubmit = useCallback(
     async (formInputs: Record<string, any>) => {
@@ -830,51 +770,6 @@
           conversationId: conversationId,
         })
 
-=======
-  // Handler for form submission
-  const handleInputFormSubmit = useCallback(
-    async (formInputs: Record<string, any>) => {
-      if (!activeWorkflowId) return
-
-      // Format the inputs as a message
-      const inputMessage = Object.entries(formInputs)
-        .map(([key, value]) => {
-          // Convert field names to a more readable format
-          const formattedKey = key
-            .replace(/_/g, ' ')
-            .replace(/\b\w/g, (char, index) =>
-              index === 0 ? char.toUpperCase() : char.toLowerCase()
-            )
-          return `${formattedKey}: ${value}`
-        })
-        .join('\n\n')
-
-      // Add the inputs as a user message
-      addMessage({
-        content: `Workflow Inputs Received:\n\n${inputMessage}`,
-        workflowId: activeWorkflowId,
-        type: 'workflow',
-      })
-
-      // Mark the initial form as submitted
-      setInitialInputsSubmitted(true)
-
-      // Explicitly hide the form
-      setShowInputForm(false)
-
-      // Get the conversationId for this workflow
-      const conversationId = getConversationId(activeWorkflowId)
-      let result: any = null
-
-      try {
-        // Execute the workflow with the form inputs
-        // Pass the inputs as structured data instead of a string
-        result = await handleRunWorkflow({
-          input: formInputs, // Pass as structured object instead of JSON string
-          conversationId: conversationId,
-        })
-
->>>>>>> 750f6838
         // Process the result similar to handleSendMessage
         if (result && 'stream' in result && result.stream instanceof ReadableStream) {
           const messageIdMap = new Map<string, string>()
@@ -1084,16 +979,6 @@
         selectedOutputs={selectedOutputs}
         onOutputSelect={handleOutputSelection}
       />
-<<<<<<< HEAD
-      {/* Feedback Dialog - contained within the chat component */}
-      <FeedbackDialog
-        isOpen={showFeedbackDialog}
-        onClose={handleHideFeedbackDialog}
-        onSubmit={handleFeedbackSubmit}
-        executionId={feedbackExecutionId}
-      />
-=======
->>>>>>> 750f6838
       {/* Always render the chat UI */}
       <>
         {/* Header with actions */}
@@ -1171,15 +1056,7 @@
                 <ScrollArea className='h-full pb-2' hideScrollbar={true}>
                   <div className='block overflow-x-auto' style={{ width: `${panelWidth - 30}px` }}>
                     {workflowMessages.map((message) => (
-<<<<<<< HEAD
-                      <ChatMessage
-                        key={message.id}
-                        message={message}
-                        onShowFeedbackDialog={handleShowFeedbackDialog}
-                      />
-=======
                       <ChatMessage key={message.id} message={message} />
->>>>>>> 750f6838
                     ))}
                     <div ref={messagesEndRef} />
                   </div>
@@ -1218,7 +1095,6 @@
               e.stopPropagation()
               if (!(!activeWorkflowId || isExecuting || isUploadingFiles)) {
                 e.dataTransfer.dropEffect = 'copy'
-<<<<<<< HEAD
               }
             }}
             onDragLeave={(e) => {
@@ -1272,61 +1148,6 @@
                 }
               }
             }}
-=======
-              }
-            }}
-            onDragLeave={(e) => {
-              e.preventDefault()
-              e.stopPropagation()
-              setDragCounter((prev) => Math.max(0, prev - 1))
-            }}
-            onDrop={(e) => {
-              e.preventDefault()
-              e.stopPropagation()
-              setDragCounter(0)
-              if (!(!activeWorkflowId || isExecuting || isUploadingFiles)) {
-                const droppedFiles = Array.from(e.dataTransfer.files)
-                if (droppedFiles.length > 0) {
-                  const remainingSlots = Math.max(0, 5 - chatFiles.length)
-                  const candidateFiles = droppedFiles.slice(0, remainingSlots)
-                  const errors: string[] = []
-                  const validNewFiles: ChatFile[] = []
-
-                  for (const file of candidateFiles) {
-                    if (file.size > 10 * 1024 * 1024) {
-                      errors.push(`${file.name} is too large (max 10MB)`)
-                      continue
-                    }
-
-                    const isDuplicate = chatFiles.some(
-                      (existingFile) =>
-                        existingFile.name === file.name && existingFile.size === file.size
-                    )
-                    if (isDuplicate) {
-                      errors.push(`${file.name} already added`)
-                      continue
-                    }
-
-                    validNewFiles.push({
-                      id: crypto.randomUUID(),
-                      name: file.name,
-                      size: file.size,
-                      type: file.type,
-                      file,
-                    })
-                  }
-
-                  if (errors.length > 0) {
-                    setUploadErrors(errors)
-                  }
-
-                  if (validNewFiles.length > 0) {
-                    setChatFiles([...chatFiles, ...validNewFiles])
-                  }
-                }
-              }
-            }}
->>>>>>> 750f6838
           >
             {/* File upload section */}
             <div className='mb-2'>
