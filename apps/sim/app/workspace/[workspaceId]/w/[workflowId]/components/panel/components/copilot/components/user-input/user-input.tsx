'use client'

import {
  forwardRef,
  type KeyboardEvent,
  useEffect,
  useImperativeHandle,
  useRef,
  useState,
} from 'react'
import {
  ArrowUp,
  AtSign,
  Blocks,
  Bot,
  Brain,
  BrainCircuit,
  Check,
  ChevronRight,
  FileText,
  Infinity as InfinityIcon,
  Info,
  LibraryBig,
  Loader2,
  Image as LucideImage,
  MessageCircle,
  Package,
  Paperclip,
  Shapes,
  Workflow,
  X,
  Zap,
} from 'lucide-react'
<<<<<<< HEAD
import Image from 'next/image'
import { Button } from '@/components/ui/button'
=======
import { useParams } from 'next/navigation'
>>>>>>> 6382b7c2
import {
  Button,
  DropdownMenu,
  DropdownMenuContent,
  DropdownMenuItem,
  DropdownMenuTrigger,
  Switch,
  Textarea,
  Tooltip,
  TooltipContent,
  TooltipProvider,
  TooltipTrigger,
} from '@/components/ui'
import { useSession } from '@/lib/auth-client'
import { createLogger } from '@/lib/logs/console/logger'
import { cn } from '@/lib/utils'
import { CopilotSlider } from '@/app/workspace/[workspaceId]/w/[workflowId]/components/panel/components/copilot/components/user-input/components/copilot-slider'
import { useCopilotStore } from '@/stores/copilot/store'
import type { ChatContext } from '@/stores/copilot/types'

const logger = createLogger('CopilotUserInput')

export interface MessageFileAttachment {
  id: string
  key: string
  filename: string
  media_type: string
  size: number
}

interface AttachedFile {
  id: string
  name: string
  size: number
  type: string
  path: string
  key?: string // Add key field to store the actual storage key
  uploading: boolean
  previewUrl?: string // For local preview of images before upload
}

interface UserInputProps {
  onSubmit: (
    message: string,
    fileAttachments?: MessageFileAttachment[],
    contexts?: ChatContext[]
  ) => void
  onAbort?: () => void
  disabled?: boolean
  isLoading?: boolean
  isAborting?: boolean
  placeholder?: string
  className?: string
  mode?: 'ask' | 'agent'
  onModeChange?: (mode: 'ask' | 'agent') => void
  value?: string // Controlled value from outside
  onChange?: (value: string) => void // Callback when value changes
}

interface UserInputRef {
  focus: () => void
}

const UserInput = forwardRef<UserInputRef, UserInputProps>(
  (
    {
      onSubmit,
      onAbort,
      disabled = false,
      isLoading = false,
      isAborting = false,
      placeholder,
      className,
      mode = 'agent',
      onModeChange,
      value: controlledValue,
      onChange: onControlledChange,
    },
    ref
  ) => {
    const [internalMessage, setInternalMessage] = useState('')
    const [attachedFiles, setAttachedFiles] = useState<AttachedFile[]>([])
    // Drag and drop state
    const [isDragging, setIsDragging] = useState(false)
    const [dragCounter, setDragCounter] = useState(0)
    const textareaRef = useRef<HTMLTextAreaElement>(null)
    const fileInputRef = useRef<HTMLInputElement>(null)
    const [showMentionMenu, setShowMentionMenu] = useState(false)
    const mentionMenuRef = useRef<HTMLDivElement>(null)
    const submenuRef = useRef<HTMLDivElement>(null)
    const menuListRef = useRef<HTMLDivElement>(null)
    const [mentionActiveIndex, setMentionActiveIndex] = useState(0)
    const mentionOptions = ['Chats', 'Workflows', 'Blocks', 'Knowledge', 'Templates']
    const [openSubmenuFor, setOpenSubmenuFor] = useState<string | null>(null)
    const [submenuActiveIndex, setSubmenuActiveIndex] = useState(0)
    const [inAggregated, setInAggregated] = useState(false)
    const isSubmenu = (v: 'Chats' | 'Workflows' | 'Knowledge' | 'Blocks' | 'Templates') =>
      openSubmenuFor === v
    const [pastChats, setPastChats] = useState<
      Array<{ id: string; title: string | null; workflowId: string | null; updatedAt?: string }>
    >([])
    const [isLoadingPastChats, setIsLoadingPastChats] = useState(false)
    // Removed explicit submenu query inputs; we derive query from the text typed after '@'
    const [selectedContexts, setSelectedContexts] = useState<ChatContext[]>([])
    const [workflows, setWorkflows] = useState<Array<{ id: string; name: string; color?: string }>>(
      []
    )
    const [isLoadingWorkflows, setIsLoadingWorkflows] = useState(false)
    const [knowledgeBases, setKnowledgeBases] = useState<Array<{ id: string; name: string }>>([])
    const [isLoadingKnowledge, setIsLoadingKnowledge] = useState(false)
    const [blocksList, setBlocksList] = useState<
      Array<{ id: string; name: string; iconComponent?: any; bgColor?: string }>
    >([])
    const [isLoadingBlocks, setIsLoadingBlocks] = useState(false)
    const [templatesList, setTemplatesList] = useState<
      Array<{ id: string; name: string; stars: number }>
    >([])
    const [isLoadingTemplates, setIsLoadingTemplates] = useState(false)
    // const [templatesQuery, setTemplatesQuery] = useState('')

    const { data: session } = useSession()
    const { currentChat, workflowId } = useCopilotStore()
    const params = useParams()
    const workspaceId = params.workspaceId as string

    // Determine placeholder based on mode
    const effectivePlaceholder =
      placeholder ||
      (mode === 'ask' ? 'Ask, plan, understand workflows' : 'Build, edit, debug workflows')

    // Track submenu query anchor and aggregate mode
    const [submenuQueryStart, setSubmenuQueryStart] = useState<number | null>(null)
    const [aggregatedActive, setAggregatedActive] = useState(false)

    // Expose focus method to parent
    useImperativeHandle(
      ref,
      () => ({
        focus: () => {
          textareaRef.current?.focus()
        },
      }),
      []
    )

    // Use controlled value if provided, otherwise use internal state
    const message = controlledValue !== undefined ? controlledValue : internalMessage
    const setMessage =
      controlledValue !== undefined ? onControlledChange || (() => {}) : setInternalMessage

    // Auto-resize textarea and toggle vertical scroll when exceeding max height
    useEffect(() => {
      const textarea = textareaRef.current
      if (textarea) {
        const maxHeight = 120
        textarea.style.height = 'auto'
        const nextHeight = Math.min(textarea.scrollHeight, maxHeight)
        textarea.style.height = `${nextHeight}px`
        textarea.style.overflowY = textarea.scrollHeight > maxHeight ? 'auto' : 'hidden'
      }
    }, [message])

    // Close mention menu on outside click
    useEffect(() => {
      if (!showMentionMenu) return
      const handleClickOutside = (e: MouseEvent) => {
        const target = e.target as Node | null
        if (
          mentionMenuRef.current &&
          !mentionMenuRef.current.contains(target) &&
          (!submenuRef.current || !submenuRef.current.contains(target)) &&
          textareaRef.current &&
          !textareaRef.current.contains(target as Node)
        ) {
          setShowMentionMenu(false)
          setOpenSubmenuFor(null)
        }
      }
      document.addEventListener('mousedown', handleClickOutside)
      return () => document.removeEventListener('mousedown', handleClickOutside)
    }, [showMentionMenu])

    const ensurePastChatsLoaded = async () => {
      if (isLoadingPastChats || pastChats.length > 0) return
      try {
        setIsLoadingPastChats(true)
        const resp = await fetch('/api/copilot/chats')
        if (!resp.ok) throw new Error(`Failed to load chats: ${resp.status}`)
        const data = await resp.json()
        const items = Array.isArray(data?.chats) ? data.chats : []

        if (workflows.length === 0) {
          await ensureWorkflowsLoaded()
        }

        const workspaceWorkflowIds = new Set(workflows.map((w) => w.id))

        const workspaceChats = items.filter(
          (c: any) => !c.workflowId || workspaceWorkflowIds.has(c.workflowId)
        )

        setPastChats(
          workspaceChats.map((c: any) => ({
            id: c.id,
            title: c.title ?? null,
            workflowId: c.workflowId ?? null,
            updatedAt: c.updatedAt,
          }))
        )
      } catch {
      } finally {
        setIsLoadingPastChats(false)
      }
    }

    const ensureWorkflowsLoaded = async () => {
      if (isLoadingWorkflows || workflows.length > 0) return
      try {
        setIsLoadingWorkflows(true)
        const resp = await fetch('/api/workflows/sync')
        if (!resp.ok) throw new Error(`Failed to load workflows: ${resp.status}`)
        const data = await resp.json()
        const items = Array.isArray(data?.data) ? data.data : []
        // Filter workflows by workspace (same as sidebar)
        const workspaceFiltered = items.filter(
          (w: any) => w.workspaceId === workspaceId || !w.workspaceId
        )
        // Sort by last modified/updated (newest first), matching sidebar behavior
        const sorted = [...workspaceFiltered].sort((a: any, b: any) => {
          const ta = new Date(a.lastModified || a.updatedAt || a.createdAt || 0).getTime()
          const tb = new Date(b.lastModified || b.updatedAt || b.createdAt || 0).getTime()
          return tb - ta
        })
        setWorkflows(
          sorted.map((w: any) => ({
            id: w.id,
            name: w.name || 'Untitled Workflow',
            color: w.color,
          }))
        )
      } catch {
      } finally {
        setIsLoadingWorkflows(false)
      }
    }

    const ensureKnowledgeLoaded = async () => {
      if (isLoadingKnowledge || knowledgeBases.length > 0) return
      try {
        setIsLoadingKnowledge(true)
        // Filter by workspace like the Knowledge page does
        const resp = await fetch(`/api/knowledge?workspaceId=${workspaceId}`)
        if (!resp.ok) throw new Error(`Failed to load knowledge bases: ${resp.status}`)
        const data = await resp.json()
        const items = Array.isArray(data?.data) ? data.data : []
        // Sort by updatedAt desc
        const sorted = [...items].sort((a: any, b: any) => {
          const ta = new Date(a.updatedAt || a.createdAt || 0).getTime()
          const tb = new Date(b.updatedAt || b.createdAt || 0).getTime()
          return tb - ta
        })
        setKnowledgeBases(sorted.map((k: any) => ({ id: k.id, name: k.name || 'Untitled' })))
      } catch {
      } finally {
        setIsLoadingKnowledge(false)
      }
    }

    const ensureBlocksLoaded = async () => {
      if (isLoadingBlocks || blocksList.length > 0) return
      try {
        setIsLoadingBlocks(true)
        const { getAllBlocks } = await import('@/blocks')
        const all = getAllBlocks()
        const regularBlocks = all
          .filter((b: any) => b.type !== 'starter' && !b.hideFromToolbar && b.category === 'blocks')
          .map((b: any) => ({
            id: b.type,
            name: b.name || b.type,
            iconComponent: b.icon,
            bgColor: b.bgColor,
          }))
          .sort((a: any, b: any) => a.name.localeCompare(b.name))

        const toolBlocks = all
          .filter((b: any) => b.type !== 'starter' && !b.hideFromToolbar && b.category === 'tools')
          .map((b: any) => ({
            id: b.type,
            name: b.name || b.type,
            iconComponent: b.icon,
            bgColor: b.bgColor,
          }))
          .sort((a: any, b: any) => a.name.localeCompare(b.name))

        const mapped = [...regularBlocks, ...toolBlocks]
        setBlocksList(mapped)
      } catch {
      } finally {
        setIsLoadingBlocks(false)
      }
    }

    const ensureTemplatesLoaded = async () => {
      if (isLoadingTemplates || templatesList.length > 0) return
      try {
        setIsLoadingTemplates(true)
        const resp = await fetch('/api/templates?limit=50&offset=0')
        if (!resp.ok) throw new Error(`Failed to load templates: ${resp.status}`)
        const data = await resp.json()
        const items = Array.isArray(data?.data) ? data.data : []
        const mapped = items
          .map((t: any) => ({ id: t.id, name: t.name || 'Untitled Template', stars: t.stars || 0 }))
          .sort((a: any, b: any) => b.stars - a.stars)
        setTemplatesList(mapped)
      } catch {
      } finally {
        setIsLoadingTemplates(false)
      }
    }

    // Cleanup preview URLs on unmount
    useEffect(() => {
      return () => {
        attachedFiles.forEach((f) => {
          if (f.previewUrl) {
            URL.revokeObjectURL(f.previewUrl)
          }
        })
      }
    }, [])

    // Helper to read current caret position for filtering
    const getCaretPos = () => textareaRef.current?.selectionStart ?? message.length

    // Drag and drop handlers
    const handleDragEnter = (e: React.DragEvent) => {
      e.preventDefault()
      e.stopPropagation()
      setDragCounter((prev) => {
        const newCount = prev + 1
        if (newCount === 1) {
          setIsDragging(true)
        }
        return newCount
      })
    }

    const handleDragLeave = (e: React.DragEvent) => {
      e.preventDefault()
      e.stopPropagation()
      setDragCounter((prev) => {
        const newCount = prev - 1
        if (newCount === 0) {
          setIsDragging(false)
        }
        return newCount
      })
    }

    const handleDragOver = (e: React.DragEvent) => {
      e.preventDefault()
      e.stopPropagation()
      // Add visual feedback for valid drop zone
      e.dataTransfer.dropEffect = 'copy'
    }

    const handleDrop = async (e: React.DragEvent) => {
      e.preventDefault()
      e.stopPropagation()
      setIsDragging(false)
      setDragCounter(0)

      if (e.dataTransfer.files && e.dataTransfer.files.length > 0) {
        await processFiles(e.dataTransfer.files)
      }
    }

    // Process dropped or selected files
    const processFiles = async (fileList: FileList) => {
      const userId = session?.user?.id

      if (!userId) {
        logger.error('User ID not available for file upload')
        return
      }

      // Process files one by one
      for (const file of Array.from(fileList)) {
        // Only accept image files
        if (!file.type.startsWith('image/')) {
          logger.warn(`File ${file.name} is not an image. Only image files are allowed.`)
          continue
        }

        // Create a preview URL for images
        let previewUrl: string | undefined
        if (file.type.startsWith('image/')) {
          previewUrl = URL.createObjectURL(file)
        }

        // Create a temporary file entry with uploading state
        const tempFile: AttachedFile = {
          id: crypto.randomUUID(),
          name: file.name,
          size: file.size,
          type: file.type,
          path: '',
          uploading: true,
          previewUrl,
        }

        setAttachedFiles((prev) => [...prev, tempFile])

        try {
          // Request presigned URL
          const presignedResponse = await fetch('/api/files/presigned?type=copilot', {
            method: 'POST',
            headers: {
              'Content-Type': 'application/json',
            },
            body: JSON.stringify({
              fileName: file.name,
              contentType: file.type,
              fileSize: file.size,
              userId,
            }),
          })

          if (!presignedResponse.ok) {
            throw new Error('Failed to get presigned URL')
          }

          const presignedData = await presignedResponse.json()

          logger.info(`Uploading file: ${presignedData.presignedUrl}`)
          const uploadHeaders = presignedData.uploadHeaders || {}
          const uploadResponse = await fetch(presignedData.presignedUrl, {
            method: 'PUT',
            headers: {
              'Content-Type': file.type,
              ...uploadHeaders,
            },
            body: file,
          })

          logger.info(`Upload response status: ${uploadResponse.status}`)

          if (!uploadResponse.ok) {
            const errorText = await uploadResponse.text()
            logger.error(`Upload failed: ${errorText}`)
            throw new Error(`Failed to upload file: ${uploadResponse.status} ${errorText}`)
          }

          // Update file entry with success
          setAttachedFiles((prev) =>
            prev.map((f) =>
              f.id === tempFile.id
                ? {
                    ...f,
                    path: presignedData.fileInfo.path,
                    key: presignedData.fileInfo.key, // Store the actual storage key
                    uploading: false,
                  }
                : f
            )
          )
        } catch (error) {
          logger.error(`File upload failed: ${error}`)
          // Remove failed upload
          setAttachedFiles((prev) => prev.filter((f) => f.id !== tempFile.id))
        }
      }
    }

    const handleSubmit = () => {
      const trimmedMessage = message.trim()
      if (!trimmedMessage || disabled || isLoading) return

      // Check for failed uploads and show user feedback
      const failedUploads = attachedFiles.filter((f) => !f.uploading && !f.key)
      if (failedUploads.length > 0) {
        logger.error(`Some files failed to upload: ${failedUploads.map((f) => f.name).join(', ')}`)
      }

      // Convert attached files to the format expected by the API
      const fileAttachments = attachedFiles
        .filter((f) => !f.uploading && f.key) // Only include successfully uploaded files with keys
        .map((f) => ({
          id: f.id,
          key: f.key!, // Use the actual storage key from the upload response
          filename: f.name,
          media_type: f.type,
          size: f.size,
        }))

      onSubmit(trimmedMessage, fileAttachments, selectedContexts)

      // Clean up preview URLs before clearing
      attachedFiles.forEach((f) => {
        if (f.previewUrl) {
          URL.revokeObjectURL(f.previewUrl)
        }
      })

      // Clear the message and files after submit
      if (controlledValue !== undefined) {
        onControlledChange?.('')
      } else {
        setInternalMessage('')
      }
      setAttachedFiles([])
      setSelectedContexts([])
      setOpenSubmenuFor(null)
      setShowMentionMenu(false)
    }

    const handleAbort = () => {
      if (onAbort && isLoading) {
        onAbort()
      }
    }

    const handleKeyDown = (e: KeyboardEvent<HTMLTextAreaElement>) => {
      if (e.key === 'Escape' && showMentionMenu) {
        e.preventDefault()
        if (openSubmenuFor) {
          setOpenSubmenuFor(null)
          setSubmenuQueryStart(null)
        } else {
          setShowMentionMenu(false)
          // Reset all mention states so @ is treated as regular text
          setOpenSubmenuFor(null)
          setSubmenuQueryStart(null)
          setMentionActiveIndex(0)
          setSubmenuActiveIndex(0)
          setInAggregated(false)
        }
        return
      }
      if (showMentionMenu && (e.key === 'ArrowDown' || e.key === 'ArrowUp')) {
        e.preventDefault()
        const caretPos = getCaretPos()
        const active = getActiveMentionQueryAtPosition(caretPos)
        const mainQ = (!openSubmenuFor ? active?.query || '' : '').toLowerCase()
        const filteredMain = !openSubmenuFor
          ? mentionOptions.filter((o) => o.toLowerCase().includes(mainQ))
          : []
        const isAggregate = !openSubmenuFor && mainQ.length > 0 && filteredMain.length === 0
        const aggregatedList =
          !openSubmenuFor && mainQ.length > 0
            ? [
                ...workflows
                  .filter((w) => (w.name || 'Untitled Workflow').toLowerCase().includes(mainQ))
                  .map((w) => ({ type: 'Workflows' as const, value: w })),
                ...blocksList
                  .filter((b) => (b.name || b.id).toLowerCase().includes(mainQ))
                  .map((b) => ({ type: 'Blocks' as const, value: b })),
                ...knowledgeBases
                  .filter((k) => (k.name || 'Untitled').toLowerCase().includes(mainQ))
                  .map((k) => ({ type: 'Knowledge' as const, value: k })),
                ...templatesList
                  .filter((t) => (t.name || 'Untitled Template').toLowerCase().includes(mainQ))
                  .map((t) => ({ type: 'Templates' as const, value: t })),
                ...pastChats
                  .filter((c) => (c.title || 'Untitled Chat').toLowerCase().includes(mainQ))
                  .map((c) => ({ type: 'Chats' as const, value: c })),
              ]
            : []

        if (openSubmenuFor === 'Chats' && pastChats.length > 0) {
          const q = getSubmenuQuery().toLowerCase()
          const filtered = pastChats.filter((c) =>
            (c.title || 'Untitled Chat').toLowerCase().includes(q)
          )
          setSubmenuActiveIndex((prev) => {
            const last = Math.max(0, filtered.length - 1)
            let next = prev
            if (filtered.length === 0) next = 0
            else if (e.key === 'ArrowDown') next = prev >= last ? 0 : prev + 1
            else next = prev <= 0 ? last : prev - 1
            requestAnimationFrame(() => scrollActiveItemIntoView(next))
            return next
          })
        } else if (openSubmenuFor === 'Workflows' && workflows.length > 0) {
          const q = getSubmenuQuery().toLowerCase()
          const filtered = workflows.filter((w) =>
            (w.name || 'Untitled Workflow').toLowerCase().includes(q)
          )
          setSubmenuActiveIndex((prev) => {
            const last = Math.max(0, filtered.length - 1)
            let next = prev
            if (filtered.length === 0) next = 0
            else if (e.key === 'ArrowDown') next = prev >= last ? 0 : prev + 1
            else next = prev <= 0 ? last : prev - 1
            requestAnimationFrame(() => scrollActiveItemIntoView(next))
            return next
          })
        } else if (openSubmenuFor === 'Knowledge' && knowledgeBases.length > 0) {
          const q = getSubmenuQuery().toLowerCase()
          const filtered = knowledgeBases.filter((k) =>
            (k.name || 'Untitled').toLowerCase().includes(q)
          )
          setSubmenuActiveIndex((prev) => {
            const last = Math.max(0, filtered.length - 1)
            let next = prev
            if (filtered.length === 0) next = 0
            else if (e.key === 'ArrowDown') next = prev >= last ? 0 : prev + 1
            else next = prev <= 0 ? last : prev - 1
            requestAnimationFrame(() => scrollActiveItemIntoView(next))
            return next
          })
        } else if (openSubmenuFor === 'Blocks' && blocksList.length > 0) {
          const q = getSubmenuQuery().toLowerCase()
          const filtered = blocksList.filter((b) => (b.name || b.id).toLowerCase().includes(q))
          setSubmenuActiveIndex((prev) => {
            const last = Math.max(0, filtered.length - 1)
            let next = prev
            if (filtered.length === 0) next = 0
            else if (e.key === 'ArrowDown') next = prev >= last ? 0 : prev + 1
            else next = prev <= 0 ? last : prev - 1
            requestAnimationFrame(() => scrollActiveItemIntoView(next))
            return next
          })
        } else if (openSubmenuFor === 'Templates' && templatesList.length > 0) {
          const q = getSubmenuQuery().toLowerCase()
          const filtered = templatesList.filter((t) =>
            (t.name || 'Untitled Template').toLowerCase().includes(q)
          )
          setSubmenuActiveIndex((prev) => {
            const last = Math.max(0, filtered.length - 1)
            let next = prev
            if (filtered.length === 0) next = 0
            else if (e.key === 'ArrowDown') next = prev >= last ? 0 : prev + 1
            else next = prev <= 0 ? last : prev - 1
            requestAnimationFrame(() => scrollActiveItemIntoView(next))
            return next
          })
        } else if (isAggregate) {
          const q = mainQ
          const aggregated = [
            ...workflows
              .filter((w) => (w.name || 'Untitled Workflow').toLowerCase().includes(q))
              .map((w) => ({ type: 'Workflows' as const, value: w })),
            ...blocksList
              .filter((b) => (b.name || b.id).toLowerCase().includes(q))
              .map((b) => ({ type: 'Blocks' as const, value: b })),
            ...knowledgeBases
              .filter((k) => (k.name || 'Untitled').toLowerCase().includes(q))
              .map((k) => ({ type: 'Knowledge' as const, value: k })),
            ...templatesList
              .filter((t) => (t.name || 'Untitled Template').toLowerCase().includes(q))
              .map((t) => ({ type: 'Templates' as const, value: t })),
            ...pastChats
              .filter((c) => (c.title || 'Untitled Chat').toLowerCase().includes(q))
              .map((c) => ({ type: 'Chats' as const, value: c })),
          ]
          setInAggregated(true)
          setSubmenuActiveIndex((prev) => {
            const last = Math.max(0, aggregated.length - 1)
            let next = prev
            if (aggregated.length === 0) next = 0
            else if (e.key === 'ArrowDown') next = prev >= last ? 0 : prev + 1
            else next = prev <= 0 ? last : prev - 1
            requestAnimationFrame(() => scrollActiveItemIntoView(next))
            return next
          })
        } else {
          // Navigate through main options, then into aggregated matches
          if (!inAggregated) {
            const lastMain = Math.max(0, filteredMain.length - 1)
            if (filteredMain.length === 0) {
              // jump straight into aggregated if any
              if (aggregatedList.length > 0) {
                setInAggregated(true)
                setSubmenuActiveIndex(0)
                requestAnimationFrame(() => scrollActiveItemIntoView(0))
              }
            } else if (e.key === 'ArrowDown' && mentionActiveIndex >= lastMain) {
              if (aggregatedList.length > 0) {
                setInAggregated(true)
                setSubmenuActiveIndex(0)
                requestAnimationFrame(() => scrollActiveItemIntoView(0))
              } else {
                setMentionActiveIndex(0)
                requestAnimationFrame(() => scrollActiveItemIntoView(0))
              }
            } else if (
              e.key === 'ArrowUp' &&
              mentionActiveIndex <= 0 &&
              aggregatedList.length > 0
            ) {
              setInAggregated(true)
              setSubmenuActiveIndex(Math.max(0, aggregatedList.length - 1))
              requestAnimationFrame(() =>
                scrollActiveItemIntoView(Math.max(0, aggregatedList.length - 1))
              )
            } else {
              setMentionActiveIndex((prev) => {
                const last = lastMain
                let next = prev
                if (filteredMain.length === 0) next = 0
                else if (e.key === 'ArrowDown') next = prev >= last ? last : prev + 1
                else next = prev <= 0 ? 0 : prev - 1
                requestAnimationFrame(() => scrollActiveItemIntoView(next))
                return next
              })
            }
          } else {
            // inside aggregated list
            setSubmenuActiveIndex((prev) => {
              const last = Math.max(0, aggregatedList.length - 1)
              let next = prev
              if (aggregatedList.length === 0) next = 0
              else if (e.key === 'ArrowDown') {
                if (prev >= last) {
                  // wrap to main
                  setInAggregated(false)
                  requestAnimationFrame(() => scrollActiveItemIntoView(0))
                  return prev
                }
                next = prev + 1
              } else {
                if (prev <= 0) {
                  // move to main last
                  setInAggregated(false)
                  setMentionActiveIndex(Math.max(0, filteredMain.length - 1))
                  requestAnimationFrame(() =>
                    scrollActiveItemIntoView(Math.max(0, filteredMain.length - 1))
                  )
                  return prev
                }
                next = prev - 1
              }
              requestAnimationFrame(() => scrollActiveItemIntoView(next))
              return next
            })
          }
        }
        return
      }
      if (showMentionMenu && e.key === 'ArrowRight') {
        e.preventDefault()
        if (inAggregated) return
        const caretPos = getCaretPos()
        const active = getActiveMentionQueryAtPosition(caretPos)
        const mainQ = (active?.query || '').toLowerCase()
        const filteredMain = mentionOptions.filter((o) => o.toLowerCase().includes(mainQ))
        const selected = filteredMain[mentionActiveIndex]
        if (selected === 'Chats') {
          resetActiveMentionQuery()
          setOpenSubmenuFor('Chats')
          setSubmenuActiveIndex(0)
          setSubmenuQueryStart(getCaretPos())
          void ensurePastChatsLoaded()
        } else if (selected === 'Workflows') {
          resetActiveMentionQuery()
          setOpenSubmenuFor('Workflows')
          setSubmenuActiveIndex(0)
          setSubmenuQueryStart(getCaretPos())
          void ensureWorkflowsLoaded()
        } else if (selected === 'Knowledge') {
          resetActiveMentionQuery()
          setOpenSubmenuFor('Knowledge')
          setSubmenuActiveIndex(0)
          setSubmenuQueryStart(getCaretPos())
          void ensureKnowledgeLoaded()
        } else if (selected === 'Blocks') {
          resetActiveMentionQuery()
          setOpenSubmenuFor('Blocks')
          setSubmenuActiveIndex(0)
          setSubmenuQueryStart(getCaretPos())
          void ensureBlocksLoaded()
        } else if (selected === 'Templates') {
          resetActiveMentionQuery()
          setOpenSubmenuFor('Templates')
          setSubmenuActiveIndex(0)
          setSubmenuQueryStart(getCaretPos())
          void ensureTemplatesLoaded()
        }
        return
      }
      if (showMentionMenu && e.key === 'ArrowLeft') {
        if (openSubmenuFor) {
          e.preventDefault()
          setOpenSubmenuFor(null)
          setSubmenuQueryStart(null)
          return
        }
        if (inAggregated) {
          e.preventDefault()
          setInAggregated(false)
          return
        }
      }

      // Mention token behavior (outside of menus)
      const textarea = textareaRef.current
      const selStart = textarea?.selectionStart ?? 0
      const selEnd = textarea?.selectionEnd ?? selStart
      const selectionLength = Math.abs(selEnd - selStart)

      // Backspace: delete entire token if cursor is inside or right after token
      if (!showMentionMenu && e.key === 'Backspace') {
        const pos = selStart
        const ranges = computeMentionRanges()
        // If there is a selection intersecting a token, delete those tokens
        const target =
          selectionLength > 0
            ? ranges.find((r) => !(selEnd <= r.start || selStart >= r.end))
            : ranges.find((r) => pos > r.start && pos <= r.end)
        if (target) {
          e.preventDefault()
          deleteRange(target)
          return
        }
      }

      // Delete: if at start of token, delete whole token
      if (!showMentionMenu && e.key === 'Delete') {
        const pos = selStart
        const ranges = computeMentionRanges()
        const target = ranges.find((r) => pos >= r.start && pos < r.end)
        if (target) {
          e.preventDefault()
          deleteRange(target)
          return
        }
      }

      // Arrow navigation: jump over mention tokens, never land inside
      if (
        !showMentionMenu &&
        selectionLength === 0 &&
        (e.key === 'ArrowLeft' || e.key === 'ArrowRight')
      ) {
        const textarea = textareaRef.current
        if (textarea) {
          if (e.key === 'ArrowLeft') {
            const nextPos = Math.max(0, selStart - 1)
            const r = findRangeContaining(nextPos)
            if (r) {
              e.preventDefault()
              const target = r.start
              requestAnimationFrame(() => textarea.setSelectionRange(target, target))
              return
            }
          } else if (e.key === 'ArrowRight') {
            const nextPos = Math.min(message.length, selStart + 1)
            const r = findRangeContaining(nextPos)
            if (r) {
              e.preventDefault()
              const target = r.end
              requestAnimationFrame(() => textarea.setSelectionRange(target, target))
              return
            }
          }
        }
      }

      // Prevent typing inside token
      if (!showMentionMenu && (e.key.length === 1 || e.key === 'Space')) {
        const pos = selStart
        const ranges = computeMentionRanges()
        // Only block when caret is strictly inside a token with no selection
        const blocked =
          selectionLength === 0 && !!findRangeContaining(pos) && !!findRangeContaining(pos)?.label
        if (blocked) {
          e.preventDefault()
          // Move caret to end of the token
          const r = findRangeContaining(pos)
          if (r && textarea) {
            requestAnimationFrame(() => {
              textarea.setSelectionRange(r.end, r.end)
            })
          }
          return
        }
      }

      if (e.key === 'Enter' && !e.shiftKey) {
        e.preventDefault()
        if (!showMentionMenu) {
          handleSubmit()
        } else {
          const caretPos = getCaretPos()
          const active = getActiveMentionQueryAtPosition(caretPos)
          const mainQ = (active?.query || '').toLowerCase()
          const filteredMain = mentionOptions.filter((o) => o.toLowerCase().includes(mainQ))
          const isAggregate = !openSubmenuFor && mainQ.length > 0 && filteredMain.length === 0
          const selected = filteredMain[mentionActiveIndex]
          if (inAggregated) {
            const q = mainQ
            const aggregated = [
              ...workflows
                .filter((w) => (w.name || 'Untitled Workflow').toLowerCase().includes(q))
                .map((w) => ({ type: 'Workflows' as const, value: w })),
              ...blocksList
                .filter((b) => (b.name || b.id).toLowerCase().includes(q))
                .map((b) => ({ type: 'Blocks' as const, value: b })),
              ...knowledgeBases
                .filter((k) => (k.name || 'Untitled').toLowerCase().includes(q))
                .map((k) => ({ type: 'Knowledge' as const, value: k })),
              ...templatesList
                .filter((t) => (t.name || 'Untitled Template').toLowerCase().includes(q))
                .map((t) => ({ type: 'Templates' as const, value: t })),
              ...pastChats
                .filter((c) => (c.title || 'Untitled Chat').toLowerCase().includes(q))
                .map((c) => ({ type: 'Chats' as const, value: c })),
            ]
            const idx = Math.max(0, Math.min(submenuActiveIndex, aggregated.length - 1))
            const chosen = aggregated[idx]
            if (chosen) {
              if (chosen.type === 'Chats') insertPastChatMention(chosen.value as any)
              else if (chosen.type === 'Workflows') insertWorkflowMention(chosen.value as any)
              else if (chosen.type === 'Knowledge') insertKnowledgeMention(chosen.value as any)
              else if (chosen.type === 'Blocks') insertBlockMention(chosen.value as any)
              else if (chosen.type === 'Templates') insertTemplateMention(chosen.value as any)
            }
          } else if (!openSubmenuFor && selected === 'Chats') {
            resetActiveMentionQuery()
            setOpenSubmenuFor('Chats')
            setSubmenuActiveIndex(0)
            setSubmenuQueryStart(getCaretPos())
            void ensurePastChatsLoaded()
          } else if (openSubmenuFor === 'Chats') {
            const q = getSubmenuQuery().toLowerCase()
            const filtered = pastChats.filter((c) =>
              (c.title || 'Untitled Chat').toLowerCase().includes(q)
            )
            if (filtered.length > 0) {
              const chosen =
                filtered[Math.max(0, Math.min(submenuActiveIndex, filtered.length - 1))]
              insertPastChatMention(chosen)
              setSubmenuQueryStart(null)
            }
          } else if (!openSubmenuFor && selected === 'Workflows') {
            resetActiveMentionQuery()
            setOpenSubmenuFor('Workflows')
            setSubmenuActiveIndex(0)
            setSubmenuQueryStart(getCaretPos())
            void ensureWorkflowsLoaded()
          } else if (openSubmenuFor === 'Workflows') {
            const q = getSubmenuQuery().toLowerCase()
            const filtered = workflows.filter((w) =>
              (w.name || 'Untitled Workflow').toLowerCase().includes(q)
            )
            if (filtered.length > 0) {
              const chosen =
                filtered[Math.max(0, Math.min(submenuActiveIndex, filtered.length - 1))]
              insertWorkflowMention(chosen)
              setSubmenuQueryStart(null)
            }
          } else if (!openSubmenuFor && selected === 'Knowledge') {
            resetActiveMentionQuery()
            setOpenSubmenuFor('Knowledge')
            setSubmenuActiveIndex(0)
            setSubmenuQueryStart(getCaretPos())
            void ensureKnowledgeLoaded()
          } else if (openSubmenuFor === 'Knowledge') {
            const q = getSubmenuQuery().toLowerCase()
            const filtered = knowledgeBases.filter((k) =>
              (k.name || 'Untitled').toLowerCase().includes(q)
            )
            if (filtered.length > 0) {
              const chosen =
                filtered[Math.max(0, Math.min(submenuActiveIndex, filtered.length - 1))]
              insertKnowledgeMention(chosen)
              setSubmenuQueryStart(null)
            }
          } else if (!openSubmenuFor && selected === 'Blocks') {
            resetActiveMentionQuery()
            setOpenSubmenuFor('Blocks')
            setSubmenuActiveIndex(0)
            setSubmenuQueryStart(getCaretPos())
            void ensureBlocksLoaded()
          } else if (openSubmenuFor === 'Blocks') {
            const q = getSubmenuQuery().toLowerCase()
            const filtered = blocksList.filter((b) => (b.name || b.id).toLowerCase().includes(q))
            if (filtered.length > 0) {
              const chosen =
                filtered[Math.max(0, Math.min(submenuActiveIndex, filtered.length - 1))]
              insertBlockMention(chosen)
              setSubmenuQueryStart(null)
            }
          } else if (!openSubmenuFor && selected === 'Templates') {
            resetActiveMentionQuery()
            setOpenSubmenuFor('Templates')
            setSubmenuActiveIndex(0)
            setSubmenuQueryStart(getCaretPos())
            void ensureTemplatesLoaded()
          } else if (openSubmenuFor === 'Templates') {
            const q = getSubmenuQuery().toLowerCase()
            const filtered = templatesList.filter((t) =>
              (t.name || 'Untitled Template').toLowerCase().includes(q)
            )
            if (filtered.length > 0) {
              const chosen =
                filtered[Math.max(0, Math.min(submenuActiveIndex, filtered.length - 1))]
              insertTemplateMention(chosen)
              setSubmenuQueryStart(null)
            }
          } else if (isAggregate || inAggregated) {
            const q = mainQ
            const aggregated = [
              ...workflows
                .filter((w) => (w.name || 'Untitled Workflow').toLowerCase().includes(q))
                .map((w) => ({ type: 'Workflows' as const, value: w })),
              ...blocksList
                .filter((b) => (b.name || b.id).toLowerCase().includes(q))
                .map((b) => ({ type: 'Blocks' as const, value: b })),
              ...knowledgeBases
                .filter((k) => (k.name || 'Untitled').toLowerCase().includes(q))
                .map((k) => ({ type: 'Knowledge' as const, value: k })),
              ...templatesList
                .filter((t) => (t.name || 'Untitled Template').toLowerCase().includes(q))
                .map((t) => ({ type: 'Templates' as const, value: t })),
              ...pastChats
                .filter((c) => (c.title || 'Untitled Chat').toLowerCase().includes(q))
                .map((c) => ({ type: 'Chats' as const, value: c })),
            ]
            const idx = Math.max(0, Math.min(submenuActiveIndex, aggregated.length - 1))
            const chosen = aggregated[idx]
            if (chosen) {
              if (chosen.type === 'Chats') insertPastChatMention(chosen.value)
              else if (chosen.type === 'Workflows') insertWorkflowMention(chosen.value)
              else if (chosen.type === 'Knowledge') insertKnowledgeMention(chosen.value)
              else if (chosen.type === 'Blocks') insertBlockMention(chosen.value)
              else if (chosen.type === 'Templates') insertTemplateMention(chosen.value)
            }
          }
        }
      }
    }

    const getActiveMentionQueryAtPosition = (pos: number, textOverride?: string) => {
      const text = textOverride ?? message
      const before = text.slice(0, pos)
      const atIndex = before.lastIndexOf('@')
      if (atIndex === -1) return null
      // Ensure '@' starts a token (start or whitespace before)
      if (atIndex > 0 && !/\s/.test(before.charAt(atIndex - 1))) return null
      // If this '@' falls anywhere inside an existing mention token, ignore.
      // This also covers labels that themselves contain '@' characters.
      if (selectedContexts.length > 0) {
        const labels = selectedContexts.map((c) => c.label).filter(Boolean) as string[]
        for (const label of labels) {
          const token = `@${label}`
          let fromIndex = 0
          while (fromIndex <= text.length) {
            const idx = text.indexOf(token, fromIndex)
            if (idx === -1) break
            const end = idx + token.length
            if (atIndex >= idx && atIndex < end) {
              return null
            }
            fromIndex = end
          }
        }
      }
      const segment = before.slice(atIndex + 1)
      // Close the popup if user types space immediately after @ (just "@ " with nothing between)
      // This means they want to use @ as a regular character, not as a mention trigger
      if (segment.length > 0 && /^\s/.test(segment)) {
        return null
      }
      // Keep the popup open for valid queries
      return { query: segment, start: atIndex, end: pos }
    }

    const getSubmenuQuery = () => {
      const pos = getCaretPos()
      if (submenuQueryStart == null) return ''
      return message.slice(submenuQueryStart, pos)
    }

    const resetActiveMentionQuery = () => {
      const textarea = textareaRef.current
      if (!textarea) return
      const pos = textarea.selectionStart ?? message.length
      const active = getActiveMentionQueryAtPosition(pos)
      if (!active) return
      // Keep the '@' but clear everything typed after it
      const before = message.slice(0, active.start + 1)
      const after = message.slice(active.end)
      const next = `${before}${after}`
      if (controlledValue !== undefined) onControlledChange?.(next)
      else setInternalMessage(next)
      requestAnimationFrame(() => {
        const caretPos = before.length
        textarea.setSelectionRange(caretPos, caretPos)
        textarea.focus()
      })
    }

    const handleInputChange = (e: React.ChangeEvent<HTMLTextAreaElement>) => {
      const newValue = e.target.value
      if (controlledValue !== undefined) {
        onControlledChange?.(newValue)
      } else {
        setInternalMessage(newValue)
      }
      const caret = e.target.selectionStart ?? newValue.length
      const active = getActiveMentionQueryAtPosition(caret, newValue)
      if (active) {
        setShowMentionMenu(true)
        setInAggregated(false)
        if (openSubmenuFor) {
          setSubmenuActiveIndex(0)
          requestAnimationFrame(() => scrollActiveItemIntoView(0))
        } else {
          setMentionActiveIndex(0)
          setSubmenuActiveIndex(0) // ensure aggregated lists also default to first
          requestAnimationFrame(() => scrollActiveItemIntoView(0))
        }
      } else {
        setShowMentionMenu(false)
        setOpenSubmenuFor(null)
        setSubmenuQueryStart(null)
      }
    }

    const handleSelectAdjust = () => {
      const textarea = textareaRef.current
      if (!textarea) return
      const pos = textarea.selectionStart ?? 0
      const r = findRangeContaining(pos)
      if (r) {
        // Snap caret to token boundary to avoid typing inside
        const snapPos = pos - r.start < r.end - pos ? r.start : r.end
        requestAnimationFrame(() => {
          textarea.setSelectionRange(snapPos, snapPos)
        })
      }
    }

    const insertAtCursor = (text: string) => {
      const textarea = textareaRef.current
      if (!textarea) return
      const start = textarea.selectionStart ?? message.length
      const end = textarea.selectionEnd ?? message.length
      let before = message.slice(0, start)
      const after = message.slice(end)
      // Avoid duplicate '@' if user typed trigger
      if (before.endsWith('@') && text.startsWith('@')) {
        before = before.slice(0, -1)
      }
      const next = `${before}${text}${after}`
      if (controlledValue !== undefined) {
        onControlledChange?.(next)
      } else {
        setInternalMessage(next)
      }
      // Move cursor to after inserted text
      setTimeout(() => {
        const pos = before.length + text.length
        textarea.setSelectionRange(pos, pos)
        textarea.focus()
      }, 0)
    }

    const replaceActiveMentionWith = (label: string) => {
      const textarea = textareaRef.current
      if (!textarea) return false
      const pos = textarea.selectionStart ?? message.length
      const active = getActiveMentionQueryAtPosition(pos)
      if (!active) return false
      const before = message.slice(0, active.start)
      const after = message.slice(active.end)
      const next = `${before}@${label} ${after}`
      if (controlledValue !== undefined) onControlledChange?.(next)
      else setInternalMessage(next)
      requestAnimationFrame(() => {
        const caretPos = `${before}@${label} `.length
        textarea.setSelectionRange(caretPos, caretPos)
        textarea.focus()
      })
      return true
    }

    const insertPastChatMention = (chat: { id: string; title: string | null }) => {
      const label = chat.title || 'Untitled Chat'
      const token = `@${label}`
      if (!replaceActiveMentionWith(label)) insertAtCursor(`${token} `)
      setSelectedContexts((prev) => {
        // Avoid duplicate contexts for same chat
        if (prev.some((c) => c.kind === 'past_chat' && (c as any).chatId === chat.id)) return prev
        return [...prev, { kind: 'past_chat', chatId: chat.id, label } as ChatContext]
      })
      setShowMentionMenu(false)
      setOpenSubmenuFor(null)
    }

    const insertWorkflowMention = (wf: { id: string; name: string }) => {
      const label = wf.name || 'Untitled Workflow'
      const token = `@${label}`
      if (!replaceActiveMentionWith(label)) insertAtCursor(`${token} `)
      setSelectedContexts((prev) => {
        if (prev.some((c) => c.kind === 'workflow' && (c as any).workflowId === wf.id)) return prev
        return [...prev, { kind: 'workflow', workflowId: wf.id, label } as ChatContext]
      })
      setShowMentionMenu(false)
      setOpenSubmenuFor(null)
    }

    const insertKnowledgeMention = (kb: { id: string; name: string }) => {
      const label = kb.name || 'Untitled'
      const token = `@${label}`
      if (!replaceActiveMentionWith(label)) insertAtCursor(`${token} `)
      setSelectedContexts((prev) => {
        if (prev.some((c) => c.kind === 'knowledge' && (c as any).knowledgeId === kb.id))
          return prev
        return [...prev, { kind: 'knowledge', knowledgeId: kb.id, label } as any]
      })
      setShowMentionMenu(false)
      setOpenSubmenuFor(null)
    }

    const insertBlockMention = (blk: { id: string; name: string }) => {
      const label = blk.name || blk.id
      const token = `@${label}`
      if (!replaceActiveMentionWith(label)) insertAtCursor(`${token} `)
      setSelectedContexts((prev) => {
        if (prev.some((c) => c.kind === 'blocks' && (c as any).blockId === blk.id)) return prev
        return [...prev, { kind: 'blocks', blockId: blk.id, label } as any]
      })
      setShowMentionMenu(false)
      setOpenSubmenuFor(null)
    }

    const insertTemplateMention = (tpl: { id: string; name: string }) => {
      const label = tpl.name || 'Untitled Template'
      const token = `@${label}`
      if (!replaceActiveMentionWith(label)) insertAtCursor(`${token} `)
      setSelectedContexts((prev) => {
        if (prev.some((c) => c.kind === 'templates' && (c as any).templateId === tpl.id))
          return prev
        return [...prev, { kind: 'templates', templateId: tpl.id, label } as any]
      })
      setShowMentionMenu(false)
      setOpenSubmenuFor(null)
    }

    const handleFileSelect = () => {
      if (disabled || isLoading) {
        return
      }

      fileInputRef.current?.click()
    }

    const handleFileChange = async (e: React.ChangeEvent<HTMLInputElement>) => {
      const files = e.target.files
      if (!files || files.length === 0) {
        return
      }

      await processFiles(files)

      // Clear the input
      if (fileInputRef.current) {
        fileInputRef.current.value = ''
      }
    }

    const removeFile = (fileId: string) => {
      // Clean up preview URL if it exists
      const file = attachedFiles.find((f) => f.id === fileId)
      if (file?.previewUrl) {
        URL.revokeObjectURL(file.previewUrl)
      }
      setAttachedFiles((prev) => prev.filter((f) => f.id !== fileId))
    }

    const handleFileClick = (file: AttachedFile) => {
      // If file has been uploaded and has a storage key, open the file URL
      if (file.key) {
        const serveUrl = file.path
        window.open(serveUrl, '_blank')
      } else if (file.previewUrl) {
        // If file hasn't been uploaded yet but has a preview URL, open that
        window.open(file.previewUrl, '_blank')
      }
    }

    const formatFileSize = (bytes: number) => {
      if (bytes === 0) return '0 Bytes'
      const k = 1024
      const sizes = ['Bytes', 'KB', 'MB', 'GB']
      const i = Math.floor(Math.log(bytes) / Math.log(k))
      return `${Math.round((bytes / k ** i) * 100) / 100} ${sizes[i]}`
    }

    const isImageFile = (type: string) => {
      return type.startsWith('image/')
    }

    const getFileIcon = (mediaType: string) => {
      if (mediaType.startsWith('image/')) {
        return <LucideImage className='h-5 w-5 text-muted-foreground' />
      }
      if (mediaType.includes('pdf')) {
        return <FileText className='h-5 w-5 text-red-500' />
      }
      if (mediaType.includes('text') || mediaType.includes('json') || mediaType.includes('xml')) {
        return <FileText className='h-5 w-5 text-blue-500' />
      }
      return <FileText className='h-5 w-5 text-muted-foreground' />
    }

    // Mention token utilities
    const computeMentionRanges = () => {
      const ranges: Array<{ start: number; end: number; label: string }> = []
      if (!message || selectedContexts.length === 0) return ranges
      // Build labels map for quick search
      const labels = selectedContexts.map((c) => c.label).filter(Boolean)
      if (labels.length === 0) return ranges
      // For each label, find all occurrences of @label (case-sensitive)
      for (const label of labels) {
        const token = `@${label}`
        let fromIndex = 0
        while (fromIndex <= message.length) {
          const idx = message.indexOf(token, fromIndex)
          if (idx === -1) break
          ranges.push({ start: idx, end: idx + token.length, label })
          fromIndex = idx + token.length
        }
      }
      // Sort by start
      ranges.sort((a, b) => a.start - b.start)
      return ranges
    }

    const findRangeContaining = (pos: number) => {
      const ranges = computeMentionRanges()
      // Consider strictly inside the token; allow typing at boundaries
      return ranges.find((r) => pos > r.start && pos < r.end)
    }

    const deleteRange = (range: { start: number; end: number; label: string }) => {
      const before = message.slice(0, range.start)
      const after = message.slice(range.end)
      const next = `${before}${after}`.replace(/\s{2,}/g, ' ')
      if (controlledValue !== undefined) {
        onControlledChange?.(next)
      } else {
        setInternalMessage(next)
      }
      // Remove corresponding context by label
      setSelectedContexts((prev) => prev.filter((c) => c.label !== range.label))
      // Place cursor at range.start
      requestAnimationFrame(() => {
        const textarea = textareaRef.current
        if (textarea) {
          textarea.setSelectionRange(range.start, range.start)
          textarea.focus()
        }
      })
    }

    // Keep selected contexts in sync with the text so replacing selections works gracefully
    useEffect(() => {
      if (!message) {
        if (selectedContexts.length > 0) setSelectedContexts([])
        return
      }
      const presentLabels = new Set<string>()
      const ranges = computeMentionRanges()
      for (const r of ranges) presentLabels.add(r.label)
      setSelectedContexts((prev) => prev.filter((c) => !!c.label && presentLabels.has(c.label!)))
    }, [message])

    // Manage aggregate mode and preloading when needed
    useEffect(() => {
      if (!showMentionMenu || openSubmenuFor) {
        setAggregatedActive(false)
        setInAggregated(false)
        return
      }
      const q = (getActiveMentionQueryAtPosition(getCaretPos())?.query || '').trim().toLowerCase()
      const filteredMain = mentionOptions.filter((o) => o.toLowerCase().includes(q))
      const needAggregate = q.length > 0 && filteredMain.length === 0
      setAggregatedActive(needAggregate)
      // Prefetch all lists whenever there is any query so the Matches section has data
      if (q.length > 0) {
        void ensurePastChatsLoaded()
        void ensureWorkflowsLoaded()
        void ensureKnowledgeLoaded()
        void ensureBlocksLoaded()
        void ensureTemplatesLoaded()
      }
      if (needAggregate) {
        setSubmenuActiveIndex(0)
        requestAnimationFrame(() => scrollActiveItemIntoView(0))
      }
    }, [showMentionMenu, openSubmenuFor, message])

    // When switching into a submenu, select the first item and scroll to it
    useEffect(() => {
      if (openSubmenuFor) {
        setInAggregated(false)
        setSubmenuActiveIndex(0)
        requestAnimationFrame(() => scrollActiveItemIntoView(0))
      }
    }, [openSubmenuFor])

    const canSubmit = message.trim().length > 0 && !disabled && !isLoading
    const showAbortButton = isLoading && onAbort

    const handleModeToggle = () => {
      if (onModeChange) {
        // Toggle between Ask and Agent
        onModeChange(mode === 'ask' ? 'agent' : 'ask')
      }
    }

    const getModeIcon = () => {
      if (mode === 'ask') {
        return <MessageCircle className='h-3 w-3 text-muted-foreground' />
      }
      return <Package className='h-3 w-3 text-muted-foreground' />
    }

    const getModeText = () => {
      if (mode === 'ask') {
        return 'Ask'
      }
      return 'Agent'
    }

    // Depth toggle state comes from global store; access via useCopilotStore
    const { agentDepth, agentPrefetch, setAgentDepth, setAgentPrefetch } = useCopilotStore()

    // Ensure MAX mode is off for Fast and Balanced depths
    useEffect(() => {
      if (agentDepth < 2 && !agentPrefetch) {
        setAgentPrefetch(true)
      }
    }, [agentDepth, agentPrefetch, setAgentPrefetch])

    const cycleDepth = () => {
      // 8 modes: depths 0-3, each with prefetch off/on. Cycle depth, then toggle prefetch when wrapping.
      const nextDepth = agentDepth === 3 ? 0 : ((agentDepth + 1) as 0 | 1 | 2 | 3)
      if (nextDepth === 0 && agentDepth === 3) {
        setAgentPrefetch(!agentPrefetch)
      }
      setAgentDepth(nextDepth)
    }

    const getCollapsedModeLabel = () => {
      const base = getDepthLabelFor(agentDepth)
      return !agentPrefetch ? `${base} MAX` : base
    }

    const getDepthLabelFor = (value: 0 | 1 | 2 | 3) => {
      return value === 0 ? 'Fast' : value === 1 ? 'Balanced' : value === 2 ? 'Advanced' : 'Behemoth'
    }

    // Removed descriptive suffixes; concise labels only
    const getDepthDescription = (value: 0 | 1 | 2 | 3) => {
      if (value === 0)
        return 'Fastest and cheapest. Good for small edits, simple workflows, and small tasks'
      if (value === 1) return 'Balances speed and reasoning. Good fit for most tasks'
      if (value === 2)
        return 'More reasoning for larger workflows and complex edits, still balanced for speed'
      return 'Maximum reasoning power. Best for complex workflow building and debugging'
    }

    const getDepthIconFor = (value: 0 | 1 | 2 | 3) => {
      const colorClass = !agentPrefetch
        ? 'text-[var(--brand-primary-hover-hex)]'
        : 'text-muted-foreground'
      if (value === 0) return <Zap className={`h-3 w-3 ${colorClass}`} />
      if (value === 1) return <InfinityIcon className={`h-3 w-3 ${colorClass}`} />
      if (value === 2) return <Brain className={`h-3 w-3 ${colorClass}`} />
      return <BrainCircuit className={`h-3 w-3 ${colorClass}`} />
    }

    const getDepthIcon = () => getDepthIconFor(agentDepth)

    const scrollActiveItemIntoView = (index: number) => {
      const container = menuListRef.current
      if (!container) return
      const item = container.querySelector(`[data-idx="${index}"]`) as HTMLElement | null
      if (!item) return
      const tolerance = 8
      const itemTop = item.offsetTop
      const itemBottom = itemTop + item.offsetHeight
      const viewTop = container.scrollTop
      const viewBottom = viewTop + container.clientHeight
      const needsScrollUp = itemTop < viewTop + tolerance
      const needsScrollDown = itemBottom > viewBottom - tolerance
      if (needsScrollUp || needsScrollDown) {
        if (needsScrollUp) {
          container.scrollTop = Math.max(0, itemTop - tolerance)
        } else {
          container.scrollTop = itemBottom + tolerance - container.clientHeight
        }
      }
    }

    const handleOpenMentionMenuWithAt = () => {
      if (disabled || isLoading) return
      const textarea = textareaRef.current
      if (!textarea) return
      textarea.focus()
      const pos = textarea.selectionStart ?? message.length
      const needsSpaceBefore = pos > 0 && !/\s/.test(message.charAt(pos - 1))
      insertAtCursor(needsSpaceBefore ? ' @' : '@')
      // Open the menu at top level
      setShowMentionMenu(true)
      setOpenSubmenuFor(null)
      setMentionActiveIndex(0)
      setSubmenuActiveIndex(0)
      requestAnimationFrame(() => scrollActiveItemIntoView(0))
    }

    return (
      <div className={cn('relative flex-none pb-4', className)}>
        <div
          className={cn(
            'rounded-[8px] border border-[#E5E5E5] bg-[#FFFFFF] p-2 shadow-xs transition-all duration-200 dark:border-[#414141] dark:bg-[var(--surface-elevated)]',
            isDragging &&
              'border-[var(--brand-primary-hover-hex)] bg-purple-50/50 dark:border-[var(--brand-primary-hover-hex)] dark:bg-purple-950/20'
          )}
          onDragEnter={handleDragEnter}
          onDragLeave={handleDragLeave}
          onDragOver={handleDragOver}
          onDrop={handleDrop}
        >
          {/* Attached Files Display with Thumbnails */}
          {attachedFiles.length > 0 && (
            <div className='mb-2 flex flex-wrap gap-1.5'>
              {attachedFiles.map((file) => (
                <div
                  key={file.id}
                  className='group relative h-16 w-16 cursor-pointer overflow-hidden rounded-md border border-border/50 bg-muted/20 transition-all hover:bg-muted/40'
                  title={`${file.name} (${formatFileSize(file.size)})`}
                  onClick={() => handleFileClick(file)}
                >
                  {isImageFile(file.type) && file.previewUrl ? (
                    // For images, show actual thumbnail
                    <Image
                      src={file.previewUrl}
                      alt={file.name}
                      className='h-full w-full object-cover'
                    />
                  ) : isImageFile(file.type) && file.key ? (
<<<<<<< HEAD
                    // For uploaded images without preview URL, use S3 URL
                    <Image
                      src={`/api/files/serve/s3/${encodeURIComponent(file.key)}?bucket=copilot`}
=======
                    // For uploaded images without preview URL, use storage URL
                    <img
                      src={file.previewUrl || file.path}
>>>>>>> 6382b7c2
                      alt={file.name}
                      className='h-full w-full object-cover'
                    />
                  ) : (
                    // For other files, show icon centered
                    <div className='flex h-full w-full items-center justify-center bg-background/50'>
                      {getFileIcon(file.type)}
                    </div>
                  )}

                  {/* Loading overlay */}
                  {file.uploading && (
                    <div className='absolute inset-0 flex items-center justify-center bg-black/50'>
                      <Loader2 className='h-4 w-4 animate-spin text-white' />
                    </div>
                  )}

                  {/* Remove button */}
                  {!file.uploading && (
                    <Button
                      variant='ghost'
                      size='icon'
                      onClick={(e) => {
                        e.stopPropagation()
                        removeFile(file.id)
                      }}
                      className='absolute top-0.5 right-0.5 h-5 w-5 bg-black/50 text-white opacity-0 transition-opacity hover:bg-black/70 group-hover:opacity-100'
                    >
                      <X className='h-3 w-3' />
                    </Button>
                  )}

                  {/* Hover overlay effect */}
                  <div className='pointer-events-none absolute inset-0 bg-black/10 opacity-0 transition-opacity group-hover:opacity-100' />
                </div>
              ))}
            </div>
          )}

          {/* Textarea Field */}
          <div className='relative'>
            {/* Highlight overlay */}
            <div className='pointer-events-none absolute inset-0 z-[1] px-[2px] py-1'>
              <pre className='whitespace-pre-wrap font-sans text-foreground text-sm leading-[1.25rem]'>
                {(() => {
                  const elements: React.ReactNode[] = []
                  const remaining = message
                  const contexts = selectedContexts
                  if (contexts.length === 0 || !remaining) return remaining
                  // Build regex for all labels
                  const labels = contexts.map((c) => c.label).filter(Boolean)
                  const pattern = new RegExp(
                    `@(${labels.map((l) => l.replace(/[.*+?^${}()|[\]\\]/g, '\\$&')).join('|')})`,
                    'g'
                  )
                  let lastIndex = 0
                  let match: RegExpExecArray | null
                  while ((match = pattern.exec(remaining)) !== null) {
                    const i = match.index
                    const before = remaining.slice(lastIndex, i)
                    if (before) elements.push(before)
                    const mentionText = match[0]
                    elements.push(
                      <span
                        key={`${mentionText}-${i}-${lastIndex}`}
                        className='rounded-[6px] bg-[color-mix(in_srgb,var(--brand-primary-hover-hex)_14%,transparent)]'
                      >
                        {mentionText}
                      </span>
                    )
                    lastIndex = i + mentionText.length
                  }
                  const tail = remaining.slice(lastIndex)
                  if (tail) elements.push(tail)
                  return elements
                })()}
              </pre>
            </div>
            <Textarea
              ref={textareaRef}
              value={message}
              onChange={handleInputChange}
              onKeyDown={handleKeyDown}
              onSelect={handleSelectAdjust}
              onMouseUp={handleSelectAdjust}
              placeholder={isDragging ? 'Drop files here...' : effectivePlaceholder}
              disabled={disabled}
              rows={1}
              className='relative z-[2] mb-2 min-h-[32px] w-full resize-none overflow-y-auto overflow-x-hidden border-0 bg-transparent px-[2px] py-1 font-sans text-sm text-transparent leading-[1.25rem] caret-foreground focus-visible:ring-0 focus-visible:ring-offset-0'
              style={{ height: 'auto' }}
            />
            {showMentionMenu && (
              <>
                <div
                  ref={mentionMenuRef}
                  className={cn(
                    'absolute bottom-full left-0 z-50 mb-1 flex max-h-64 flex-col overflow-hidden rounded-[8px] border bg-popover p-1 text-foreground shadow-md',
                    openSubmenuFor === 'Blocks'
                      ? 'w-80'
                      : openSubmenuFor === 'Templates'
                        ? 'w-96'
                        : 'w-56'
                  )}
                >
                  {openSubmenuFor ? (
                    <>
                      <div className='px-2 py-1.5 text-muted-foreground text-xs'>
                        {openSubmenuFor === 'Chats'
                          ? 'Chats'
                          : openSubmenuFor === 'Workflows'
                            ? 'Workflows'
                            : openSubmenuFor === 'Knowledge'
                              ? 'Knowledge Bases'
                              : openSubmenuFor === 'Blocks'
                                ? 'Blocks'
                                : 'Templates'}
                      </div>
                      <div ref={menuListRef} className='flex-1 overflow-auto overscroll-contain'>
                        {isSubmenu('Chats') && (
                          <>
                            {isLoadingPastChats ? (
                              <div className='px-2 py-2 text-muted-foreground text-sm'>
                                Loading...
                              </div>
                            ) : pastChats.length === 0 ? (
                              <div className='px-2 py-2 text-muted-foreground text-sm'>
                                No past chats
                              </div>
                            ) : (
                              pastChats
                                .filter((c) =>
                                  (c.title || 'Untitled Chat')
                                    .toLowerCase()
                                    .includes(getSubmenuQuery().toLowerCase())
                                )
                                .map((chat, idx) => (
                                  <div
                                    key={chat.id}
                                    data-idx={idx}
                                    className={cn(
                                      'flex items-center gap-2 rounded-[6px] px-2 py-1.5 text-sm hover:bg-muted/60',
                                      submenuActiveIndex === idx && 'bg-muted'
                                    )}
                                    role='menuitem'
                                    aria-selected={submenuActiveIndex === idx}
                                    onMouseEnter={() => setSubmenuActiveIndex(idx)}
                                    onClick={() => {
                                      insertPastChatMention(chat)
                                      setSubmenuQueryStart(null)
                                    }}
                                  >
                                    <div className='flex h-4 w-4 flex-shrink-0 items-center justify-center'>
                                      <Bot
                                        className='h-3.5 w-3.5 text-muted-foreground'
                                        strokeWidth={1.5}
                                      />
                                    </div>
                                    <span className='truncate'>
                                      {chat.title || 'Untitled Chat'}
                                    </span>
                                  </div>
                                ))
                            )}
                          </>
                        )}
                        {isSubmenu('Workflows') && (
                          <>
                            {isLoadingWorkflows ? (
                              <div className='px-2 py-2 text-muted-foreground text-sm'>
                                Loading...
                              </div>
                            ) : workflows.length === 0 ? (
                              <div className='px-2 py-2 text-muted-foreground text-sm'>
                                No workflows
                              </div>
                            ) : (
                              workflows
                                .filter((w) =>
                                  (w.name || 'Untitled Workflow')
                                    .toLowerCase()
                                    .includes(getSubmenuQuery().toLowerCase())
                                )
                                .map((wf, idx) => (
                                  <div
                                    key={wf.id}
                                    data-idx={idx}
                                    className={cn(
                                      'flex items-center gap-2 rounded-[6px] px-2 py-1.5 text-sm hover:bg-muted/60',
                                      submenuActiveIndex === idx && 'bg-muted'
                                    )}
                                    role='menuitem'
                                    aria-selected={submenuActiveIndex === idx}
                                    onMouseEnter={() => setSubmenuActiveIndex(idx)}
                                    onClick={() => {
                                      insertWorkflowMention(wf)
                                      setSubmenuQueryStart(null)
                                    }}
                                  >
                                    <div
                                      className='h-3.5 w-3.5 flex-shrink-0 rounded'
                                      style={{ backgroundColor: wf.color || '#3972F6' }}
                                    />
                                    <span className='truncate'>
                                      {wf.name || 'Untitled Workflow'}
                                    </span>
                                  </div>
                                ))
                            )}
                          </>
                        )}
                        {isSubmenu('Knowledge') && (
                          <>
                            {isLoadingKnowledge ? (
                              <div className='px-2 py-2 text-muted-foreground text-sm'>
                                Loading...
                              </div>
                            ) : knowledgeBases.length === 0 ? (
                              <div className='px-2 py-2 text-muted-foreground text-sm'>
                                No knowledge bases
                              </div>
                            ) : (
                              knowledgeBases
                                .filter((k) =>
                                  (k.name || 'Untitled')
                                    .toLowerCase()
                                    .includes(getSubmenuQuery().toLowerCase())
                                )
                                .map((kb, idx) => (
                                  <div
                                    key={kb.id}
                                    data-idx={idx}
                                    className={cn(
                                      'flex items-center gap-2 rounded-[6px] px-2 py-1.5 text-sm hover:bg-muted/60',
                                      submenuActiveIndex === idx && 'bg-muted'
                                    )}
                                    role='menuitem'
                                    aria-selected={submenuActiveIndex === idx}
                                    onMouseEnter={() => setSubmenuActiveIndex(idx)}
                                    onClick={() => {
                                      insertKnowledgeMention(kb)
                                      setSubmenuQueryStart(null)
                                    }}
                                  >
                                    <LibraryBig className='h-3.5 w-3.5 text-muted-foreground' />
                                    <span className='truncate'>{kb.name || 'Untitled'}</span>
                                  </div>
                                ))
                            )}
                          </>
                        )}
                        {isSubmenu('Blocks') && (
                          <>
                            {isLoadingBlocks ? (
                              <div className='px-2 py-2 text-muted-foreground text-sm'>
                                Loading...
                              </div>
                            ) : blocksList.length === 0 ? (
                              <div className='px-2 py-2 text-muted-foreground text-sm'>
                                No blocks found
                              </div>
                            ) : (
                              blocksList
                                .filter((b) =>
                                  (b.name || b.id)
                                    .toLowerCase()
                                    .includes(getSubmenuQuery().toLowerCase())
                                )
                                .map((blk, idx) => (
                                  <div
                                    key={blk.id}
                                    data-idx={idx}
                                    className={cn(
                                      'flex items-center gap-2 rounded-[6px] px-2 py-1.5 text-sm hover:bg-muted/60',
                                      submenuActiveIndex === idx && 'bg-muted'
                                    )}
                                    role='menuitem'
                                    aria-selected={submenuActiveIndex === idx}
                                    onMouseEnter={() => setSubmenuActiveIndex(idx)}
                                    onClick={() => {
                                      insertBlockMention(blk)
                                      setSubmenuQueryStart(null)
                                    }}
                                  >
                                    <div
                                      className='relative flex h-4 w-4 items-center justify-center rounded-[3px]'
                                      style={{ backgroundColor: blk.bgColor || '#6B7280' }}
                                    >
                                      {blk.iconComponent && (
                                        <blk.iconComponent className='!h-3 !w-3 text-white' />
                                      )}
                                    </div>
                                    <span className='truncate'>{blk.name || blk.id}</span>
                                  </div>
                                ))
                            )}
                          </>
                        )}
                        {isSubmenu('Templates') && (
                          <>
                            {isLoadingTemplates ? (
                              <div className='px-2 py-2 text-muted-foreground text-sm'>
                                Loading...
                              </div>
                            ) : templatesList.length === 0 ? (
                              <div className='px-2 py-2 text-muted-foreground text-sm'>
                                No templates found
                              </div>
                            ) : (
                              templatesList
                                .filter((t) =>
                                  (t.name || 'Untitled Template')
                                    .toLowerCase()
                                    .includes(getSubmenuQuery().toLowerCase())
                                )
                                .map((tpl, idx) => (
                                  <div
                                    key={tpl.id}
                                    data-idx={idx}
                                    className={cn(
                                      'flex items-center gap-2 rounded-[6px] px-2 py-1.5 text-sm hover:bg-muted/60',
                                      submenuActiveIndex === idx && 'bg-muted'
                                    )}
                                    role='menuitem'
                                    aria-selected={submenuActiveIndex === idx}
                                    onMouseEnter={() => setSubmenuActiveIndex(idx)}
                                    onClick={() => {
                                      insertTemplateMention(tpl)
                                      setSubmenuQueryStart(null)
                                    }}
                                  >
                                    <div className='flex h-4 w-4 items-center justify-center'>
                                      ★
                                    </div>
                                    <span className='truncate'>{tpl.name}</span>
                                    <span className='ml-auto text-muted-foreground text-xs'>
                                      {tpl.stars}
                                    </span>
                                  </div>
                                ))
                            )}
                          </>
                        )}
                      </div>
                    </>
                  ) : (
                    <>
                      {(() => {
                        const q = (
                          getActiveMentionQueryAtPosition(getCaretPos())?.query || ''
                        ).toLowerCase()
                        const filtered = mentionOptions.filter((label) =>
                          label.toLowerCase().includes(q)
                        )
                        if (q.length > 0 && filtered.length === 0) {
                          // Aggregated search view
                          const aggregated = [
                            ...workflows
                              .filter((w) =>
                                (w.name || 'Untitled Workflow').toLowerCase().includes(q)
                              )
                              .map((w) => ({
                                type: 'Workflows' as const,
                                id: w.id,
                                value: w,
                                onClick: () => insertWorkflowMention(w),
                              })),
                            ...blocksList
                              .filter((b) => (b.name || b.id).toLowerCase().includes(q))
                              .map((b) => ({
                                type: 'Blocks' as const,
                                id: b.id,
                                value: b,
                                onClick: () => insertBlockMention(b),
                              })),
                            ...knowledgeBases
                              .filter((k) => (k.name || 'Untitled').toLowerCase().includes(q))
                              .map((k) => ({
                                type: 'Knowledge' as const,
                                id: k.id,
                                value: k,
                                onClick: () => insertKnowledgeMention(k),
                              })),
                            ...templatesList
                              .filter((t) =>
                                (t.name || 'Untitled Template').toLowerCase().includes(q)
                              )
                              .map((t) => ({
                                type: 'Templates' as const,
                                id: t.id,
                                value: t,
                                onClick: () => insertTemplateMention(t),
                              })),
                            ...pastChats
                              .filter((c) => (c.title || 'Untitled Chat').toLowerCase().includes(q))
                              .map((c) => ({
                                type: 'Chats' as const,
                                id: c.id,
                                value: c,
                                onClick: () => insertPastChatMention(c),
                              })),
                          ]
                          return (
                            <div
                              ref={menuListRef}
                              className='flex-1 overflow-auto overscroll-contain'
                            >
                              {aggregated.length === 0 ? (
                                <div className='px-2 py-2 text-muted-foreground text-sm'>
                                  No matches
                                </div>
                              ) : (
                                aggregated.map((item, idx) => (
                                  <div
                                    key={`${item.type}-${item.id}`}
                                    data-idx={idx}
                                    className={cn(
                                      'flex cursor-default items-center gap-2 rounded-[6px] px-2 py-1.5 text-sm hover:bg-muted/60',
                                      submenuActiveIndex === idx && 'bg-muted'
                                    )}
                                    role='menuitem'
                                    aria-selected={submenuActiveIndex === idx}
                                    onMouseEnter={() => setSubmenuActiveIndex(idx)}
                                    onClick={() => item.onClick()}
                                  >
                                    {item.type === 'Chats' ? (
                                      <>
                                        <div className='flex h-4 w-4 flex-shrink-0 items-center justify-center'>
                                          <Bot
                                            className='h-3.5 w-3.5 text-muted-foreground'
                                            strokeWidth={1.5}
                                          />
                                        </div>
                                        <span className='truncate'>
                                          {(item.value as any).title || 'Untitled Chat'}
                                        </span>
                                      </>
                                    ) : item.type === 'Workflows' ? (
                                      <>
                                        <div
                                          className='h-3.5 w-3.5 flex-shrink-0 rounded'
                                          style={{
                                            backgroundColor: (item.value as any).color || '#3972F6',
                                          }}
                                        />
                                        <span className='truncate'>
                                          {(item.value as any).name || 'Untitled Workflow'}
                                        </span>
                                      </>
                                    ) : item.type === 'Knowledge' ? (
                                      <>
                                        <LibraryBig className='h-3.5 w-3.5 text-muted-foreground' />
                                        <span className='truncate'>
                                          {(item.value as any).name || 'Untitled'}
                                        </span>
                                      </>
                                    ) : item.type === 'Blocks' ? (
                                      <>
                                        <div
                                          className='relative flex h-4 w-4 items-center justify-center rounded-[3px]'
                                          style={{
                                            backgroundColor:
                                              (item.value as any).bgColor || '#6B7280',
                                          }}
                                        >
                                          {(() => {
                                            const Icon = (item.value as any).iconComponent
                                            return Icon ? (
                                              <Icon className='!h-3 !w-3 text-white' />
                                            ) : null
                                          })()}
                                        </div>
                                        <span className='truncate'>
                                          {(item.value as any).name || (item.value as any).id}
                                        </span>
                                      </>
                                    ) : (
                                      <>
                                        <div className='flex h-4 w-4 items-center justify-center'>
                                          ★
                                        </div>
                                        <span className='truncate'>
                                          {(item.value as any).name || 'Untitled Template'}
                                        </span>
                                        {typeof (item.value as any).stars === 'number' && (
                                          <span className='ml-auto text-muted-foreground text-xs'>
                                            {(item.value as any).stars}
                                          </span>
                                        )}
                                      </>
                                    )}
                                  </div>
                                ))
                              )}
                            </div>
                          )
                        }
                        // Filtered top-level options view
                        return (
                          <div
                            ref={menuListRef}
                            className='flex-1 overflow-auto overscroll-contain'
                          >
                            {filtered.map((label, idx) => (
                              <div
                                key={label}
                                data-idx={idx}
                                className={cn(
                                  'flex cursor-default items-center justify-between gap-2 rounded-[6px] px-2 py-1.5 text-sm hover:bg-muted/60',
                                  !inAggregated && mentionActiveIndex === idx && 'bg-muted'
                                )}
                                role='menuitem'
                                aria-selected={!inAggregated && mentionActiveIndex === idx}
                                onMouseEnter={() => {
                                  setInAggregated(false)
                                  setMentionActiveIndex(idx)
                                }}
                                onClick={() => {
                                  if (label === 'Chats') {
                                    resetActiveMentionQuery()
                                    setOpenSubmenuFor('Chats')
                                    setSubmenuActiveIndex(0)
                                    setSubmenuQueryStart(getCaretPos())
                                    void ensurePastChatsLoaded()
                                  } else if (label === 'Workflows') {
                                    resetActiveMentionQuery()
                                    setOpenSubmenuFor('Workflows')
                                    setSubmenuActiveIndex(0)
                                    setSubmenuQueryStart(getCaretPos())
                                    void ensureWorkflowsLoaded()
                                  } else if (label === 'Knowledge') {
                                    resetActiveMentionQuery()
                                    setOpenSubmenuFor('Knowledge')
                                    setSubmenuActiveIndex(0)
                                    setSubmenuQueryStart(getCaretPos())
                                    void ensureKnowledgeLoaded()
                                  } else if (label === 'Blocks') {
                                    resetActiveMentionQuery()
                                    setOpenSubmenuFor('Blocks')
                                    setSubmenuActiveIndex(0)
                                    setSubmenuQueryStart(getCaretPos())
                                    void ensureBlocksLoaded()
                                  } else if (label === 'Templates') {
                                    resetActiveMentionQuery()
                                    setOpenSubmenuFor('Templates')
                                    setSubmenuActiveIndex(0)
                                    setSubmenuQueryStart(getCaretPos())
                                    void ensureTemplatesLoaded()
                                  }
                                }}
                              >
                                <div className='flex items-center gap-2'>
                                  {label === 'Chats' ? (
                                    <Bot className='h-3.5 w-3.5 text-muted-foreground' />
                                  ) : label === 'Workflows' ? (
                                    <Workflow className='h-3.5 w-3.5 text-muted-foreground' />
                                  ) : label === 'Blocks' ? (
                                    <Blocks className='h-3.5 w-3.5 text-muted-foreground' />
                                  ) : label === 'Knowledge' ? (
                                    <LibraryBig className='h-3.5 w-3.5 text-muted-foreground' />
                                  ) : label === 'Templates' ? (
                                    <Shapes className='h-3.5 w-3.5 text-muted-foreground' />
                                  ) : (
                                    <div className='h-3.5 w-3.5' />
                                  )}
                                  <span>{label}</span>
                                </div>
                                <ChevronRight className='h-3.5 w-3.5 text-muted-foreground' />
                              </div>
                            ))}

                            {(() => {
                              const aq = q
                              const aggregated = [
                                ...workflows
                                  .filter((w) =>
                                    (w.name || 'Untitled Workflow').toLowerCase().includes(aq)
                                  )
                                  .map((w) => ({ type: 'Workflows' as const, value: w })),
                                ...blocksList
                                  .filter((b) => (b.name || b.id).toLowerCase().includes(aq))
                                  .map((b) => ({ type: 'Blocks' as const, value: b })),
                                ...knowledgeBases
                                  .filter((k) => (k.name || 'Untitled').toLowerCase().includes(aq))
                                  .map((k) => ({ type: 'Knowledge' as const, value: k })),
                                ...templatesList
                                  .filter((t) =>
                                    (t.name || 'Untitled Template').toLowerCase().includes(aq)
                                  )
                                  .map((t) => ({ type: 'Templates' as const, value: t })),
                                ...pastChats
                                  .filter((c) =>
                                    (c.title || 'Untitled Chat').toLowerCase().includes(aq)
                                  )
                                  .map((c) => ({ type: 'Chats' as const, value: c })),
                              ]
                              if (!aq || aq.length === 0 || aggregated.length === 0) return null
                              return (
                                <>
                                  <div className='my-1 h-px bg-border/70' />
                                  <div className='px-2 py-1 text-[11px] text-muted-foreground'>
                                    Matches
                                  </div>
                                  {aggregated.map((item, idx) => (
                                    <div
                                      key={`${item.type}-${(item.value as any).id}`}
                                      data-idx={filtered.length + idx}
                                      className={cn(
                                        'flex cursor-default items-center gap-2 rounded-[6px] px-2 py-1.5 text-sm hover:bg-muted/60',
                                        inAggregated && submenuActiveIndex === idx && 'bg-muted'
                                      )}
                                      role='menuitem'
                                      aria-selected={inAggregated && submenuActiveIndex === idx}
                                      onMouseEnter={() => {
                                        setInAggregated(true)
                                        setSubmenuActiveIndex(idx)
                                      }}
                                      onClick={() => {
                                        if (item.type === 'Chats')
                                          insertPastChatMention(item.value as any)
                                        else if (item.type === 'Workflows')
                                          insertWorkflowMention(item.value as any)
                                        else if (item.type === 'Knowledge')
                                          insertKnowledgeMention(item.value as any)
                                        else if (item.type === 'Blocks')
                                          insertBlockMention(item.value as any)
                                        else if (item.type === 'Templates')
                                          insertTemplateMention(item.value as any)
                                      }}
                                    >
                                      {item.type === 'Chats' ? (
                                        <>
                                          <div className='flex h-4 w-4 flex-shrink-0 items-center justify-center'>
                                            <Bot
                                              className='h-3.5 w-3.5 text-muted-foreground'
                                              strokeWidth={1.5}
                                            />
                                          </div>
                                          <span className='truncate'>
                                            {(item.value as any).title || 'Untitled Chat'}
                                          </span>
                                        </>
                                      ) : item.type === 'Workflows' ? (
                                        <>
                                          <div
                                            className='h-3.5 w-3.5 flex-shrink-0 rounded'
                                            style={{
                                              backgroundColor:
                                                (item.value as any).color || '#3972F6',
                                            }}
                                          />
                                          <span className='truncate'>
                                            {(item.value as any).name || 'Untitled Workflow'}
                                          </span>
                                        </>
                                      ) : item.type === 'Knowledge' ? (
                                        <>
                                          <LibraryBig className='h-3.5 w-3.5 text-muted-foreground' />
                                          <span className='truncate'>
                                            {(item.value as any).name || 'Untitled'}
                                          </span>
                                        </>
                                      ) : item.type === 'Blocks' ? (
                                        <>
                                          <div
                                            className='relative flex h-4 w-4 items-center justify-center rounded-[3px]'
                                            style={{
                                              backgroundColor:
                                                (item.value as any).bgColor || '#6B7280',
                                            }}
                                          >
                                            {(() => {
                                              const Icon = (item.value as any).iconComponent
                                              return Icon ? (
                                                <Icon className='!h-3 !w-3 text-white' />
                                              ) : null
                                            })()}
                                          </div>
                                          <span className='truncate'>
                                            {(item.value as any).name || (item.value as any).id}
                                          </span>
                                        </>
                                      ) : (
                                        <>
                                          <div className='flex h-4 w-4 items-center justify-center'>
                                            ★
                                          </div>
                                          <span className='truncate'>
                                            {(item.value as any).name || 'Untitled Template'}
                                          </span>
                                          {typeof (item.value as any).stars === 'number' && (
                                            <span className='ml-auto text-muted-foreground text-xs'>
                                              {(item.value as any).stars}
                                            </span>
                                          )}
                                        </>
                                      )}
                                    </div>
                                  ))}
                                </>
                              )
                            })()}
                          </div>
                        )
                      })()}
                    </>
                  )}
                </div>
              </>
            )}
          </div>

          {/* Bottom Row: Mode Selector + Attach Button + Send Button */}
          <div className='flex items-center justify-between'>
            {/* Left side: Mode Selector and Depth (if Agent) */}
            <div className='flex items-center gap-1.5'>
              <DropdownMenu>
                <DropdownMenuTrigger asChild>
                  <Button
                    variant='ghost'
                    size='sm'
                    disabled={!onModeChange}
                    className='flex h-6 items-center gap-1.5 rounded-full border px-2 py-1 font-medium text-xs'
                  >
                    {getModeIcon()}
                    <span>{getModeText()}</span>
                  </Button>
                </DropdownMenuTrigger>
                <DropdownMenuContent align='start' className='p-0'>
                  <TooltipProvider>
                    <div className='w-[160px] p-1'>
                      <Tooltip>
                        <TooltipTrigger asChild>
                          <DropdownMenuItem
                            onSelect={() => onModeChange?.('ask')}
                            className={cn(
                              'flex items-center justify-between rounded-sm px-2 py-1.5 text-xs leading-4',
                              mode === 'ask' && 'bg-muted/40'
                            )}
                          >
                            <span className='flex items-center gap-1.5'>
                              <MessageCircle className='h-3 w-3 text-muted-foreground' />
                              Ask
                            </span>
                            {mode === 'ask' && <Check className='h-3 w-3 text-muted-foreground' />}
                          </DropdownMenuItem>
                        </TooltipTrigger>
                        <TooltipContent
                          side='right'
                          sideOffset={6}
                          align='center'
                          className='max-w-[220px] border bg-popover p-2 text-[11px] text-popover-foreground leading-snug shadow-md'
                        >
                          Ask mode can help answer questions about your workflow, tell you about
                          Sim, and guide you in building/editing.
                        </TooltipContent>
                      </Tooltip>
                      <Tooltip>
                        <TooltipTrigger asChild>
                          <DropdownMenuItem
                            onSelect={() => onModeChange?.('agent')}
                            className={cn(
                              'flex items-center justify-between rounded-sm px-2 py-1.5 text-xs leading-4',
                              mode === 'agent' && 'bg-muted/40'
                            )}
                          >
                            <span className='flex items-center gap-1.5'>
                              <Package className='h-3 w-3 text-muted-foreground' />
                              Agent
                            </span>
                            {mode === 'agent' && (
                              <Check className='h-3 w-3 text-muted-foreground' />
                            )}
                          </DropdownMenuItem>
                        </TooltipTrigger>
                        <TooltipContent
                          side='right'
                          sideOffset={6}
                          align='center'
                          className='max-w-[220px] border bg-popover p-2 text-[11px] text-popover-foreground leading-snug shadow-md'
                        >
                          Agent mode can build, edit, and interact with your workflows (Recommended)
                        </TooltipContent>
                      </Tooltip>
                    </div>
                  </TooltipProvider>
                </DropdownMenuContent>
              </DropdownMenu>
              {
                <DropdownMenu>
                  <DropdownMenuTrigger asChild>
                    <Button
                      variant='ghost'
                      size='sm'
                      className={cn(
                        'flex h-6 items-center gap-1.5 rounded-full border px-2 py-1 font-medium text-xs',
                        !agentPrefetch
                          ? 'border-[var(--brand-primary-hover-hex)] text-[var(--brand-primary-hover-hex)] hover:bg-[color-mix(in_srgb,var(--brand-primary-hover-hex)_8%,transparent)] hover:text-[var(--brand-primary-hover-hex)]'
                          : 'border-border text-foreground'
                      )}
                      title='Choose mode'
                    >
                      {getDepthIcon()}
                      <span>{getCollapsedModeLabel()}</span>
                    </Button>
                  </DropdownMenuTrigger>
                  <DropdownMenuContent align='start' className='p-0'>
                    <TooltipProvider delayDuration={100} skipDelayDuration={0}>
                      <div className='w-[260px] p-3'>
                        <div className='mb-3 flex items-center justify-between'>
                          <div className='flex items-center gap-1.5'>
                            <span className='font-medium text-xs'>MAX mode</span>
                            <Tooltip>
                              <TooltipTrigger asChild>
                                <button
                                  type='button'
                                  className='h-3.5 w-3.5 rounded text-muted-foreground transition-colors hover:text-foreground'
                                  aria-label='MAX mode info'
                                >
                                  <Info className='h-3.5 w-3.5' />
                                </button>
                              </TooltipTrigger>
                              <TooltipContent
                                side='right'
                                sideOffset={6}
                                align='center'
                                className='max-w-[220px] border bg-popover p-2 text-[11px] text-popover-foreground leading-snug shadow-md'
                              >
                                Significantly increases depth of reasoning
                                <br />
                                <span className='text-[10px] text-muted-foreground italic'>
                                  Only available in Advanced and Behemoth modes
                                </span>
                              </TooltipContent>
                            </Tooltip>
                          </div>
                          <Switch
                            checked={!agentPrefetch}
                            disabled={agentDepth < 2}
                            title={
                              agentDepth < 2
                                ? 'MAX mode is only available for Advanced or Expert'
                                : undefined
                            }
                            onCheckedChange={(checked) => {
                              if (agentDepth < 2) return
                              setAgentPrefetch(!checked)
                            }}
                          />
                        </div>
                        <div className='my-2 flex justify-center'>
                          <div className='h-px w-[100%] bg-border' />
                        </div>
                        <div className='mb-3'>
                          <div className='mb-2 flex items-center justify-between'>
                            <span className='font-medium text-xs'>Mode</span>
                            <div className='flex items-center gap-1'>
                              {getDepthIconFor(agentDepth)}
                              <span className='text-muted-foreground text-xs'>
                                {getDepthLabelFor(agentDepth)}
                              </span>
                            </div>
                          </div>
                          <div className='relative'>
                            <CopilotSlider
                              min={0}
                              max={3}
                              step={1}
                              value={[agentDepth]}
                              onValueChange={(val) =>
                                setAgentDepth((val?.[0] ?? 0) as 0 | 1 | 2 | 3)
                              }
                            />
                            <div className='pointer-events-none absolute inset-0'>
                              <div className='-translate-x-1/2 -translate-y-1/2 absolute top-1/2 left-[33.333%] h-2 w-[3px] bg-background' />
                              <div className='-translate-x-1/2 -translate-y-1/2 absolute top-1/2 left-[66.667%] h-2 w-[3px] bg-background' />
                            </div>
                          </div>
                        </div>
                        <div className='mt-3 text-[11px] text-muted-foreground'>
                          {getDepthDescription(agentDepth)}
                        </div>
                      </div>
                    </TooltipProvider>
                  </DropdownMenuContent>
                </DropdownMenu>
              }
              <Button
                variant='ghost'
                size='icon'
                onClick={handleOpenMentionMenuWithAt}
                disabled={disabled || isLoading}
                className='h-4 w-4 text-muted-foreground hover:text-foreground'
                title='Insert @'
              >
                <AtSign className='h-1.5 w-1.5' strokeWidth={1.25} />
              </Button>
            </div>

            {/* Right side: Attach Button + Send Button */}
            <div className='flex items-center gap-1'>
              {/* Attach Button */}
              <Button
                variant='ghost'
                size='icon'
                onClick={handleFileSelect}
                disabled={disabled || isLoading}
                className='h-6 w-6 text-muted-foreground hover:text-foreground'
                title='Attach file'
              >
                <Paperclip className='h-3 w-3' />
              </Button>

              {/* Send Button */}
              {showAbortButton ? (
                <Button
                  onClick={handleAbort}
                  disabled={isAborting}
                  size='icon'
                  className='h-6 w-6 rounded-full bg-red-500 text-white transition-all duration-200 hover:bg-red-600'
                  title='Stop generation'
                >
                  {isAborting ? (
                    <Loader2 className='h-3 w-3 animate-spin' />
                  ) : (
                    <X className='h-3 w-3' />
                  )}
                </Button>
              ) : (
                <Button
                  onClick={handleSubmit}
                  disabled={!canSubmit}
                  size='icon'
                  className='h-6 w-6 rounded-full bg-[var(--brand-primary-hover-hex)] text-white shadow-[0_0_0_0_var(--brand-primary-hover-hex)] transition-all duration-200 hover:bg-[var(--brand-primary-hover-hex)] hover:shadow-[0_0_0_4px_rgba(127,47,255,0.15)]'
                >
                  {isLoading ? (
                    <Loader2 className='h-3 w-3 animate-spin' />
                  ) : (
                    <ArrowUp className='h-3 w-3' />
                  )}
                </Button>
              )}
            </div>
          </div>

          {/* Hidden File Input */}
          <input
            ref={fileInputRef}
            type='file'
            onChange={handleFileChange}
            className='hidden'
            accept='image/*'
            multiple
            disabled={disabled || isLoading}
          />
        </div>
      </div>
    )
  }
)

UserInput.displayName = 'UserInput'

export { UserInput }
export type { UserInputRef }<|MERGE_RESOLUTION|>--- conflicted
+++ resolved
@@ -31,12 +31,7 @@
   X,
   Zap,
 } from 'lucide-react'
-<<<<<<< HEAD
-import Image from 'next/image'
-import { Button } from '@/components/ui/button'
-=======
 import { useParams } from 'next/navigation'
->>>>>>> 6382b7c2
 import {
   Button,
   DropdownMenu,
@@ -1578,21 +1573,15 @@
                 >
                   {isImageFile(file.type) && file.previewUrl ? (
                     // For images, show actual thumbnail
-                    <Image
+                    <img
                       src={file.previewUrl}
                       alt={file.name}
                       className='h-full w-full object-cover'
                     />
                   ) : isImageFile(file.type) && file.key ? (
-<<<<<<< HEAD
-                    // For uploaded images without preview URL, use S3 URL
-                    <Image
-                      src={`/api/files/serve/s3/${encodeURIComponent(file.key)}?bucket=copilot`}
-=======
                     // For uploaded images without preview URL, use storage URL
                     <img
                       src={file.previewUrl || file.path}
->>>>>>> 6382b7c2
                       alt={file.name}
                       className='h-full w-full object-cover'
                     />
