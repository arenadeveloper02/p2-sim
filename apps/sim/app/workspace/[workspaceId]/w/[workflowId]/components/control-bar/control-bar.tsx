'use client'

import { useCallback, useEffect, useState } from 'react'
import {
  Bug,
  ChevronLeft,
  Copy,
  Layers,
  Play,
  RefreshCw,
  SkipForward,
  StepForward,
  Store,
  Trash2,
  Webhook,
  WifiOff,
  X,
} from 'lucide-react'
import { useParams, useRouter } from 'next/navigation'
import {
  AlertDialog,
  AlertDialogCancel,
  AlertDialogContent,
  AlertDialogDescription,
  AlertDialogFooter,
  AlertDialogHeader,
  AlertDialogTitle,
  AlertDialogTrigger,
  Button,
  Tooltip,
  TooltipContent,
  TooltipTrigger,
} from '@/components/ui'
import { useSession } from '@/lib/auth-client'
import { getEnv, isTruthy } from '@/lib/env'
import { createLogger } from '@/lib/logs/console/logger'
import { cn } from '@/lib/utils'
import { useUserPermissionsContext } from '@/app/workspace/[workspaceId]/providers/workspace-permissions-provider'
import {
  DeploymentControls,
  ExportControls,
  TemplateModal,
  WebhookSettings,
} from '@/app/workspace/[workspaceId]/w/[workflowId]/components/control-bar/components'
import { renderApprovalButton } from '@/app/workspace/[workspaceId]/w/[workflowId]/components/control-bar/components/p2components'
import { useWorkflowExecution } from '@/app/workspace/[workspaceId]/w/[workflowId]/hooks/use-workflow-execution'
import {
  getKeyboardShortcutText,
  useKeyboardShortcuts,
} from '@/app/workspace/[workspaceId]/w/hooks/use-keyboard-shortcuts'
import { useFolderStore } from '@/stores/folders/store'
import { useOperationQueueStore } from '@/stores/operation-queue/store'
import { usePanelStore } from '@/stores/panel/store'
import { useGeneralStore } from '@/stores/settings/general/store'
import { useSubscriptionStore } from '@/stores/subscription/store'
import { useWorkflowRegistry } from '@/stores/workflows/registry/store'
import { useSubBlockStore } from '@/stores/workflows/subblock/store'
import { useWorkflowStore } from '@/stores/workflows/workflow/store'
import type { WorkflowState } from '@/stores/workflows/workflow/types'
import { GetApprovalModal } from './components/approval-modal/approval-modal'

const logger = createLogger('ControlBar')

// Cache for usage data to prevent excessive API calls
let usageDataCache: {
  data: any | null
  timestamp: number
  expirationMs: number
} = {
  data: null,
  timestamp: 0,
  // Cache expires after 1 minute
  expirationMs: 60 * 1000,
}

interface ControlBarProps {
  hasValidationErrors?: boolean
}

/**
 * Control bar for managing workflows - handles editing, deletion, deployment,
 * history, notifications and execution.
 */
export function ControlBar({ hasValidationErrors = false }: ControlBarProps) {
  const router = useRouter()
  const { data: session } = useSession()
  const params = useParams()
  const workspaceId = params.workspaceId as string

  // Store hooks
  const { history, revertToHistoryState, lastSaved, setNeedsRedeploymentFlag, blocks } =
    useWorkflowStore()
  const {
    workflows,
    updateWorkflow,
    activeWorkflowId,
    removeWorkflow,
    duplicateWorkflow,
    setDeploymentStatus,
    isLoading: isRegistryLoading,
  } = useWorkflowRegistry()
  const { isExecuting, handleRunWorkflow, handleCancelExecution } = useWorkflowExecution()
  const { setActiveTab, togglePanel, isOpen, isFullScreen, parentTemplateId } = usePanelStore()
  const { getFolderTree, expandedFolders } = useFolderStore()

  // User permissions - use stable activeWorkspaceId from registry instead of deriving from currentWorkflow
  const userPermissions = useUserPermissionsContext()

  // Debug mode state
  const { isDebugModeEnabled, toggleDebugMode } = useGeneralStore()
  const { isDebugging, pendingBlocks, handleStepDebug, handleCancelDebug, handleResumeDebug } =
    useWorkflowExecution()

  // Local state
  const [mounted, setMounted] = useState(false)
  const [, forceUpdate] = useState({})
  const [isExpanded, setIsExpanded] = useState(false)
  const [isTemplateModalOpen, setIsTemplateModalOpen] = useState(false)
  const [isWebhookSettingsOpen, setIsWebhookSettingsOpen] = useState(false)
  const [isAutoLayouting, setIsAutoLayouting] = useState(false)
  const [isApprovalModalOpen, setIsApprovalModalOpen] = useState(false)

  // Delete workflow state - grouped for better organization
  const [deleteState, setDeleteState] = useState({
    showDialog: false,
    isDeleting: false,
    hasPublishedTemplates: false,
    publishedTemplates: [] as any[],
    showTemplateChoice: false,
  })

  // Deployed state management
  const [deployedState, setDeployedState] = useState<WorkflowState | null>(null)
  const [isLoadingDeployedState, setIsLoadingDeployedState] = useState<boolean>(false)

  // Change detection state
  const [changeDetected, setChangeDetected] = useState(false)

  const isFullScreenExpanded = isFullScreen && isOpen
  // Usage limit state
  const [usageExceeded, setUsageExceeded] = useState(false)
  const [usageData, setUsageData] = useState<{
    percentUsed: number
    isWarning: boolean
    isExceeded: boolean
    currentUsage: number
    limit: number
  } | null>(null)

  // Helper function to open console panel
  const openConsolePanel = useCallback(() => {
    setActiveTab('console')
    if (!isOpen) {
      togglePanel()
    }
  }, [setActiveTab, isOpen, togglePanel])

  // Shared condition for keyboard shortcut and button disabled state
  const isWorkflowBlocked = isExecuting || hasValidationErrors

  // Register keyboard shortcut for running workflow
  useKeyboardShortcuts(() => {
    if (!isWorkflowBlocked) {
      openConsolePanel()
      handleRunWorkflow()
    }
  }, isWorkflowBlocked)

  // // Check if the current user is the owner of the published workflow
  // const isWorkflowOwner = () => {
  //   const marketplaceData = getMarketplaceData()
  //   return marketplaceData?.status === 'owner'
  // }

  // Get deployment status from registry
  const deploymentStatus = useWorkflowRegistry((state) =>
    state.getWorkflowDeploymentStatus(activeWorkflowId)
  )
  const isDeployed = deploymentStatus?.isDeployed || false

  // Client-side only rendering for the timestamp
  useEffect(() => {
    setMounted(true)
  }, [])

  // Update the time display every minute
  useEffect(() => {
    const interval = setInterval(() => forceUpdate({}), 60000)
    return () => clearInterval(interval)
  }, [])

  /**
   * Fetches the deployed state of the workflow from the server
   * This is the single source of truth for deployed workflow state
   */
  const fetchDeployedState = async () => {
    if (!activeWorkflowId || !isDeployed) {
      setDeployedState(null)
      return
    }

    // Store the workflow ID at the start of the request to prevent race conditions
    const requestWorkflowId = activeWorkflowId

    // Helper to get current active workflow ID for race condition checks
    const getCurrentActiveWorkflowId = () => useWorkflowRegistry.getState().activeWorkflowId

    try {
      setIsLoadingDeployedState(true)

      const response = await fetch(`/api/workflows/${requestWorkflowId}/deployed`)

      // Check if the workflow ID changed during the request (user navigated away)
      if (requestWorkflowId !== getCurrentActiveWorkflowId()) {
        logger.debug('Workflow changed during deployed state fetch, ignoring response')
        return
      }

      if (!response.ok) {
        if (response.status === 404) {
          setDeployedState(null)
          return
        }
        throw new Error(`Failed to fetch deployed state: ${response.statusText}`)
      }

      const data = await response.json()

      if (requestWorkflowId === getCurrentActiveWorkflowId()) {
        setDeployedState(data.deployedState || null)
      } else {
        logger.debug('Workflow changed after deployed state response, ignoring result')
      }
    } catch (error) {
      logger.error('Error fetching deployed state:', { error })
      if (requestWorkflowId === getCurrentActiveWorkflowId()) {
        setDeployedState(null)
      }
    } finally {
      if (requestWorkflowId === getCurrentActiveWorkflowId()) {
        setIsLoadingDeployedState(false)
      }
    }
  }

  useEffect(() => {
    if (!activeWorkflowId) {
      setDeployedState(null)
      setIsLoadingDeployedState(false)
      return
    }

    if (isRegistryLoading) {
      setDeployedState(null)
      setIsLoadingDeployedState(false)
      return
    }

    if (isDeployed) {
      setNeedsRedeploymentFlag(false)
      fetchDeployedState()
    } else {
      setDeployedState(null)
      setIsLoadingDeployedState(false)
    }
  }, [activeWorkflowId, isDeployed, setNeedsRedeploymentFlag, isRegistryLoading])

  // Get current store state for change detection
  const currentBlocks = useWorkflowStore((state) => state.blocks)
  const currentEdges = useWorkflowStore((state) => state.edges)
  const subBlockValues = useSubBlockStore((state) =>
    activeWorkflowId ? state.workflowValues[activeWorkflowId] : null
  )

  useEffect(() => {
    // Avoid off-by-one false positives: wait until operation queue is idle
    const { operations, isProcessing } = useOperationQueueStore.getState()
    const hasPendingOps =
      isProcessing || operations.some((op) => op.status === 'pending' || op.status === 'processing')

    if (!activeWorkflowId || !deployedState) {
      setChangeDetected(false)
      return
    }

    if (isLoadingDeployedState || hasPendingOps) {
      return
    }

    // Use the workflow status API to get accurate change detection
    // This uses the same logic as the deployment API (reading from normalized tables)
    const checkForChanges = async () => {
      try {
        const response = await fetch(`/api/workflows/${activeWorkflowId}/status`)
        if (response.ok) {
          const data = await response.json()
          setChangeDetected(data.needsRedeployment || false)
        } else {
          logger.error('Failed to fetch workflow status:', response.status, response.statusText)
          setChangeDetected(false)
        }
      } catch (error) {
        logger.error('Error fetching workflow status:', error)
        setChangeDetected(false)
      }
    }

    checkForChanges()
  }, [
    activeWorkflowId,
    deployedState,
    currentBlocks,
    currentEdges,
    subBlockValues,
    isLoadingDeployedState,
    useOperationQueueStore.getState().isProcessing,
    useOperationQueueStore.getState().operations.length,
  ])

  useEffect(() => {
    if (session?.user?.id && !isRegistryLoading) {
      checkUserUsage(session.user.id).then((usage) => {
        if (usage) {
          setUsageExceeded(usage.isExceeded)
          setUsageData(usage)
        }
      })
    }
  }, [session?.user?.id, isRegistryLoading])

  /**
   * Check user usage limits and cache results
   */
  async function checkUserUsage(userId: string, forceRefresh = false): Promise<any | null> {
    const now = Date.now()
    const cacheAge = now - usageDataCache.timestamp

    // Return cached data if still valid and not forcing refresh
    if (!forceRefresh && usageDataCache.data && cacheAge < usageDataCache.expirationMs) {
      logger.info('Using cached usage data', {
        cacheAge: `${Math.round(cacheAge / 1000)}s`,
      })
      return usageDataCache.data
    }

    try {
      // Primary: call server-side usage check to mirror backend enforcement
      const res = await fetch('/api/usage?context=user', { cache: 'no-store' })
      if (res.ok) {
        const payload = await res.json()
        const usage = payload?.data
        // Update cache
        usageDataCache = { data: usage, timestamp: now, expirationMs: usageDataCache.expirationMs }
        return usage
      }

      // Fallback: use store if API not available
      const { getUsage, refresh } = useSubscriptionStore.getState()
      if (forceRefresh) await refresh()
      const usage = getUsage()

      // Update cache
      usageDataCache = { data: usage, timestamp: now, expirationMs: usageDataCache.expirationMs }
      return usage
    } catch (error) {
      logger.error('Error checking usage limits:', { error })
      return null
    }
  }

  /**
   * Reset delete state
   */
  const resetDeleteState = useCallback(() => {
    setDeleteState({
      showDialog: false,
      isDeleting: false,
      hasPublishedTemplates: false,
      publishedTemplates: [],
      showTemplateChoice: false,
    })
  }, [])

  /**
   * Navigate to next workflow after deletion
   */
  const navigateAfterDeletion = useCallback(
    (currentWorkflowId: string) => {
      const sidebarWorkflows = getSidebarOrderedWorkflows()
      const currentIndex = sidebarWorkflows.findIndex((w) => w.id === currentWorkflowId)

      // Find next workflow: try next, then previous
      let nextWorkflowId: string | null = null
      if (sidebarWorkflows.length > 1) {
        if (currentIndex < sidebarWorkflows.length - 1) {
          nextWorkflowId = sidebarWorkflows[currentIndex + 1].id
        } else if (currentIndex > 0) {
          nextWorkflowId = sidebarWorkflows[currentIndex - 1].id
        }
      }

      // Navigate to next workflow or workspace home
      if (nextWorkflowId) {
        router.push(`/workspace/${workspaceId}/w/${nextWorkflowId}`)
      } else {
        router.push(`/workspace/${workspaceId}`)
      }
    },
    [workspaceId, router]
  )

  /**
   * Check if workflow has published templates
   */
  const checkPublishedTemplates = useCallback(async (workflowId: string) => {
    const checkResponse = await fetch(`/api/workflows/${workflowId}?check-templates=true`, {
      method: 'DELETE',
    })

    if (!checkResponse.ok) {
      throw new Error(`Failed to check templates: ${checkResponse.statusText}`)
    }

    return await checkResponse.json()
  }, [])

  /**
   * Delete workflow with optional template handling
   */
  const deleteWorkflowWithTemplates = useCallback(
    async (workflowId: string, templateAction?: 'keep' | 'delete') => {
      const endpoint = templateAction
        ? `/api/workflows/${workflowId}?deleteTemplates=${templateAction}`
        : null

      if (endpoint) {
        // Use custom endpoint for template handling
        const response = await fetch(endpoint, { method: 'DELETE' })
        if (!response.ok) {
          throw new Error(`Failed to delete workflow: ${response.statusText}`)
        }

        // Manual registry cleanup since we used custom API
        useWorkflowRegistry.setState((state) => {
          const newWorkflows = { ...state.workflows }
          delete newWorkflows[workflowId]

          return {
            ...state,
            workflows: newWorkflows,
            activeWorkflowId: state.activeWorkflowId === workflowId ? null : state.activeWorkflowId,
          }
        })
      } else {
        // Use registry's built-in deletion (handles database + state)
        await useWorkflowRegistry.getState().removeWorkflow(workflowId)
      }
    },
    []
  )

  /**
   * Handle deleting the current workflow - called after user confirms
   */
  const handleDeleteWorkflow = useCallback(async () => {
    const currentWorkflowId = params.workflowId as string
    if (!currentWorkflowId || !userPermissions.canEdit) return

    setDeleteState((prev) => ({ ...prev, isDeleting: true }))

    try {
      // Check if workflow has published templates
      const checkData = await checkPublishedTemplates(currentWorkflowId)

      if (checkData.hasPublishedTemplates) {
        setDeleteState((prev) => ({
          ...prev,
          hasPublishedTemplates: true,
          publishedTemplates: checkData.publishedTemplates || [],
          showTemplateChoice: true,
          isDeleting: false, // Stop showing "Deleting..." and show template choice
        }))
        return
      }

      // No templates, proceed with standard deletion
      navigateAfterDeletion(currentWorkflowId)
      await deleteWorkflowWithTemplates(currentWorkflowId)
      resetDeleteState()
    } catch (error) {
      logger.error('Error deleting workflow:', error)
      setDeleteState((prev) => ({ ...prev, isDeleting: false }))
    }
  }, [
    params.workflowId,
    userPermissions.canEdit,
    checkPublishedTemplates,
    navigateAfterDeletion,
    deleteWorkflowWithTemplates,
    resetDeleteState,
  ])

  /**
   * Handle template action selection
   */
  const handleTemplateAction = useCallback(
    async (action: 'keep' | 'delete') => {
      const currentWorkflowId = params.workflowId as string
      if (!currentWorkflowId || !userPermissions.canEdit) return

      setDeleteState((prev) => ({ ...prev, isDeleting: true }))

      try {
        logger.info(`Deleting workflow ${currentWorkflowId} with template action: ${action}`)

        navigateAfterDeletion(currentWorkflowId)
        await deleteWorkflowWithTemplates(currentWorkflowId, action)

        logger.info(
          `Successfully deleted workflow ${currentWorkflowId} with template action: ${action}`
        )
        resetDeleteState()
      } catch (error) {
        logger.error('Error deleting workflow:', error)
        setDeleteState((prev) => ({ ...prev, isDeleting: false }))
      }
    },
    [
      params.workflowId,
      userPermissions.canEdit,
      navigateAfterDeletion,
      deleteWorkflowWithTemplates,
      resetDeleteState,
    ]
  )

  // Helper function to open subscription settings
  const openSubscriptionSettings = () => {
    if (typeof window !== 'undefined') {
      window.dispatchEvent(
        new CustomEvent('open-settings', {
          detail: { tab: 'subscription' },
        })
      )
    }
  }

  /**
   * Handle duplicating the current workflow
   */
  const handleDuplicateWorkflow = async () => {
    if (!activeWorkflowId || !userPermissions.canEdit) return

    try {
      const newWorkflow = await duplicateWorkflow(activeWorkflowId)
      if (newWorkflow) {
        router.push(`/workspace/${workspaceId}/w/${newWorkflow}`)
      }
    } catch (error) {
      logger.error('Error duplicating workflow:', { error })
    }
  }

  /**
   * Render delete workflow button with confirmation dialog
   */
  const renderDeleteButton = () => {
    const canEdit = userPermissions.canEdit
    const hasMultipleWorkflows = Object.keys(workflows).length > 1
    const isDisabled = !canEdit || !hasMultipleWorkflows

    const getTooltipText = () => {
      if (!canEdit) return 'Admin permission required to delete workflows'
      if (!hasMultipleWorkflows) return 'Cannot delete the last workflow'
      return 'Delete workflow'
    }

    if (isDisabled) {
      return (
        <Tooltip>
          <TooltipTrigger asChild>
            <div className='inline-flex h-12 w-12 cursor-not-allowed items-center justify-center rounded-[11px] border bg-card text-card-foreground opacity-50 shadow-xs transition-colors'>
              <Trash2 className='h-4 w-4' />
            </div>
          </TooltipTrigger>
          <TooltipContent>{getTooltipText()}</TooltipContent>
        </Tooltip>
      )
    }

    return (
      <AlertDialog
        open={deleteState.showDialog}
        onOpenChange={(open) => {
          if (open) {
            // Reset all state when opening dialog to ensure clean start
            setDeleteState({
              showDialog: true,
              isDeleting: false,
              hasPublishedTemplates: false,
              publishedTemplates: [],
              showTemplateChoice: false,
            })
          } else {
            resetDeleteState()
          }
        }}
      >
        <Tooltip>
          <TooltipTrigger asChild>
            <AlertDialogTrigger asChild>
              <Button
                variant='outline'
                className={cn(
                  'h-12 w-12 rounded-[11px] border bg-card text-card-foreground shadow-xs',
                  'hover:border-red-500 hover:bg-red-500 hover:text-white',
                  'transition-all duration-200'
                )}
              >
                <Trash2 className='h-5 w-5' />
                <span className='sr-only'>Delete Workflow</span>
              </Button>
            </AlertDialogTrigger>
          </TooltipTrigger>
          <TooltipContent>{getTooltipText()}</TooltipContent>
        </Tooltip>

        <AlertDialogContent>
          <AlertDialogHeader>
            <AlertDialogTitle>
              {deleteState.showTemplateChoice ? 'Published Templates Found' : 'Delete workflow?'}
            </AlertDialogTitle>
            {deleteState.showTemplateChoice ? (
              <div className='space-y-3'>
                <AlertDialogDescription>
                  This workflow has {deleteState.publishedTemplates.length} published template
                  {deleteState.publishedTemplates.length > 1 ? 's' : ''}:
                </AlertDialogDescription>
                {deleteState.publishedTemplates.length > 0 && (
                  <ul className='list-disc space-y-1 pl-6'>
                    {deleteState.publishedTemplates.map((template) => (
                      <li key={template.id}>{template.name}</li>
                    ))}
                  </ul>
                )}
                <AlertDialogDescription>
                  What would you like to do with the published template
                  {deleteState.publishedTemplates.length > 1 ? 's' : ''}?
                </AlertDialogDescription>
              </div>
            ) : (
              <AlertDialogDescription>
                Deleting this workflow will permanently remove all associated blocks, executions,
                and configuration.{' '}
                <span className='text-red-500 dark:text-red-500'>
                  This action cannot be undone.
                </span>
              </AlertDialogDescription>
            )}
          </AlertDialogHeader>
          <AlertDialogFooter className='flex'>
            {deleteState.showTemplateChoice ? (
              <div className='flex w-full gap-2'>
                <Button
                  variant='outline'
                  onClick={() => handleTemplateAction('keep')}
                  disabled={deleteState.isDeleting}
                  className='h-9 flex-1 rounded-[8px]'
                >
                  Keep templates
                </Button>
                <Button
                  onClick={() => handleTemplateAction('delete')}
                  disabled={deleteState.isDeleting}
                  className='h-9 flex-1 rounded-[8px] bg-red-500 text-white transition-all duration-200 hover:bg-red-600 dark:bg-red-500 dark:hover:bg-red-600'
                >
                  {deleteState.isDeleting ? 'Deleting...' : 'Delete templates'}
                </Button>
              </div>
            ) : (
              <>
                <AlertDialogCancel className='h-9 w-full rounded-[8px]'>Cancel</AlertDialogCancel>
                <Button
                  onClick={(e) => {
                    e.preventDefault()
                    handleDeleteWorkflow()
                  }}
                  disabled={deleteState.isDeleting}
                  className='h-9 w-full rounded-[8px] bg-red-500 text-white transition-all duration-200 hover:bg-red-600 dark:bg-red-500 dark:hover:bg-red-600'
                >
                  {deleteState.isDeleting ? 'Deleting...' : 'Delete'}
                </Button>
              </>
            )}
          </AlertDialogFooter>
        </AlertDialogContent>
      </AlertDialog>
    )
  }

  /**
   * Render deploy button with tooltip
   */
  const renderDeployButton = () => (
    <DeploymentControls
      activeWorkflowId={activeWorkflowId}
      needsRedeployment={changeDetected}
      setNeedsRedeployment={setChangeDetected}
      deployedState={deployedState}
      isLoadingDeployedState={isLoadingDeployedState}
      refetchDeployedState={fetchDeployedState}
      userPermissions={userPermissions}
    />
  )

  /**
   * Render webhook settings button
   */
  const renderWebhookButton = () => {
    // Only show webhook button if Trigger.dev is enabled
    const isTriggerEnabled = isTruthy(getEnv('NEXT_PUBLIC_TRIGGER_DEV_ENABLED'))
    if (!isTriggerEnabled) return null

    const canEdit = userPermissions.canEdit
    const isDisabled = !canEdit

    const getTooltipText = () => {
      if (!canEdit) return 'Admin permission required to configure webhooks'
      return 'Configure webhook notifications'
    }

    return (
      <Tooltip>
        <TooltipTrigger asChild>
          <Button
            variant='outline'
            size='icon'
            disabled={isDisabled}
            onClick={() => setIsWebhookSettingsOpen(true)}
            className='h-12 w-12 rounded-[11px] border bg-card text-card-foreground shadow-xs hover:bg-secondary'
          >
            <Webhook className='h-5 w-5' />
            <span className='sr-only'>Webhook Settings</span>
          </Button>
        </TooltipTrigger>
        <TooltipContent>{getTooltipText()}</TooltipContent>
      </Tooltip>
    )
  }

  /**
   * Render workflow duplicate button
   */
  const renderDuplicateButton = () => {
    const canEdit = userPermissions.canEdit
    const isDisabled = !canEdit || isDebugging

    const getTooltipText = () => {
      if (!canEdit) return 'Admin permission required to duplicate workflows'
      if (isDebugging) return 'Cannot duplicate workflow while debugging'
      return 'Duplicate workflow'
    }

    return (
      <Tooltip>
        <TooltipTrigger asChild>
          {isDisabled ? (
            <div className='inline-flex h-12 w-12 cursor-not-allowed items-center justify-center rounded-[11px] border bg-card text-card-foreground opacity-50 shadow-xs transition-colors'>
              <Copy className='h-4 w-4' />
            </div>
          ) : (
            <Button
              variant='outline'
              onClick={handleDuplicateWorkflow}
              className='h-12 w-12 rounded-[11px] border bg-card text-card-foreground shadow-xs hover:bg-secondary'
            >
              <Copy className='h-5 w-5' />
              <span className='sr-only'>Duplicate Workflow</span>
            </Button>
          )}
        </TooltipTrigger>
        <TooltipContent>{getTooltipText()}</TooltipContent>
      </Tooltip>
    )
  }

  /**
   * Render auto-layout button
   */
  const renderAutoLayoutButton = () => {
    const handleAutoLayoutClick = async () => {
      if (isExecuting || isDebugging || !userPermissions.canEdit || isAutoLayouting) {
        return
      }

      setIsAutoLayouting(true)
      try {
        // Use the shared auto layout utility for immediate frontend updates
        const { applyAutoLayoutAndUpdateStore } = await import('../../utils/auto-layout')

        const result = await applyAutoLayoutAndUpdateStore(activeWorkflowId!)

        if (result.success) {
          logger.info('Auto layout completed successfully')
        } else {
          logger.error('Auto layout failed:', result.error)
          // You could add a toast notification here if available
        }
      } catch (error) {
        logger.error('Auto layout error:', error)
        // You could add a toast notification here if available
      } finally {
        setIsAutoLayouting(false)
      }
    }

    const canEdit = userPermissions.canEdit
    const isDisabled = isExecuting || isDebugging || !canEdit || isAutoLayouting

    const getTooltipText = () => {
      if (!canEdit) return 'Admin permission required to use auto-layout'
      if (isDebugging) return 'Cannot auto-layout while debugging'
      if (isExecuting) return 'Cannot auto-layout while workflow is running'
      if (isAutoLayouting) return 'Applying auto-layout...'
      return 'Auto layout'
    }

    return (
      <Tooltip>
        <TooltipTrigger asChild>
          {isDisabled ? (
            <div className='inline-flex h-12 w-12 cursor-not-allowed items-center justify-center rounded-[11px] border bg-card text-card-foreground opacity-50 shadow-xs transition-colors'>
              {isAutoLayouting ? (
                <RefreshCw className='h-4 w-4 animate-spin' />
              ) : (
                <Layers className='h-4 w-4' />
              )}
            </div>
          ) : (
            <Button
              variant='outline'
              onClick={handleAutoLayoutClick}
              className='h-12 w-12 rounded-[11px] border bg-card text-card-foreground shadow-xs hover:bg-secondary'
              disabled={isAutoLayouting}
            >
              {isAutoLayouting ? (
                <RefreshCw className='h-5 w-5 animate-spin' />
              ) : (
                <Layers className='h-5 w-5' />
              )}
              <span className='sr-only'>Auto Layout</span>
            </Button>
          )}
        </TooltipTrigger>
        <TooltipContent command={`${isDebugging ? '' : 'Shift+L'}`}>
          {getTooltipText()}
        </TooltipContent>
      </Tooltip>
    )
  }

  /**
   * Handles debug mode toggle - starts or stops debugging
   */
  const handleDebugToggle = useCallback(() => {
    if (!userPermissions.canRead) return

    if (isDebugging) {
      // Stop debugging
      handleCancelDebug()
    } else {
      // Check if there are executable blocks before starting debug mode
      const hasExecutableBlocks = Object.values(blocks).some(
        (block) => block.type !== 'starter' && block.enabled !== false
      )

      if (!hasExecutableBlocks) {
        return // Do nothing if no executable blocks
      }

      // Start debugging
      if (!isDebugModeEnabled) {
        toggleDebugMode()
      }
      if (usageExceeded) {
        openSubscriptionSettings()
      } else {
        openConsolePanel()
        handleRunWorkflow(undefined, true) // Start in debug mode
      }
    }
  }, [
    userPermissions.canRead,
    isDebugging,
    isDebugModeEnabled,
    usageExceeded,
    blocks,
    handleCancelDebug,
    toggleDebugMode,
    handleRunWorkflow,
    openConsolePanel,
  ])

  /**
   * Render debug controls bar (replaces run button when debugging)
   */
  const renderDebugControlsBar = () => {
    const pendingCount = pendingBlocks.length
    const isControlDisabled = pendingCount === 0

    const debugButtonClass = cn(
      'h-12 w-12 rounded-[11px] font-medium',
      'bg-[var(--brand-primary-hex)] hover:bg-[var(--brand-primary-hover-hex)]',
      'shadow-[0_0_0_0_var(--brand-primary-hex)] hover:shadow-[0_0_0_4px_rgba(127,47,255,0.15)]]',
      'text-white transition-all duration-200',
      'disabled:opacity-50 disabled:hover:bg-[var(--brand-primary-hex)] disabled:hover:shadow-none'
    )

    return (
      <div className='flex items-center gap-1'>
        <Tooltip>
          <TooltipTrigger asChild>
            <Button
              onClick={() => {
                openConsolePanel()
                handleStepDebug()
              }}
              className={debugButtonClass}
              disabled={isControlDisabled}
            >
              <StepForward className='h-5 w-5' />
              <span className='sr-only'>Step Forward</span>
            </Button>
          </TooltipTrigger>
          <TooltipContent>Step Forward</TooltipContent>
        </Tooltip>

        <Tooltip>
          <TooltipTrigger asChild>
            <Button
              onClick={() => {
                openConsolePanel()
                handleResumeDebug()
              }}
              className={debugButtonClass}
              disabled={isControlDisabled}
            >
              <SkipForward className='h-5 w-5' />
              <span className='sr-only'>Resume Until End</span>
            </Button>
          </TooltipTrigger>
          <TooltipContent>Resume Until End</TooltipContent>
        </Tooltip>

        <Tooltip>
          <TooltipTrigger asChild>
            <Button
              onClick={() => {
                handleCancelDebug()
              }}
              className={debugButtonClass}
            >
              <X className='h-5 w-5' />
              <span className='sr-only'>Cancel Debugging</span>
            </Button>
          </TooltipTrigger>
          <TooltipContent>Cancel Debugging</TooltipContent>
        </Tooltip>
      </div>
    )
  }

  /**
   * Render publish template button
   */
  const renderPublishButton = () => {
    const canEdit = userPermissions.canEdit
    const isDisabled = isExecuting || isDebugging || !canEdit

    const getTooltipText = () => {
      if (!canEdit) return 'Admin permission required to publish templates'
      if (isDebugging) return 'Cannot publish template while debugging'
      if (isExecuting) return 'Cannot publish template while workflow is running'
      return 'Publish as template'
    }

    return (
      <Tooltip>
        <TooltipTrigger asChild>
          {isDisabled ? (
            <div className='inline-flex h-12 w-12 cursor-not-allowed items-center justify-center rounded-[11px] border bg-card text-card-foreground opacity-50 shadow-xs transition-colors'>
              <Store className='h-4 w-4' />
            </div>
          ) : (
            <Button
              variant='outline'
              onClick={() => setIsTemplateModalOpen(true)}
              className='h-12 w-12 rounded-[11px] border bg-card text-card-foreground shadow-xs hover:bg-secondary'
            >
              <Store className='h-5 w-5' />
              <span className='sr-only'>Publish Template</span>
            </Button>
          )}
        </TooltipTrigger>
        <TooltipContent>{getTooltipText()}</TooltipContent>
      </Tooltip>
    )
  }

  /**
   * Render debug mode toggle button
   */
  const renderDebugModeToggle = () => {
    const canDebug = userPermissions.canRead

    // Check if there are any meaningful blocks in the workflow (excluding just the starter block)
    const hasExecutableBlocks = Object.values(blocks).some(
      (block) => block.type !== 'starter' && block.enabled !== false
    )

    const isDisabled = isExecuting || !canDebug || !hasExecutableBlocks

    const getTooltipText = () => {
      if (!canDebug) return 'Read permission required to use debug mode'
      if (!hasExecutableBlocks) return 'Add blocks to enable debug mode'
      return isDebugging ? 'Stop debugging' : 'Start debugging'
    }

    const buttonClass = cn(
      'h-12 w-12 rounded-[11px] border bg-card text-card-foreground shadow-xs hover:bg-secondary',
      isDebugging && 'text-amber-500'
    )

    return (
      <Tooltip>
        <TooltipTrigger asChild>
          {isDisabled ? (
            <div
              className={cn(
                'inline-flex h-12 w-12 cursor-not-allowed items-center justify-center',
                'rounded-[11px] border bg-card text-card-foreground opacity-50',
                'shadow-xs transition-colors',
                isDebugging && 'text-amber-500'
              )}
            >
              <Bug className='h-4 w-4' />
            </div>
          ) : (
            <Button variant='outline' onClick={handleDebugToggle} className={buttonClass}>
              <Bug className='h-5 w-5' />
              <span className='sr-only'>{getTooltipText()}</span>
            </Button>
          )}
        </TooltipTrigger>
        <TooltipContent>{getTooltipText()}</TooltipContent>
      </Tooltip>
    )
  }

  /**
   * Render run workflow button or cancel button when executing
   */
  const renderRunButton = () => {
    const canRun = userPermissions.canRead // Running only requires read permissions
    const isLoadingPermissions = userPermissions.isLoading
    const isButtonDisabled =
      !isExecuting && (isWorkflowBlocked || (!canRun && !isLoadingPermissions))

    // If currently executing, show cancel button
    if (isExecuting) {
      return (
        <Tooltip>
          <TooltipTrigger asChild>
            <Button
              className={cn(
                'gap-2 font-medium',
                'bg-red-500 hover:bg-red-600',
                'shadow-[0_0_0_0_#ef4444] hover:shadow-[0_0_0_4px_rgba(239,68,68,0.15)]',
                'text-white transition-all duration-200',
                'h-12 rounded-[11px] px-4 py-2'
              )}
              onClick={handleCancelExecution}
            >
              <X className={cn('h-3.5 w-3.5')} />
            </Button>
          </TooltipTrigger>
          <TooltipContent>Cancel execution</TooltipContent>
        </Tooltip>
      )
    }

    const getTooltipContent = () => {
      if (hasValidationErrors) {
        return (
          <div className='text-center'>
            <p className='font-medium text-destructive'>Workflow Has Errors</p>
            <p className='text-xs'>
              Nested subflows are not supported. Remove subflow blocks from inside other subflow
              blocks.
            </p>
          </div>
        )
      }

      if (!canRun && !isLoadingPermissions) {
        return 'Read permission required to run workflows'
      }

      if (usageExceeded) {
        return (
          <div className='text-center'>
            <p className='font-medium text-destructive'>Usage Limit Exceeded</p>
            <p className='text-xs'>
              You've used {usageData?.currentUsage?.toFixed(2) || 0}$ of{' '}
              {usageData?.limit?.toFixed(2) || 0}$ Upgrade your plan to continue.
            </p>
          </div>
        )
      }

      return 'Run'
    }

    const handleRunClick = () => {
      openConsolePanel()

      if (usageExceeded) {
        openSubscriptionSettings()
      } else {
        handleRunWorkflow()
      }
    }

    return (
      <Tooltip>
        <TooltipTrigger asChild>
          <Button
            className={cn(
              'gap-2 font-medium',
              'bg-[var(--brand-primary-hex)] hover:bg-[var(--brand-primary-hover-hex)]',
              'shadow-[0_0_0_0_var(--brand-primary-hex)]',
              'text-white transition-all duration-200',
              'disabled:opacity-50 disabled:hover:bg-[var(--brand-primary-hex)] disabled:hover:shadow-none',
              'h-12 rounded-[11px] px-4 py-2'
            )}
            onClick={handleRunClick}
            disabled={isButtonDisabled}
          >
            <Play className={cn('h-3.5 w-3.5', 'fill-current stroke-current')} />
          </Button>
        </TooltipTrigger>
        <TooltipContent command={getKeyboardShortcutText('Enter', true)}>
          {getTooltipContent()}
        </TooltipContent>
      </Tooltip>
    )
  }

  /**
   * Get workflows in the exact order they appear in the sidebar
   */
  const getSidebarOrderedWorkflows = () => {
    // Get and sort regular workflows by creation date (newest first) for stable ordering
    const regularWorkflows = Object.values(workflows)
      .filter((workflow) => workflow.workspaceId === workspaceId)
      .filter((workflow) => workflow.marketplaceData?.status !== 'temp')
      .sort((a, b) => b.createdAt.getTime() - a.createdAt.getTime())

    // Group workflows by folder
    const workflowsByFolder = regularWorkflows.reduce(
      (acc, workflow) => {
        const folderId = workflow.folderId || 'root'
        if (!acc[folderId]) acc[folderId] = []
        acc[folderId].push(workflow)
        return acc
      },
      {} as Record<string, typeof regularWorkflows>
    )

    const orderedWorkflows: typeof regularWorkflows = []

    // Recursively collect workflows from expanded folders
    const collectFromFolders = (folders: ReturnType<typeof getFolderTree>) => {
      folders.forEach((folder) => {
        if (expandedFolders.has(folder.id)) {
          orderedWorkflows.push(...(workflowsByFolder[folder.id] || []))
          if (folder.children.length > 0) {
            collectFromFolders(folder.children)
          }
        }
      })
    }

    // Get workflows from expanded folders first, then root workflows
    if (workspaceId) collectFromFolders(getFolderTree(workspaceId))
    orderedWorkflows.push(...(workflowsByFolder.root || []))

    return orderedWorkflows
  }

  /**
   * Render disconnection notice
   */
  const renderDisconnectionNotice = () => {
    if (!userPermissions.isOfflineMode) return null

    const handleRefresh = () => {
      window.location.reload()
    }

    return (
      <div className='flex h-12 items-center gap-2 rounded-[11px] border border-red-500 bg-red-500 px-3 text-white shadow-xs'>
        <Tooltip>
          <TooltipTrigger asChild>
            <WifiOff className='h-[18px] w-[18px] cursor-help' />
          </TooltipTrigger>
          <TooltipContent className='mt-3'>Connection lost - refresh</TooltipContent>
        </Tooltip>
        <Button
          variant='ghost'
          size='sm'
          onClick={handleRefresh}
          className='h-8 bg-white px-2 text-red-500 hover:bg-red-50'
        >
          <RefreshCw className='h-3 w-3' />
        </Button>
      </div>
    )
  }

  /**
   * Render control bar toggle button
   */
  const renderToggleButton = () => {
    return (
      <Tooltip>
        <TooltipTrigger asChild>
          <Button
            variant='outline'
            onClick={() => setIsExpanded(!isExpanded)}
            className='h-12 w-12 rounded-[11px] border bg-card text-card-foreground shadow-xs hover:bg-secondary'
          >
            <ChevronLeft
              className={cn(
                'h-5 w-5 transition-transform duration-200',
                isExpanded && 'rotate-180'
              )}
            />
            <span className='sr-only'>{isExpanded ? 'Collapse' : 'Expand'} Control Bar</span>
          </Button>
        </TooltipTrigger>
        <TooltipContent>{isExpanded ? 'Collapse' : 'Expand'} Control Bar</TooltipContent>
      </Tooltip>
    )
  }

  const handleOpenApproval = () => {
    setIsApprovalModalOpen(true)
  }

  return (
    <div
      className={cn(
        'test-2 fixed top-4 right-4 z-20 flex items-center gap-1',
        isFullScreenExpanded && 'right-5 z-1'
      )}
    >
      {renderDisconnectionNotice()}
      {renderToggleButton()}
      {isExpanded && renderWebhookButton()}
      {isExpanded && <ExportControls />}
      {isExpanded && renderAutoLayoutButton()}
      {/* {isExpanded && renderPublishButton()} */}
      {renderApprovalButton(userPermissions, isDebugging, activeWorkflowId, handleOpenApproval)}
      {renderDeleteButton()}
      {renderDuplicateButton()}
      {/* {!isDebugging && renderDebugModeToggle()} */}
      {renderDeployButton()}
      {isDebugging ? renderDebugControlsBar() : renderRunButton()}

      {/* Template Modal */}
      {activeWorkflowId && (
        <TemplateModal
          open={isTemplateModalOpen}
          onOpenChange={setIsTemplateModalOpen}
          workflowId={activeWorkflowId}
        />
      )}
<<<<<<< HEAD
      {/* get approval Modal */}
      {activeWorkflowId && (
        <GetApprovalModal
          open={isApprovalModalOpen}
          onOpenChange={setIsApprovalModalOpen}
          workflowId={activeWorkflowId}
          canEdit={userPermissions.canEdit}
=======

      {/* Webhook Settings */}
      {activeWorkflowId && (
        <WebhookSettings
          open={isWebhookSettingsOpen}
          onOpenChange={setIsWebhookSettingsOpen}
          workflowId={activeWorkflowId}
>>>>>>> ad1f257d
        />
      )}
    </div>
  )
}<|MERGE_RESOLUTION|>--- conflicted
+++ resolved
@@ -1286,7 +1286,15 @@
           workflowId={activeWorkflowId}
         />
       )}
-<<<<<<< HEAD
+
+      {/* Webhook Settings */}
+      {activeWorkflowId && (
+        <WebhookSettings
+          open={isWebhookSettingsOpen}
+          onOpenChange={setIsWebhookSettingsOpen}
+          workflowId={activeWorkflowId}
+        />
+      )}
       {/* get approval Modal */}
       {activeWorkflowId && (
         <GetApprovalModal
@@ -1294,15 +1302,6 @@
           onOpenChange={setIsApprovalModalOpen}
           workflowId={activeWorkflowId}
           canEdit={userPermissions.canEdit}
-=======
-
-      {/* Webhook Settings */}
-      {activeWorkflowId && (
-        <WebhookSettings
-          open={isWebhookSettingsOpen}
-          onOpenChange={setIsWebhookSettingsOpen}
-          workflowId={activeWorkflowId}
->>>>>>> ad1f257d
         />
       )}
     </div>
