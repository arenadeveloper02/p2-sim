import { useMemo, useState } from 'react'
import { Check, Copy, Download, ThumbsDown, ThumbsUp } from 'lucide-react'
import { Tooltip, TooltipContent, TooltipProvider, TooltipTrigger } from '@/components/ui/tooltip'
import { useChatStore } from '@/stores/panel/chat/store'
import { useWorkflowRegistry } from '@/stores/workflows/registry/store'
import CopilotMarkdownRenderer from '../../../copilot/components/copilot-message/components/markdown-renderer'
import { downloadImage, isBase64, renderBs64Img } from './constants'

interface ChatMessageProps {
  message: {
    id: string
    content: any
    timestamp: string | Date
    type: 'user' | 'workflow'
    isStreaming?: boolean
    executionId?: string
  }
  onShowFeedbackDialog?: (executionId: string) => void
}

// Maximum character length for a word before it's broken up
const MAX_WORD_LENGTH = 25

const WordWrap = ({ text }: { text: string }) => {
  if (!text) return null

  // Split text into words, keeping spaces and punctuation
  const parts = text.split(/(\s+)/g)

  return (
    <>
      {parts.map((part, index) => {
        // If the part is whitespace or shorter than the max length, render it as is
        if (part.match(/\s+/) || part.length <= MAX_WORD_LENGTH) {
          return <span key={index}>{part}</span>
        }

        // For long words, break them up into chunks
        const chunks = []
        for (let i = 0; i < part.length; i += MAX_WORD_LENGTH) {
          chunks.push(part.substring(i, i + MAX_WORD_LENGTH))
        }

        return (
          <span key={index} className='break-all'>
            {chunks.map((chunk, chunkIndex) => (
              <span key={chunkIndex}>{chunk}</span>
            ))}
          </span>
        )
      })}
    </>
  )
}

export function ChatMessage({ message, onShowFeedbackDialog }: ChatMessageProps) {
  const [isCopied, setIsCopied] = useState<boolean>(false)
  const { lookupExecutionIdForMessage } = useChatStore()
  const { activeWorkflowId } = useWorkflowRegistry()
  // Format message content as text
  const formattedContent = useMemo(() => {
    if (typeof message.content === 'object' && message.content !== null) {
      return JSON.stringify(message.content, null, 2)
    }
    return String(message.content || '')
  }, [message.content])

  // Render human messages as chat bubbles
  if (message.type === 'user') {
    return (
      <div className='w-full py-2'>
        <div className='flex justify-end'>
          <div className='max-w-[80%]'>
            <div className='rounded-[10px] bg-secondary px-3 py-2'>
              <div className='whitespace-pre-wrap break-words font-normal text-foreground text-sm leading-normal'>
                <WordWrap text={formattedContent} />
              </div>
            </div>
          </div>
        </div>
      </div>
    )
  }

  const renderContent = (content: any) => {
    if (!content) {
      return null
    }
    if (isBase64(content)) {
      return renderBs64Img({ isBase64: true, imageData: message.content })
    }
    if (formattedContent) {
      return <CopilotMarkdownRenderer content={formattedContent} />
    }
  }

  const handleCopy = () => {
    const contentToCopy =
      typeof formattedContent === 'string'
        ? formattedContent
        : JSON.stringify(formattedContent, null, 2)
    navigator.clipboard.writeText(contentToCopy)
    setIsCopied(true)
    setTimeout(() => setIsCopied(false), 2000)
  }

<<<<<<< HEAD
=======
  const handleLike = async () => {
    let executionId = message.executionId

    // If executionId is missing (for older messages), try to look it up
    if (!executionId && activeWorkflowId) {
      const lookedUpExecutionId = await lookupExecutionIdForMessage(message.id, activeWorkflowId)
      executionId = lookedUpExecutionId || undefined
    }

    if (!executionId) {
      return
    }

    try {
      const response = await fetch(`/api/chat/feedback/${executionId}`, {
        method: 'POST',
        headers: {
          'Content-Type': 'application/json',
        },
        body: JSON.stringify({
          comment: '',
          inComplete: false,
          inAccurate: false,
          outOfDate: false,
          tooLong: false,
          tooShort: false,
          liked: true, // This is a like feedback
        }),
      })

      if (!response.ok) {
        console.error('Failed to submit like feedback:', response.statusText)
      }
    } catch (error) {
      console.error('Error submitting like feedback:', error)
    }
  }

  const handleDislike = async () => {
    let executionId = message.executionId

    // If executionId is missing (for older messages), try to look it up
    if (!executionId && activeWorkflowId) {
      const lookedUpExecutionId = await lookupExecutionIdForMessage(message.id, activeWorkflowId)
      executionId = lookedUpExecutionId || undefined
    }

    // Show feedback dialog using parent handler
    if (executionId && onShowFeedbackDialog) {
      onShowFeedbackDialog(executionId)
    }
  }

>>>>>>> 5280cdf1
  // Render agent/workflow messages as full-width text
  return (
    <div className='relative w-full py-2 pl-[2px]'>
      <div className='overflow-wrap-anywhere relative break-normal font-normal text-sm leading-normal'>
        <div className=' break-words bg-secondary p-3 text-base text-foreground'>
          {/* <WordWrap text={formattedContent} /> */}
          {renderContent(message?.content)}
          {message.isStreaming && (
            <span className='ml-1 inline-block h-4 w-2 animate-pulse bg-primary' />
          )}
        </div>
<<<<<<< HEAD
        <div className='mt-2 flex items-center justify-end'>
          {!message.isStreaming && !isBase64(message?.content) && (
=======
        {!message.isStreaming && (
          <div className='mt-2 flex items-center justify-end gap-2'>
            {!isBase64(message?.content) && (
              <TooltipProvider>
                <Tooltip delayDuration={300}>
                  <TooltipTrigger asChild>
                    <button
                      className='text-muted-foreground transition-colors hover:bg-muted'
                      onClick={() => {
                        handleCopy()
                      }}
                    >
                      {isCopied ? (
                        <Check className='h-4 w-4' strokeWidth={2} />
                      ) : (
                        <Copy className='h-4 w-4' strokeWidth={2} />
                      )}
                    </button>
                  </TooltipTrigger>
                  <TooltipContent side='top' align='center' sideOffset={5}>
                    {isCopied ? 'Copied!' : 'Copy to clipboard'}
                  </TooltipContent>
                </Tooltip>
              </TooltipProvider>
            )}

>>>>>>> 5280cdf1
            <TooltipProvider>
              <Tooltip delayDuration={300}>
                <TooltipTrigger asChild>
                  <button
                    className='text-muted-foreground transition-colors hover:bg-muted'
                    onClick={() => {
<<<<<<< HEAD
                      handleCopy()
=======
                      handleLike()
>>>>>>> 5280cdf1
                    }}
                  >
                    <ThumbsUp className='h-4 w-4' strokeWidth={2} />
                  </button>
                </TooltipTrigger>
                <TooltipContent side='top' align='center' sideOffset={5}>
                  {'Like'}
                </TooltipContent>
              </Tooltip>
            </TooltipProvider>
<<<<<<< HEAD
          )}
          {isBase64(message?.content) && (
=======
>>>>>>> 5280cdf1
            <TooltipProvider>
              <Tooltip delayDuration={300}>
                <TooltipTrigger asChild>
                  <button
                    className='text-muted-foreground transition-colors hover:bg-muted'
                    onClick={() => {
                      handleDislike()
                    }}
                  >
                    <ThumbsDown className='h-4 w-4' strokeWidth={2} />
                  </button>
                </TooltipTrigger>
                <TooltipContent side='top' align='center' sideOffset={5}>
                  {'Dislike'}
                </TooltipContent>
              </Tooltip>
            </TooltipProvider>
<<<<<<< HEAD
          )}
        </div>
=======

            {isBase64(message?.content) && (
              <TooltipProvider>
                <Tooltip delayDuration={300}>
                  <TooltipTrigger asChild>
                    <button
                      className='text-muted-foreground transition-colors hover:bg-muted'
                      onClick={() => {
                        downloadImage(isBase64(message?.content), message.content)
                      }}
                    >
                      <Download className='h-4 w-4' strokeWidth={2} />
                    </button>
                  </TooltipTrigger>
                  <TooltipContent side='top' align='center' sideOffset={5}>
                    Download
                  </TooltipContent>
                </Tooltip>
              </TooltipProvider>
            )}
          </div>
        )}
>>>>>>> 5280cdf1
      </div>
    </div>
  )
}<|MERGE_RESOLUTION|>--- conflicted
+++ resolved
@@ -1,8 +1,6 @@
 import { useMemo, useState } from 'react'
-import { Check, Copy, Download, ThumbsDown, ThumbsUp } from 'lucide-react'
+import { Check, Copy, Download } from 'lucide-react'
 import { Tooltip, TooltipContent, TooltipProvider, TooltipTrigger } from '@/components/ui/tooltip'
-import { useChatStore } from '@/stores/panel/chat/store'
-import { useWorkflowRegistry } from '@/stores/workflows/registry/store'
 import CopilotMarkdownRenderer from '../../../copilot/components/copilot-message/components/markdown-renderer'
 import { downloadImage, isBase64, renderBs64Img } from './constants'
 
@@ -53,10 +51,8 @@
   )
 }
 
-export function ChatMessage({ message, onShowFeedbackDialog }: ChatMessageProps) {
+export function ChatMessage({ message }: ChatMessageProps) {
   const [isCopied, setIsCopied] = useState<boolean>(false)
-  const { lookupExecutionIdForMessage } = useChatStore()
-  const { activeWorkflowId } = useWorkflowRegistry()
   // Format message content as text
   const formattedContent = useMemo(() => {
     if (typeof message.content === 'object' && message.content !== null) {
@@ -104,65 +100,10 @@
     setTimeout(() => setIsCopied(false), 2000)
   }
 
-<<<<<<< HEAD
-=======
-  const handleLike = async () => {
-    let executionId = message.executionId
 
-    // If executionId is missing (for older messages), try to look it up
-    if (!executionId && activeWorkflowId) {
-      const lookedUpExecutionId = await lookupExecutionIdForMessage(message.id, activeWorkflowId)
-      executionId = lookedUpExecutionId || undefined
-    }
-
-    if (!executionId) {
-      return
-    }
-
-    try {
-      const response = await fetch(`/api/chat/feedback/${executionId}`, {
-        method: 'POST',
-        headers: {
-          'Content-Type': 'application/json',
-        },
-        body: JSON.stringify({
-          comment: '',
-          inComplete: false,
-          inAccurate: false,
-          outOfDate: false,
-          tooLong: false,
-          tooShort: false,
-          liked: true, // This is a like feedback
-        }),
-      })
-
-      if (!response.ok) {
-        console.error('Failed to submit like feedback:', response.statusText)
-      }
-    } catch (error) {
-      console.error('Error submitting like feedback:', error)
-    }
-  }
-
-  const handleDislike = async () => {
-    let executionId = message.executionId
-
-    // If executionId is missing (for older messages), try to look it up
-    if (!executionId && activeWorkflowId) {
-      const lookedUpExecutionId = await lookupExecutionIdForMessage(message.id, activeWorkflowId)
-      executionId = lookedUpExecutionId || undefined
-    }
-
-    // Show feedback dialog using parent handler
-    if (executionId && onShowFeedbackDialog) {
-      onShowFeedbackDialog(executionId)
-    }
-  }
-
->>>>>>> 5280cdf1
-  // Render agent/workflow messages as full-width text
+  
   return (
-    <div className='relative w-full py-2 pl-[2px]'>
+    <div className='w-full py-2 pl-[2px]'>
       <div className='overflow-wrap-anywhere relative break-normal font-normal text-sm leading-normal'>
         <div className=' break-words bg-secondary p-3 text-base text-foreground'>
           {/* <WordWrap text={formattedContent} /> */}
@@ -171,10 +112,6 @@
             <span className='ml-1 inline-block h-4 w-2 animate-pulse bg-primary' />
           )}
         </div>
-<<<<<<< HEAD
-        <div className='mt-2 flex items-center justify-end'>
-          {!message.isStreaming && !isBase64(message?.content) && (
-=======
         {!message.isStreaming && (
           <div className='mt-2 flex items-center justify-end gap-2'>
             {!isBase64(message?.content) && (
@@ -201,54 +138,7 @@
               </TooltipProvider>
             )}
 
->>>>>>> 5280cdf1
-            <TooltipProvider>
-              <Tooltip delayDuration={300}>
-                <TooltipTrigger asChild>
-                  <button
-                    className='text-muted-foreground transition-colors hover:bg-muted'
-                    onClick={() => {
-<<<<<<< HEAD
-                      handleCopy()
-=======
-                      handleLike()
->>>>>>> 5280cdf1
-                    }}
-                  >
-                    <ThumbsUp className='h-4 w-4' strokeWidth={2} />
-                  </button>
-                </TooltipTrigger>
-                <TooltipContent side='top' align='center' sideOffset={5}>
-                  {'Like'}
-                </TooltipContent>
-              </Tooltip>
-            </TooltipProvider>
-<<<<<<< HEAD
-          )}
-          {isBase64(message?.content) && (
-=======
->>>>>>> 5280cdf1
-            <TooltipProvider>
-              <Tooltip delayDuration={300}>
-                <TooltipTrigger asChild>
-                  <button
-                    className='text-muted-foreground transition-colors hover:bg-muted'
-                    onClick={() => {
-                      handleDislike()
-                    }}
-                  >
-                    <ThumbsDown className='h-4 w-4' strokeWidth={2} />
-                  </button>
-                </TooltipTrigger>
-                <TooltipContent side='top' align='center' sideOffset={5}>
-                  {'Dislike'}
-                </TooltipContent>
-              </Tooltip>
-            </TooltipProvider>
-<<<<<<< HEAD
-          )}
-        </div>
-=======
+            
 
             {isBase64(message?.content) && (
               <TooltipProvider>
@@ -271,7 +161,6 @@
             )}
           </div>
         )}
->>>>>>> 5280cdf1
       </div>
     </div>
   )
