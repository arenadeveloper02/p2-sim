import { useMemo, useState } from 'react'
import { Check, Copy, Download, ThumbsDown, ThumbsUp } from 'lucide-react'
import { Tooltip, TooltipContent, TooltipProvider, TooltipTrigger } from '@/components/ui/tooltip'
import { useChatStore } from '@/stores/panel/chat/store'
import { useWorkflowRegistry } from '@/stores/workflows/registry/store'
import CopilotMarkdownRenderer from '../../../copilot/components/copilot-message/components/markdown-renderer'
import { downloadImage, isBase64, renderBs64Img } from './constants'

interface ChatMessageProps {
  message: {
    id: string
    content: any
    timestamp: string | Date
    type: 'user' | 'workflow'
    isStreaming?: boolean
    executionId?: string
  }
  onShowFeedbackDialog?: (executionId: string) => void
}

// Maximum character length for a word before it's broken up
const MAX_WORD_LENGTH = 25

const WordWrap = ({ text }: { text: string }) => {
  if (!text) return null

  // Split text into words, keeping spaces and punctuation
  const parts = text.split(/(\s+)/g)

  return (
    <>
      {parts.map((part, index) => {
        // If the part is whitespace or shorter than the max length, render it as is
        if (part.match(/\s+/) || part.length <= MAX_WORD_LENGTH) {
          return <span key={index}>{part}</span>
        }

        // For long words, break them up into chunks
        const chunks = []
        for (let i = 0; i < part.length; i += MAX_WORD_LENGTH) {
          chunks.push(part.substring(i, i + MAX_WORD_LENGTH))
        }

        return (
          <span key={index} className='break-all'>
            {chunks.map((chunk, chunkIndex) => (
              <span key={chunkIndex}>{chunk}</span>
            ))}
          </span>
        )
      })}
    </>
  )
}

export function ChatMessage({ message, onShowFeedbackDialog }: ChatMessageProps) {
  const [isCopied, setIsCopied] = useState<boolean>(false)
  const { lookupExecutionIdForMessage } = useChatStore()
  const { activeWorkflowId } = useWorkflowRegistry()
  // Format message content as text
  const formattedContent = useMemo(() => {
    if (typeof message.content === 'object' && message.content !== null) {
      return JSON.stringify(message.content, null, 2)
    }
    return String(message.content || '')
  }, [message.content])

  // Render human messages as chat bubbles
  if (message.type === 'user') {
    return (
      <div className='w-full py-2'>
        <div className='flex justify-end'>
          <div className='max-w-[80%]'>
            <div className='rounded-[10px] bg-secondary px-3 py-2'>
              <div className='whitespace-pre-wrap break-words font-normal text-foreground text-sm leading-normal'>
                <WordWrap text={formattedContent} />
              </div>
            </div>
          </div>
        </div>
      </div>
    )
  }

  const renderContent = (content: any) => {
    if (!content) {
      return null
    }
    if (isBase64(content)) {
      return renderBs64Img({ isBase64: true, imageData: message.content })
    }
    if (formattedContent) {
      return <CopilotMarkdownRenderer content={formattedContent} />
    }
  }

  const handleCopy = () => {
    const contentToCopy =
      typeof formattedContent === 'string'
        ? formattedContent
        : JSON.stringify(formattedContent, null, 2)
    navigator.clipboard.writeText(contentToCopy)
    setIsCopied(true)
    setTimeout(() => setIsCopied(false), 2000)
  }

<<<<<<< HEAD
  const handleLike = async () => {
    let executionId = message.executionId

    // If executionId is missing (for older messages), try to look it up
    if (!executionId && activeWorkflowId) {
      const lookedUpExecutionId = await lookupExecutionIdForMessage(message.id, activeWorkflowId)
      executionId = lookedUpExecutionId || undefined
    }

    if (!executionId) {
      return
    }

    try {
      const response = await fetch(`/api/chat/feedback/${executionId}`, {
        method: 'POST',
        headers: {
          'Content-Type': 'application/json',
        },
        body: JSON.stringify({
          comment: '',
          inComplete: false,
          inAccurate: false,
          outOfDate: false,
          tooLong: false,
          tooShort: false,
          liked: true, // This is a like feedback
        }),
      })

      if (!response.ok) {
        console.error('Failed to submit like feedback:', response.statusText)
      }
    } catch (error) {
      console.error('Error submitting like feedback:', error)
    }
  }

  const handleDislike = async () => {
    let executionId = message.executionId

    // If executionId is missing (for older messages), try to look it up
    if (!executionId && activeWorkflowId) {
      const lookedUpExecutionId = await lookupExecutionIdForMessage(message.id, activeWorkflowId)
      executionId = lookedUpExecutionId || undefined
    }

    // Show feedback dialog using parent handler
    if (executionId && onShowFeedbackDialog) {
      onShowFeedbackDialog(executionId)
    }
  }

  // Render agent/workflow messages as full-width text
=======
>>>>>>> 3810b21d
  return (
    <div className='relative w-full py-2 pl-[2px]'>
      <div className='overflow-wrap-anywhere relative break-normal font-normal text-sm leading-normal'>
        <div className=' break-words bg-secondary p-3 text-base text-foreground'>
          {/* <WordWrap text={formattedContent} /> */}
          {renderContent(message?.content)}
          {message.isStreaming && (
            <span className='ml-1 inline-block h-4 w-2 animate-pulse bg-primary' />
          )}
        </div>
        {!message.isStreaming && (
          <div className='mt-2 flex items-center justify-end gap-2'>
            {!isBase64(message?.content) && (
              <TooltipProvider>
                <Tooltip delayDuration={300}>
                  <TooltipTrigger asChild>
                    <button
                      className='text-muted-foreground transition-colors hover:bg-muted'
                      onClick={() => {
                        handleCopy()
                      }}
                    >
                      {isCopied ? (
                        <Check className='h-4 w-4' strokeWidth={2} />
                      ) : (
                        <Copy className='h-4 w-4' strokeWidth={2} />
                      )}
                    </button>
                  </TooltipTrigger>
                  <TooltipContent side='top' align='center' sideOffset={5}>
                    {isCopied ? 'Copied!' : 'Copy to clipboard'}
                  </TooltipContent>
                </Tooltip>
              </TooltipProvider>
            )}

<<<<<<< HEAD
            <TooltipProvider>
              <Tooltip delayDuration={300}>
                <TooltipTrigger asChild>
                  <button
                    className='text-muted-foreground transition-colors hover:bg-muted'
                    onClick={() => {
                      handleLike()
                    }}
                  >
                    <ThumbsUp className='h-4 w-4' strokeWidth={2} />
                  </button>
                </TooltipTrigger>
                <TooltipContent side='top' align='center' sideOffset={5}>
                  {'Like'}
                </TooltipContent>
              </Tooltip>
            </TooltipProvider>
            <TooltipProvider>
              <Tooltip delayDuration={300}>
                <TooltipTrigger asChild>
                  <button
                    className='text-muted-foreground transition-colors hover:bg-muted'
                    onClick={() => {
                      handleDislike()
                    }}
                  >
                    <ThumbsDown className='h-4 w-4' strokeWidth={2} />
                  </button>
                </TooltipTrigger>
                <TooltipContent side='top' align='center' sideOffset={5}>
                  {'Dislike'}
                </TooltipContent>
              </Tooltip>
            </TooltipProvider>

=======
>>>>>>> 3810b21d
            {isBase64(message?.content) && (
              <TooltipProvider>
                <Tooltip delayDuration={300}>
                  <TooltipTrigger asChild>
                    <button
                      className='text-muted-foreground transition-colors hover:bg-muted'
                      onClick={() => {
                        downloadImage(isBase64(message?.content), message.content)
                      }}
                    >
                      <Download className='h-4 w-4' strokeWidth={2} />
                    </button>
                  </TooltipTrigger>
                  <TooltipContent side='top' align='center' sideOffset={5}>
                    Download
                  </TooltipContent>
                </Tooltip>
              </TooltipProvider>
            )}
          </div>
        )}
      </div>
    </div>
  )
}<|MERGE_RESOLUTION|>--- conflicted
+++ resolved
@@ -1,8 +1,6 @@
 import { useMemo, useState } from 'react'
-import { Check, Copy, Download, ThumbsDown, ThumbsUp } from 'lucide-react'
+import { Check, Copy, Download } from 'lucide-react'
 import { Tooltip, TooltipContent, TooltipProvider, TooltipTrigger } from '@/components/ui/tooltip'
-import { useChatStore } from '@/stores/panel/chat/store'
-import { useWorkflowRegistry } from '@/stores/workflows/registry/store'
 import CopilotMarkdownRenderer from '../../../copilot/components/copilot-message/components/markdown-renderer'
 import { downloadImage, isBase64, renderBs64Img } from './constants'
 
@@ -15,7 +13,6 @@
     isStreaming?: boolean
     executionId?: string
   }
-  onShowFeedbackDialog?: (executionId: string) => void
 }
 
 // Maximum character length for a word before it's broken up
@@ -53,10 +50,8 @@
   )
 }
 
-export function ChatMessage({ message, onShowFeedbackDialog }: ChatMessageProps) {
+export function ChatMessage({ message }: ChatMessageProps) {
   const [isCopied, setIsCopied] = useState<boolean>(false)
-  const { lookupExecutionIdForMessage } = useChatStore()
-  const { activeWorkflowId } = useWorkflowRegistry()
   // Format message content as text
   const formattedContent = useMemo(() => {
     if (typeof message.content === 'object' && message.content !== null) {
@@ -104,65 +99,8 @@
     setTimeout(() => setIsCopied(false), 2000)
   }
 
-<<<<<<< HEAD
-  const handleLike = async () => {
-    let executionId = message.executionId
-
-    // If executionId is missing (for older messages), try to look it up
-    if (!executionId && activeWorkflowId) {
-      const lookedUpExecutionId = await lookupExecutionIdForMessage(message.id, activeWorkflowId)
-      executionId = lookedUpExecutionId || undefined
-    }
-
-    if (!executionId) {
-      return
-    }
-
-    try {
-      const response = await fetch(`/api/chat/feedback/${executionId}`, {
-        method: 'POST',
-        headers: {
-          'Content-Type': 'application/json',
-        },
-        body: JSON.stringify({
-          comment: '',
-          inComplete: false,
-          inAccurate: false,
-          outOfDate: false,
-          tooLong: false,
-          tooShort: false,
-          liked: true, // This is a like feedback
-        }),
-      })
-
-      if (!response.ok) {
-        console.error('Failed to submit like feedback:', response.statusText)
-      }
-    } catch (error) {
-      console.error('Error submitting like feedback:', error)
-    }
-  }
-
-  const handleDislike = async () => {
-    let executionId = message.executionId
-
-    // If executionId is missing (for older messages), try to look it up
-    if (!executionId && activeWorkflowId) {
-      const lookedUpExecutionId = await lookupExecutionIdForMessage(message.id, activeWorkflowId)
-      executionId = lookedUpExecutionId || undefined
-    }
-
-    // Show feedback dialog using parent handler
-    if (executionId && onShowFeedbackDialog) {
-      onShowFeedbackDialog(executionId)
-    }
-  }
-
-  // Render agent/workflow messages as full-width text
-=======
->>>>>>> 3810b21d
   return (
-    <div className='relative w-full py-2 pl-[2px]'>
+    <div className='w-full py-2 pl-[2px]'>
       <div className='overflow-wrap-anywhere relative break-normal font-normal text-sm leading-normal'>
         <div className=' break-words bg-secondary p-3 text-base text-foreground'>
           {/* <WordWrap text={formattedContent} /> */}
@@ -197,44 +135,6 @@
               </TooltipProvider>
             )}
 
-<<<<<<< HEAD
-            <TooltipProvider>
-              <Tooltip delayDuration={300}>
-                <TooltipTrigger asChild>
-                  <button
-                    className='text-muted-foreground transition-colors hover:bg-muted'
-                    onClick={() => {
-                      handleLike()
-                    }}
-                  >
-                    <ThumbsUp className='h-4 w-4' strokeWidth={2} />
-                  </button>
-                </TooltipTrigger>
-                <TooltipContent side='top' align='center' sideOffset={5}>
-                  {'Like'}
-                </TooltipContent>
-              </Tooltip>
-            </TooltipProvider>
-            <TooltipProvider>
-              <Tooltip delayDuration={300}>
-                <TooltipTrigger asChild>
-                  <button
-                    className='text-muted-foreground transition-colors hover:bg-muted'
-                    onClick={() => {
-                      handleDislike()
-                    }}
-                  >
-                    <ThumbsDown className='h-4 w-4' strokeWidth={2} />
-                  </button>
-                </TooltipTrigger>
-                <TooltipContent side='top' align='center' sideOffset={5}>
-                  {'Dislike'}
-                </TooltipContent>
-              </Tooltip>
-            </TooltipProvider>
-
-=======
->>>>>>> 3810b21d
             {isBase64(message?.content) && (
               <TooltipProvider>
                 <Tooltip delayDuration={300}>
