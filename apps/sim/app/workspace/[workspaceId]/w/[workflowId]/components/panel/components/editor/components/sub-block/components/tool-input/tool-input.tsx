import type React from 'react'
import { useCallback, useEffect, useMemo, useState } from 'react'
import { useQuery } from '@tanstack/react-query'
import { Loader2, PlusIcon, WrenchIcon, XIcon } from 'lucide-react'
import { useParams } from 'next/navigation'
import {
  Combobox,
  Popover,
  PopoverContent,
  PopoverItem,
  PopoverScrollArea,
  PopoverSearch,
  PopoverSection,
  PopoverTrigger,
} from '@/components/emcn'
import { McpIcon } from '@/components/icons'
import { Switch } from '@/components/ui/switch'
import { cn } from '@/lib/core/utils/cn'
import { createLogger } from '@/lib/logs/console/logger'
import {
  getCanonicalScopesForProvider,
  getProviderIdFromServiceId,
  type OAuthProvider,
  type OAuthService,
} from '@/lib/oauth/oauth'
import {
  ChannelSelectorInput,
  CheckboxList,
  Code,
  ComboBox,
  FileSelectorInput,
  FileUpload,
  LongInput,
  ProjectSelectorInput,
  ShortInput,
  SliderInput,
  Table,
  TimeInput,
} from '@/app/workspace/[workspaceId]/w/[workflowId]/components/panel/components/editor/components/sub-block/components'
import { DocumentSelector } from '@/app/workspace/[workspaceId]/w/[workflowId]/components/panel/components/editor/components/sub-block/components/document-selector/document-selector'
import { KnowledgeBaseSelector } from '@/app/workspace/[workspaceId]/w/[workflowId]/components/panel/components/editor/components/sub-block/components/knowledge-base-selector/knowledge-base-selector'
import {
  type CustomTool,
  CustomToolModal,
} from '@/app/workspace/[workspaceId]/w/[workflowId]/components/panel/components/editor/components/sub-block/components/tool-input/components/custom-tool-modal/custom-tool-modal'
import { McpToolsList } from '@/app/workspace/[workspaceId]/w/[workflowId]/components/panel/components/editor/components/sub-block/components/tool-input/components/mcp-tools-list'
import {
  ToolCommand,
  useCommandKeyDown,
} from '@/app/workspace/[workspaceId]/w/[workflowId]/components/panel/components/editor/components/sub-block/components/tool-input/components/tool-command/tool-command'
import { ToolCredentialSelector } from '@/app/workspace/[workspaceId]/w/[workflowId]/components/panel/components/editor/components/sub-block/components/tool-input/components/tool-credential-selector'
import { useSubBlockValue } from '@/app/workspace/[workspaceId]/w/[workflowId]/components/panel/components/editor/components/sub-block/hooks/use-sub-block-value'
import { getAllBlocks } from '@/blocks'
import { useCustomTools } from '@/hooks/queries/custom-tools'
import { useWorkflows } from '@/hooks/queries/workflows'
import { useMcpTools } from '@/hooks/use-mcp-tools'
import { getProviderFromModel, supportsToolUsageControl } from '@/providers/utils'
import { useSubBlockStore } from '@/stores/workflows/subblock/store'
import {
  formatParameterLabel,
  getToolParametersConfig,
  isPasswordParameter,
  type ToolParameterConfig,
} from '@/tools/params'

const logger = createLogger('ToolInput')

/**
 * Props for the ToolInput component
 */
interface ToolInputProps {
  /** Unique identifier for the block */
  blockId: string
  /** Unique identifier for the sub-block */
  subBlockId: string
  /** Whether component is in preview mode */
  isPreview?: boolean
  /** Value to display in preview mode */
  previewValue?: any
  /** Whether the input is disabled */
  disabled?: boolean
  /** Allow expanding tools in preview mode */
  allowExpandInPreview?: boolean
}

/**
 * Represents a tool selected and configured in the workflow
 */
interface StoredTool {
  /** Block type identifier */
  type: string
  /** Display title for the tool */
  title: string
  /** Direct tool ID for execution */
  toolId: string
  /** Parameter values configured by the user */
  params: Record<string, string>
  /** Whether the tool details are expanded in UI */
  isExpanded?: boolean
  /** Tool schema for custom tools */
  schema?: any
  /** Implementation code for custom tools */
  code?: string
  /** Selected operation for multi-operation tools */
  operation?: string
  /** Tool usage control mode for LLM */
  usageControl?: 'auto' | 'force' | 'none'
}

/**
 * Generic sync wrapper that synchronizes store values with local component state
 *
 * @remarks
 * Used to sync tool parameter values between the workflow store and local controlled inputs
 *
 * @typeParam T - The type of the store value
 */
function GenericSyncWrapper<T = unknown>({
  blockId,
  paramId,
  value,
  onChange,
  children,
  transformer,
}: {
  blockId: string
  paramId: string
  value: string
  onChange: (value: string) => void
  children: React.ReactNode
  transformer?: (storeValue: T) => string
}) {
  const [storeValue] = useSubBlockValue(blockId, paramId)

  useEffect(() => {
    if (storeValue) {
      const transformedValue = transformer ? transformer(storeValue) : String(storeValue)
      if (transformedValue !== value) {
        onChange(transformedValue)
      }
    }
  }, [storeValue, value, onChange, transformer])

  return <>{children}</>
}

function FileSelectorSyncWrapper({
  blockId,
  paramId,
  value,
  onChange,
  uiComponent,
  disabled,
  previewContextValues,
}: {
  blockId: string
  paramId: string
  value: string
  onChange: (value: string) => void
  uiComponent: any
  disabled: boolean
  previewContextValues?: Record<string, any>
}) {
  return (
    <GenericSyncWrapper blockId={blockId} paramId={paramId} value={value} onChange={onChange}>
      <FileSelectorInput
        blockId={blockId}
        subBlock={{
          id: paramId,
          type: 'file-selector' as const,
          title: paramId,
          serviceId: uiComponent.serviceId,
          mimeType: uiComponent.mimeType,
          requiredScopes: uiComponent.requiredScopes || [],
          placeholder: uiComponent.placeholder,
          dependsOn: uiComponent.dependsOn,
        }}
        disabled={disabled}
        previewContextValues={previewContextValues}
      />
    </GenericSyncWrapper>
  )
}

function KnowledgeBaseSelectorSyncWrapper({
  blockId,
  paramId,
  value,
  onChange,
  uiComponent,
  disabled,
}: {
  blockId: string
  paramId: string
  value: string
  onChange: (value: string) => void
  uiComponent: any
  disabled: boolean
}) {
  return (
    <GenericSyncWrapper blockId={blockId} paramId={paramId} value={value} onChange={onChange}>
      <KnowledgeBaseSelector
        blockId={blockId}
        subBlock={{
          id: paramId,
          type: 'knowledge-base-selector',
          placeholder: uiComponent.placeholder || 'Select knowledge base',
          multiSelect: uiComponent.multiSelect ?? false,
        }}
        disabled={disabled}
      />
    </GenericSyncWrapper>
  )
}

function DocumentSelectorSyncWrapper({
  blockId,
  paramId,
  value,
  onChange,
  uiComponent,
  disabled,
}: {
  blockId: string
  paramId: string
  value: string
  onChange: (value: string) => void
  uiComponent: any
  disabled: boolean
}) {
  return (
    <GenericSyncWrapper blockId={blockId} paramId={paramId} value={value} onChange={onChange}>
      <DocumentSelector
        blockId={blockId}
        subBlock={{
          id: paramId,
          type: 'document-selector',
          placeholder: uiComponent.placeholder || 'Select document',
          dependsOn: ['knowledgeBaseId'],
        }}
        disabled={disabled}
      />
    </GenericSyncWrapper>
  )
}

function TableSyncWrapper({
  blockId,
  paramId,
  value,
  onChange,
  uiComponent,
  disabled,
}: {
  blockId: string
  paramId: string
  value: string
  onChange: (value: string) => void
  uiComponent: any
  disabled: boolean
}) {
  return (
    <GenericSyncWrapper
      blockId={blockId}
      paramId={paramId}
      value={value}
      onChange={onChange}
      transformer={(storeValue) => JSON.stringify(storeValue)}
    >
      <Table
        blockId={blockId}
        subBlockId={paramId}
        columns={uiComponent.columns || ['Key', 'Value']}
        disabled={disabled}
      />
    </GenericSyncWrapper>
  )
}

function TimeInputSyncWrapper({
  blockId,
  paramId,
  value,
  onChange,
  uiComponent,
  disabled,
}: {
  blockId: string
  paramId: string
  value: string
  onChange: (value: string) => void
  uiComponent: any
  disabled: boolean
}) {
  return (
    <GenericSyncWrapper blockId={blockId} paramId={paramId} value={value} onChange={onChange}>
      <TimeInput
        blockId={blockId}
        subBlockId={paramId}
        placeholder={uiComponent.placeholder}
        disabled={disabled}
      />
    </GenericSyncWrapper>
  )
}

function SliderInputSyncWrapper({
  blockId,
  paramId,
  value,
  onChange,
  uiComponent,
  disabled,
}: {
  blockId: string
  paramId: string
  value: string
  onChange: (value: string) => void
  uiComponent: any
  disabled: boolean
}) {
  return (
    <GenericSyncWrapper
      blockId={blockId}
      paramId={paramId}
      value={value}
      onChange={onChange}
      transformer={(storeValue) => String(storeValue)}
    >
      <SliderInput
        blockId={blockId}
        subBlockId={paramId}
        min={uiComponent.min}
        max={uiComponent.max}
        step={uiComponent.step}
        integer={uiComponent.integer}
        disabled={disabled}
      />
    </GenericSyncWrapper>
  )
}

function CheckboxListSyncWrapper({
  blockId,
  paramId,
  value,
  onChange,
  uiComponent,
  disabled,
}: {
  blockId: string
  paramId: string
  value: string
  onChange: (value: string) => void
  uiComponent: any
  disabled: boolean
}) {
  return (
    <GenericSyncWrapper
      blockId={blockId}
      paramId={paramId}
      value={value}
      onChange={onChange}
      transformer={(storeValue) => JSON.stringify(storeValue)}
    >
      <CheckboxList
        blockId={blockId}
        subBlockId={paramId}
        title={uiComponent.title || paramId}
        options={uiComponent.options || []}
        disabled={disabled}
      />
    </GenericSyncWrapper>
  )
}

function ComboboxSyncWrapper({
  blockId,
  paramId,
  value,
  onChange,
  uiComponent,
  disabled,
}: {
  blockId: string
  paramId: string
  value: string
  onChange: (value: string) => void
  uiComponent: any
  disabled: boolean
}) {
  return (
    <GenericSyncWrapper blockId={blockId} paramId={paramId} value={value} onChange={onChange}>
      <ComboBox
        blockId={blockId}
        subBlockId={paramId}
        options={uiComponent.options || []}
        placeholder={uiComponent.placeholder}
        config={{
          id: paramId,
          type: 'combobox' as const,
          title: paramId,
        }}
        disabled={disabled}
      />
    </GenericSyncWrapper>
  )
}

function FileUploadSyncWrapper({
  blockId,
  paramId,
  value,
  onChange,
  uiComponent,
  disabled,
}: {
  blockId: string
  paramId: string
  value: string
  onChange: (value: string) => void
  uiComponent: any
  disabled: boolean
}) {
  return (
    <GenericSyncWrapper
      blockId={blockId}
      paramId={paramId}
      value={value}
      onChange={onChange}
      transformer={(storeValue) => JSON.stringify(storeValue)}
    >
      <FileUpload
        blockId={blockId}
        subBlockId={paramId}
        acceptedTypes={uiComponent.acceptedTypes}
        multiple={uiComponent.multiple}
        maxSize={uiComponent.maxSize}
        disabled={disabled}
      />
    </GenericSyncWrapper>
  )
}

function ChannelSelectorSyncWrapper({
  blockId,
  paramId,
  value,
  onChange,
  uiComponent,
  disabled,
  previewContextValues,
}: {
  blockId: string
  paramId: string
  value: string
  onChange: (value: string) => void
  uiComponent: any
  disabled: boolean
  previewContextValues?: Record<string, any>
}) {
  return (
    <GenericSyncWrapper blockId={blockId} paramId={paramId} value={value} onChange={onChange}>
      <ChannelSelectorInput
        blockId={blockId}
        subBlock={{
          id: paramId,
          type: 'channel-selector' as const,
          title: paramId,
          serviceId: uiComponent.serviceId,
          placeholder: uiComponent.placeholder,
          dependsOn: uiComponent.dependsOn,
        }}
        onChannelSelect={onChange}
        disabled={disabled}
        previewContextValues={previewContextValues}
      />
    </GenericSyncWrapper>
  )
}

function WorkflowSelectorSyncWrapper({
  blockId,
  paramId,
  value,
  onChange,
  uiComponent,
  disabled,
  workspaceId,
  currentWorkflowId,
}: {
  blockId: string
  paramId: string
  value: string
  onChange: (value: string) => void
  uiComponent: any
  disabled: boolean
  workspaceId: string
  currentWorkflowId?: string
}) {
  const { data: workflows = [], isLoading } = useWorkflows(workspaceId, { syncRegistry: false })

  const availableWorkflows = workflows.filter(
    (w) => !currentWorkflowId || w.id !== currentWorkflowId
  )

  const options = availableWorkflows.map((workflow) => ({
    label: workflow.name,
    id: workflow.id,
  }))

  return (
    <GenericSyncWrapper blockId={blockId} paramId={paramId} value={value} onChange={onChange}>
      <ComboBox
        blockId={blockId}
        subBlockId={paramId}
        options={options}
        value={value}
        placeholder={uiComponent.placeholder || 'Select workflow'}
        disabled={disabled || isLoading}
        config={{
          id: paramId,
          type: 'combobox',
          options: options,
          placeholder: uiComponent.placeholder || 'Select workflow',
        }}
      />
    </GenericSyncWrapper>
  )
}

function WorkflowInputMapperSyncWrapper({
  blockId,
  paramId,
  value,
  onChange,
  disabled,
  workflowId,
}: {
  blockId: string
  paramId: string
  value: string
  onChange: (value: string) => void
  disabled: boolean
  workflowId: string
}) {
  const { data: workflowData, isLoading } = useQuery({
    queryKey: ['workflow-input-fields', workflowId],
    queryFn: async () => {
      const response = await fetch(`/api/workflows/${workflowId}`)
      if (!response.ok) throw new Error('Failed to fetch workflow')
      const { data } = await response.json()
      return data
    },
    enabled: Boolean(workflowId),
    staleTime: 60 * 1000,
  })

  const inputFields = useMemo(() => {
    if (!workflowData?.state?.blocks) return []

    const blocks = workflowData.state.blocks as Record<string, any>

    const triggerEntry = Object.entries(blocks).find(
      ([, block]) =>
        block.type === 'start_trigger' || block.type === 'input_trigger' || block.type === 'starter'
    )

    if (!triggerEntry) return []

    const triggerBlock = triggerEntry[1]

    const inputFormat = triggerBlock.subBlocks?.inputFormat?.value

    if (Array.isArray(inputFormat)) {
      return inputFormat
        .filter((field: any) => field.name && typeof field.name === 'string')
        .map((field: any) => ({
          name: field.name,
          type: field.type || 'string',
        }))
    }

    const legacyFormat = triggerBlock.config?.params?.inputFormat

    if (Array.isArray(legacyFormat)) {
      return legacyFormat
        .filter((field: any) => field.name && typeof field.name === 'string')
        .map((field: any) => ({
          name: field.name,
          type: field.type || 'string',
        }))
    }

    return []
  }, [workflowData])

  const parsedValue = useMemo(() => {
    try {
      return value ? JSON.parse(value) : {}
    } catch {
      return {}
    }
  }, [value])

  const handleFieldChange = useCallback(
    (fieldName: string, fieldValue: any) => {
      const newValue = { ...parsedValue, [fieldName]: fieldValue }
      onChange(JSON.stringify(newValue))
    },
    [parsedValue, onChange]
  )

  if (!workflowId) {
    return (
      <div className='rounded-md border border-gray-600/50 border-dashed bg-gray-900/20 p-4 text-center text-gray-400 text-sm'>
        Select a workflow to configure its inputs
      </div>
    )
  }

  if (isLoading) {
    return (
      <div className='flex items-center justify-center rounded-md border border-gray-600/50 bg-gray-900/20 p-8'>
        <Loader2 className='h-5 w-5 animate-spin text-gray-400' />
      </div>
    )
  }

  if (inputFields.length === 0) {
    return (
      <div className='rounded-md border border-gray-600/50 border-dashed bg-gray-900/20 p-4 text-center text-gray-400 text-sm'>
        This workflow has no custom input fields
      </div>
    )
  }

  return (
    <div className='space-y-3'>
      {inputFields.map((field: any) => (
        <ShortInput
          key={field.name}
          blockId={blockId}
          subBlockId={`${paramId}-${field.name}`}
          placeholder={`Enter ${field.name}${field.type !== 'string' ? ` (${field.type})` : ''}`}
          value={String(parsedValue[field.name] ?? '')}
          onChange={(newValue: string) => handleFieldChange(field.name, newValue)}
          disabled={disabled}
          config={{
            id: `${paramId}-${field.name}`,
            type: 'short-input',
            title: field.name,
          }}
        />
      ))}
    </div>
  )
}

function CodeEditorSyncWrapper({
  blockId,
  paramId,
  value,
  onChange,
  disabled,
  uiComponent,
  currentToolParams,
}: {
  blockId: string
  paramId: string
  value: string
  onChange: (value: string) => void
  disabled: boolean
  uiComponent: any
  currentToolParams?: Record<string, any>
}) {
  const language = (currentToolParams?.language as 'javascript' | 'python') || 'javascript'

  return (
    <GenericSyncWrapper blockId={blockId} paramId={paramId} value={value} onChange={onChange}>
      <Code
        blockId={blockId}
        subBlockId={paramId}
        placeholder={uiComponent.placeholder || 'Write JavaScript...'}
        language={language}
        generationType={uiComponent.generationType || 'javascript-function-body'}
        value={value}
        disabled={disabled}
        wandConfig={{
          enabled: false,
          prompt: '',
        }}
      />
    </GenericSyncWrapper>
  )
}

/**
 * Wrapper component that attaches keyboard navigation handler from ToolCommand context
 */
const CommandKeyboardWrapper = ({ children }: { children: React.ReactNode }) => {
  const handleKeyDown = useCommandKeyDown()

  return <div onKeyDown={handleKeyDown}>{children}</div>
}

/**
 * Tool input component for selecting and configuring LLM tools in workflows
 *
 * @remarks
 * - Supports built-in tools, custom tools, and MCP server tools
 * - Handles tool parameter configuration with dynamic UI components
 * - Supports multi-operation tools with operation selection
 * - Provides OAuth credential management for tools requiring authentication
 * - Allows drag-and-drop reordering of selected tools
 * - Supports tool usage control (auto/force/none) for compatible LLM providers
 */
export function ToolInput({
  blockId,
  subBlockId,
  isPreview = false,
  previewValue,
  disabled = false,
  allowExpandInPreview,
}: ToolInputProps) {
  const params = useParams()
  const workspaceId = params.workspaceId as string
  const workflowId = params.workflowId as string
  const [storeValue, setStoreValue] = useSubBlockValue(blockId, subBlockId)
  const [open, setOpen] = useState(false)
  const [customToolModalOpen, setCustomToolModalOpen] = useState(false)
  const [editingToolIndex, setEditingToolIndex] = useState<number | null>(null)
  const [searchQuery, setSearchQuery] = useState('')
  const [draggedIndex, setDraggedIndex] = useState<number | null>(null)
  const [dragOverIndex, setDragOverIndex] = useState<number | null>(null)
  const { data: customTools = [] } = useCustomTools(workspaceId)

  const {
    mcpTools,
    isLoading: mcpLoading,
    error: mcpError,
    refreshTools,
  } = useMcpTools(workspaceId)

  // Reset search query when popover opens
  useEffect(() => {
    if (open) {
      setSearchQuery('')
    }
  }, [open])

  const modelValue = useSubBlockStore.getState().getValue(blockId, 'model')
  const model = typeof modelValue === 'string' ? modelValue : ''
  const provider = model ? getProviderFromModel(model) : ''
  const supportsToolControl = provider ? supportsToolUsageControl(provider) : false

  const toolBlocks = getAllBlocks().filter(
    (block) =>
      (block.category === 'tools' ||
        block.type === 'workflow' ||
        block.type === 'knowledge' ||
        block.type === 'function') &&
      block.type !== 'evaluator' &&
      block.type !== 'mcp'
  )

  const value = isPreview ? previewValue : storeValue

  const customFilter = useCallback((value: string, search: string) => {
    if (!search.trim()) return 1

    const normalizedValue = value.toLowerCase()
    const normalizedSearch = search.toLowerCase()

    if (normalizedValue === normalizedSearch) return 1

    if (normalizedValue.startsWith(normalizedSearch)) return 0.8

    if (normalizedValue.includes(normalizedSearch)) return 0.6

    return 0
  }, [])

  const selectedTools: StoredTool[] =
    Array.isArray(value) && value.length > 0 && typeof value[0] === 'object'
      ? (value as unknown as StoredTool[])
      : []

  /**
   * Checks if a tool is already selected in the current workflow
   * @param toolId - The tool identifier to check
   * @param blockType - The block type for the tool
   * @returns True if tool is already selected (for single-operation tools only)
   */
  const isToolAlreadySelected = (toolId: string, blockType: string) => {
    if (hasMultipleOperations(blockType)) {
      return false
    }
    return selectedTools.some((tool) => tool.toolId === toolId)
  }

  /**
   * Checks if a block supports multiple operations
   * @param blockType - The block type to check
   * @returns True if the block has multiple tool operations
   */
  const hasMultipleOperations = (blockType: string): boolean => {
    const block = getAllBlocks().find((block) => block.type === blockType)
    return (block?.tools?.access?.length || 0) > 1
  }

  /**
   * Gets the available operation options for a multi-operation tool
   * @param blockType - The block type to get operations for
   * @returns Array of operation options with label and id
   */
  const getOperationOptions = (blockType: string): { label: string; id: string }[] => {
    const block = getAllBlocks().find((block) => block.type === blockType)
    if (!block || !block.tools?.access) return []

    // Look for an operation dropdown in the block's subBlocks
    const operationSubBlock = block.subBlocks.find((sb) => sb.id === 'operation')
    if (
      operationSubBlock &&
      operationSubBlock.type === 'dropdown' &&
      Array.isArray(operationSubBlock.options)
    ) {
      return operationSubBlock.options as { label: string; id: string }[]
    }

    // Fallback: create options from tools.access
    return block.tools.access.map((toolId) => {
      try {
        const toolParams = getToolParametersConfig(toolId)
        return {
          id: toolId,
          label: toolParams?.toolConfig?.name || toolId,
        }
      } catch (error) {
        logger.error(`Error getting tool config for ${toolId}:`, error)
        return {
          id: toolId,
          label: toolId,
        }
      }
    })
  }

  /**
   * Gets the correct tool ID for a given operation
   * @param blockType - The block type
   * @param operation - The selected operation (for multi-operation tools)
   * @returns The tool ID to use for execution, or undefined if not found
   */
  const getToolIdForOperation = (blockType: string, operation?: string): string | undefined => {
    const block = getAllBlocks().find((block) => block.type === blockType)
    if (!block || !block.tools?.access) return undefined

    // If there's only one tool, return it
    if (block.tools.access.length === 1) {
      return block.tools.access[0]
    }

    // If there's an operation and a tool selection function, use it
    if (operation && block.tools?.config?.tool) {
      try {
        return block.tools.config.tool({ operation })
      } catch (error) {
        logger.error('Error selecting tool for operation:', error)
      }
    }

    // If there's an operation that matches a tool ID, use it
    if (operation && block.tools.access.includes(operation)) {
      return operation
    }

    // Default to first tool
    return block.tools.access[0]
  }

  /**
   * Initializes tool parameters with empty values
   * @param toolId - The tool identifier
   * @param params - Array of parameter configurations
   * @param instanceId - Optional instance identifier
   * @returns Empty parameter object
   */
  const initializeToolParams = (
    toolId: string,
    params: ToolParameterConfig[],
    instanceId?: string
  ): Record<string, string> => {
    return {}
  }

  const handleSelectTool = useCallback(
    (toolBlock: (typeof toolBlocks)[0]) => {
      if (isPreview || disabled) return

      const hasOperations = hasMultipleOperations(toolBlock.type)
      const operationOptions = hasOperations ? getOperationOptions(toolBlock.type) : []
      const defaultOperation = operationOptions.length > 0 ? operationOptions[0].id : undefined

      const toolId = getToolIdForOperation(toolBlock.type, defaultOperation)
      if (!toolId) return

      if (isToolAlreadySelected(toolId, toolBlock.type)) return

      const toolParams = getToolParametersConfig(toolId, toolBlock.type)
      if (!toolParams) return

      const initialParams = initializeToolParams(toolId, toolParams.userInputParameters, blockId)

      toolParams.userInputParameters.forEach((param) => {
        if (param.uiComponent?.value && !initialParams[param.id]) {
          const defaultValue =
            typeof param.uiComponent.value === 'function'
              ? param.uiComponent.value()
              : param.uiComponent.value
          initialParams[param.id] = defaultValue
        }
      })

      const newTool: StoredTool = {
        type: toolBlock.type,
        title: toolBlock.name,
        toolId: toolId,
        params: initialParams,
        isExpanded: true,
        operation: defaultOperation,
        usageControl: 'auto',
      }

      setStoreValue([...selectedTools.map((tool) => ({ ...tool, isExpanded: false })), newTool])

      setOpen(false)
    },
    [
      isPreview,
      disabled,
      hasMultipleOperations,
      getOperationOptions,
      getToolIdForOperation,
      isToolAlreadySelected,
      initializeToolParams,
      blockId,
      selectedTools,
      setStoreValue,
    ]
  )

  const handleAddCustomTool = useCallback(
    (customTool: CustomTool) => {
      if (isPreview || disabled) return

      const customToolId = `custom-${customTool.schema?.function?.name || 'unknown'}`

      const newTool: StoredTool = {
        type: 'custom-tool',
        title: customTool.title,
        toolId: customToolId,
        params: {},
        isExpanded: true,
        schema: customTool.schema,
        code: customTool.code || '',
        usageControl: 'auto',
      }

      setStoreValue([...selectedTools.map((tool) => ({ ...tool, isExpanded: false })), newTool])
    },
    [isPreview, disabled, selectedTools, setStoreValue]
  )

  const handleEditCustomTool = useCallback(
    (toolIndex: number) => {
      const tool = selectedTools[toolIndex]
      if (tool.type !== 'custom-tool' || !tool.schema) return

      setEditingToolIndex(toolIndex)
      setCustomToolModalOpen(true)
    },
    [selectedTools]
  )

  const handleSaveCustomTool = useCallback(
    (customTool: CustomTool) => {
      if (isPreview || disabled) return

      if (editingToolIndex !== null) {
        setStoreValue(
          selectedTools.map((tool, index) =>
            index === editingToolIndex
              ? {
                  ...tool,
                  title: customTool.title,
                  schema: customTool.schema,
                  code: customTool.code || '',
                }
              : tool
          )
        )
        setEditingToolIndex(null)
      } else {
        handleAddCustomTool(customTool)
      }
    },
    [isPreview, disabled, editingToolIndex, selectedTools, setStoreValue, handleAddCustomTool]
  )

  const handleRemoveTool = useCallback(
    (toolIndex: number) => {
      if (isPreview || disabled) return
      setStoreValue(selectedTools.filter((_, index) => index !== toolIndex))
    },
    [isPreview, disabled, selectedTools, setStoreValue]
  )

  const handleDeleteTool = useCallback(
    (toolId: string) => {
      const updatedTools = selectedTools.filter((tool) => {
        if (
          tool.type === 'custom-tool' &&
          tool.schema?.function?.name &&
          customTools.some(
            (customTool) =>
              customTool.id === toolId &&
              customTool.schema?.function?.name === tool.schema.function.name
          )
        ) {
          return false
        }
        return true
      })

      if (updatedTools.length !== selectedTools.length) {
        setStoreValue(updatedTools)
      }
    },
    [selectedTools, customTools, setStoreValue]
  )

  const handleParamChange = useCallback(
    (toolIndex: number, paramId: string, paramValue: string) => {
      if (isPreview || disabled) return

      setStoreValue(
        selectedTools.map((tool, index) =>
          index === toolIndex
            ? {
                ...tool,
                params: {
                  ...tool.params,
                  [paramId]: paramValue,
                },
              }
            : tool
        )
      )
    },
    [isPreview, disabled, selectedTools, setStoreValue]
  )

  const handleOperationChange = useCallback(
    (toolIndex: number, operation: string) => {
      if (isPreview || disabled) {
        return
      }

      const tool = selectedTools[toolIndex]

      const newToolId = getToolIdForOperation(tool.type, operation)

      if (!newToolId) {
        return
      }

      const toolParams = getToolParametersConfig(newToolId, tool.type)

      if (!toolParams) {
        return
      }

      const initialParams = initializeToolParams(newToolId, toolParams.userInputParameters, blockId)

      const oldToolParams = getToolParametersConfig(tool.toolId, tool.type)
      const oldParamIds = new Set(oldToolParams?.userInputParameters.map((p) => p.id) || [])
      const newParamIds = new Set(toolParams.userInputParameters.map((p) => p.id))

      const preservedParams: Record<string, string> = {}
      Object.entries(tool.params).forEach(([paramId, value]) => {
        if (newParamIds.has(paramId) && value) {
          preservedParams[paramId] = value
        }
      })

      if (tool.type === 'jira') {
        const subBlockStore = useSubBlockStore.getState()
        subBlockStore.setValue(blockId, 'summary', '')
        subBlockStore.setValue(blockId, 'description', '')
        subBlockStore.setValue(blockId, 'issueKey', '')
        subBlockStore.setValue(blockId, 'projectId', '')
        subBlockStore.setValue(blockId, 'parentIssue', '')
      }

      setStoreValue(
        selectedTools.map((tool, index) =>
          index === toolIndex
            ? {
                ...tool,
                toolId: newToolId,
                operation,
                params: { ...initialParams, ...preservedParams }, // Preserve all compatible existing values
              }
            : tool
        )
      )
    },
    [
      isPreview,
      disabled,
      selectedTools,
      getToolIdForOperation,
      initializeToolParams,
      blockId,
      setStoreValue,
    ]
  )

  const handleUsageControlChange = useCallback(
    (toolIndex: number, usageControl: string) => {
      if (isPreview || disabled) return

      setStoreValue(
        selectedTools.map((tool, index) =>
          index === toolIndex
            ? {
                ...tool,
                usageControl: usageControl as 'auto' | 'force' | 'none',
              }
            : tool
        )
      )
    },
    [isPreview, disabled, selectedTools, setStoreValue]
  )

  const [previewExpanded, setPreviewExpanded] = useState<Record<number, boolean>>({})

  const toggleToolExpansion = (toolIndex: number) => {
    if ((isPreview && !allowExpandInPreview) || disabled) return

    if (isPreview) {
      setPreviewExpanded((prev) => ({
        ...prev,
        [toolIndex]: !(prev[toolIndex] ?? !!selectedTools[toolIndex]?.isExpanded),
      }))
      return
    }

    setStoreValue(
      selectedTools.map((tool, index) =>
        index === toolIndex ? { ...tool, isExpanded: !tool.isExpanded } : tool
      )
    )
  }

  const handleDragStart = (e: React.DragEvent, index: number) => {
    if (isPreview || disabled) return
    setDraggedIndex(index)
    e.dataTransfer.effectAllowed = 'move'
    e.dataTransfer.setData('text/html', '')
  }

  const handleDragOver = (e: React.DragEvent, index: number) => {
    if (isPreview || disabled || draggedIndex === null) return
    e.preventDefault()
    e.dataTransfer.dropEffect = 'move'
    setDragOverIndex(index)
  }

  const handleDragEnd = () => {
    setDraggedIndex(null)
    setDragOverIndex(null)
  }

  const handleMcpToolSelect = (newTool: StoredTool, closePopover = true) => {
    setStoreValue([
      ...selectedTools.map((tool) => ({
        ...tool,
        isExpanded: false,
      })),
      newTool,
    ])

    if (closePopover) {
      setOpen(false)
    }
  }

  const handleDrop = (e: React.DragEvent, dropIndex: number) => {
    if (isPreview || disabled || draggedIndex === null || draggedIndex === dropIndex) return
    e.preventDefault()

    const newTools = [...selectedTools]
    const draggedTool = newTools[draggedIndex]

    newTools.splice(draggedIndex, 1)

    if (dropIndex === selectedTools.length) {
      newTools.push(draggedTool)
    } else {
      const adjustedDropIndex = draggedIndex < dropIndex ? dropIndex - 1 : dropIndex
      newTools.splice(adjustedDropIndex, 0, draggedTool)
    }

    setStoreValue(newTools)
    setDraggedIndex(null)
    setDragOverIndex(null)
  }

  const IconComponent = ({ icon: Icon, className }: { icon: any; className?: string }) => {
    if (!Icon) return null
    return <Icon className={className} />
  }

  const toolRequiresOAuth = (toolId: string): boolean => {
    const toolParams = getToolParametersConfig(toolId)
    return toolParams?.toolConfig?.oauth?.required || false
  }

  const getToolOAuthConfig = (toolId: string) => {
    const toolParams = getToolParametersConfig(toolId)
    return toolParams?.toolConfig?.oauth
  }

  /**
   * Evaluates parameter conditions to determine if a parameter should be visible
   * @param param - The parameter configuration with optional condition
   * @param tool - The current tool instance with its values
   * @returns True if the parameter should be shown based on its condition
   */
  const evaluateParameterCondition = (param: any, tool: StoredTool): boolean => {
    if (!('uiComponent' in param) || !param.uiComponent?.condition) return true

    const condition = param.uiComponent.condition
    const currentValues: Record<string, any> = {
      operation: tool.operation,
      ...tool.params,
    }

    const fieldValue = currentValues[condition.field]
    let result = false

    if (Array.isArray(condition.value)) {
      result = condition.value.includes(fieldValue)
    } else {
      result = fieldValue === condition.value
    }

    if (condition.not) {
      result = !result
    }

    if (condition.and) {
      const andFieldValue = currentValues[condition.and.field]
      let andResult = false

      if (Array.isArray(condition.and.value)) {
        andResult = condition.and.value.includes(andFieldValue)
      } else {
        andResult = andFieldValue === condition.and.value
      }

      if (condition.and.not) {
        andResult = !andResult
      }

      result = result && andResult
    }

    return result
  }

  /**
   * Renders the appropriate UI component for a tool parameter
   * @param param - The parameter configuration
   * @param value - The current parameter value
   * @param onChange - Callback to handle value changes
   * @param toolIndex - Index of the tool in the selected tools array
   * @param currentToolParams - Current values of all tool parameters
   * @returns JSX element for the parameter input
   */
  const renderParameterInput = (
    param: ToolParameterConfig,
    value: string,
    onChange: (value: string) => void,
    toolIndex?: number,
    currentToolParams?: Record<string, string>
  ) => {
    const uniqueSubBlockId =
      toolIndex !== undefined
        ? `${subBlockId}-tool-${toolIndex}-${param.id}`
        : `${subBlockId}-${param.id}`
    const uiComponent = param.uiComponent

    if (!uiComponent) {
      return (
        <ShortInput
          blockId={blockId}
          subBlockId={uniqueSubBlockId}
          placeholder={param.description}
          password={isPasswordParameter(param.id)}
          config={{
            id: uniqueSubBlockId,
            type: 'short-input',
            title: param.id,
          }}
          value={value}
          onChange={onChange}
        />
      )
    }

    switch (uiComponent.type) {
      case 'dropdown':
        return (
          <Combobox
            options={
              uiComponent.options
                ?.filter((option: any) => option.id !== '')
                .map((option: any) => ({
                  label: option.label,
                  value: option.id,
                })) || []
            }
            value={value}
            onChange={onChange}
            placeholder={uiComponent.placeholder || 'Select option'}
            disabled={disabled}
          />
        )

      case 'switch':
        return (
          <Switch
            checked={value === 'true' || value === 'True'}
            onCheckedChange={(checked) => onChange(checked ? 'true' : 'false')}
          />
        )

      case 'long-input':
        return (
          <LongInput
            blockId={blockId}
            subBlockId={uniqueSubBlockId}
            placeholder={uiComponent.placeholder || param.description}
            config={{
              id: uniqueSubBlockId,
              type: 'long-input',
              title: param.id,
            }}
            value={value}
            onChange={onChange}
          />
        )

      case 'short-input':
        return (
          <ShortInput
            blockId={blockId}
            subBlockId={uniqueSubBlockId}
            placeholder={uiComponent.placeholder || param.description}
            password={uiComponent.password || isPasswordParameter(param.id)}
            config={{
              id: uniqueSubBlockId,
              type: 'short-input',
              title: param.id,
            }}
            value={value}
            onChange={onChange}
            disabled={disabled}
          />
        )

      case 'channel-selector':
        return (
          <ChannelSelectorSyncWrapper
            blockId={blockId}
            paramId={param.id}
            value={value}
            onChange={onChange}
            uiComponent={uiComponent}
            disabled={disabled}
            previewContextValues={currentToolParams as any}
          />
        )

      case 'project-selector':
        return (
          <ProjectSelectorInput
            blockId={blockId}
            subBlock={{
              id: `tool-${toolIndex || 0}-${param.id}`,
              type: 'project-selector' as const,
              title: param.id,
              serviceId: uiComponent.serviceId,
              placeholder: uiComponent.placeholder,
              requiredScopes: uiComponent.requiredScopes,
              dependsOn: uiComponent.dependsOn,
            }}
            onProjectSelect={onChange}
            disabled={disabled}
            previewContextValues={currentToolParams as any}
          />
        )

      case 'oauth-input':
        return (
          <ToolCredentialSelector
            value={value}
            onChange={onChange}
            provider={getProviderIdFromServiceId(uiComponent.serviceId || '') as OAuthProvider}
            serviceId={uiComponent.serviceId as OAuthService}
            disabled={disabled}
            requiredScopes={uiComponent.requiredScopes || []}
          />
        )

      case 'file-selector':
        return (
          <FileSelectorSyncWrapper
            blockId={blockId}
            paramId={param.id}
            value={value}
            onChange={onChange}
            uiComponent={uiComponent}
            disabled={disabled}
            previewContextValues={currentToolParams as any}
          />
        )

      case 'table':
        return (
          <TableSyncWrapper
            blockId={blockId}
            paramId={param.id}
            value={value}
            onChange={onChange}
            uiComponent={uiComponent}
            disabled={disabled}
          />
        )

      case 'combobox':
        return (
          <ComboboxSyncWrapper
            blockId={blockId}
            paramId={param.id}
            value={value}
            onChange={onChange}
            uiComponent={uiComponent}
            disabled={disabled}
          />
        )

      case 'slider':
        return (
          <SliderInputSyncWrapper
            blockId={blockId}
            paramId={uniqueSubBlockId}
            value={value}
            onChange={onChange}
            uiComponent={uiComponent}
            disabled={disabled}
          />
        )

      case 'checkbox-list':
        return (
          <CheckboxListSyncWrapper
            blockId={blockId}
            paramId={param.id}
            value={value}
            onChange={onChange}
            uiComponent={uiComponent}
            disabled={disabled}
          />
        )

      case 'time-input':
        return (
          <TimeInputSyncWrapper
            blockId={blockId}
            paramId={param.id}
            value={value}
            onChange={onChange}
            uiComponent={uiComponent}
            disabled={disabled}
          />
        )

      case 'file-upload':
        return (
          <FileUploadSyncWrapper
            blockId={blockId}
            paramId={param.id}
            value={value}
            onChange={onChange}
            uiComponent={uiComponent}
            disabled={disabled}
          />
        )

      case 'workflow-selector':
        return (
          <WorkflowSelectorSyncWrapper
            blockId={blockId}
            paramId={param.id}
            value={value}
            onChange={onChange}
            uiComponent={uiComponent}
            disabled={disabled}
            workspaceId={workspaceId}
            currentWorkflowId={workflowId}
          />
        )

      case 'workflow-input-mapper': {
        const selectedWorkflowId = currentToolParams?.workflowId || ''
        return (
          <WorkflowInputMapperSyncWrapper
            blockId={blockId}
            paramId={param.id}
            value={value}
            onChange={onChange}
            disabled={disabled}
            workflowId={selectedWorkflowId}
          />
        )
      }

      case 'code':
        return (
          <CodeEditorSyncWrapper
            blockId={blockId}
            paramId={param.id}
            value={value}
            onChange={onChange}
            disabled={disabled}
            uiComponent={uiComponent}
            currentToolParams={currentToolParams}
          />
        )

      case 'knowledge-base-selector':
        return (
          <KnowledgeBaseSelectorSyncWrapper
            blockId={blockId}
            paramId={param.id}
            value={value}
            onChange={onChange}
            uiComponent={uiComponent}
            disabled={disabled}
          />
        )

      case 'document-selector':
        return (
          <DocumentSelectorSyncWrapper
            blockId={blockId}
            paramId={param.id}
            value={value}
            onChange={onChange}
            uiComponent={uiComponent}
            disabled={disabled}
          />
        )

      default:
        return (
          <ShortInput
            blockId={blockId}
            subBlockId={uniqueSubBlockId}
            placeholder={uiComponent.placeholder || param.description}
            password={uiComponent.password || isPasswordParameter(param.id)}
            config={{
              id: uniqueSubBlockId,
              type: 'short-input',
              title: param.id,
            }}
            value={value}
            onChange={onChange}
          />
        )
    }
  }

  return (
    <div className='w-full space-y-[8px]'>
      {selectedTools.length === 0 ? (
        <Popover open={open} onOpenChange={setOpen}>
          <PopoverTrigger asChild>
<<<<<<< HEAD
            <div className='flex w-full cursor-pointer items-center justify-center rounded-[4px] border border-[var(--border-strong)] bg-[var(--surface-2)] px-[10px] py-[6px] font-medium text-sm transition-colors hover:bg-[var(--surface-4)]'>
=======
            <div className='flex w-full cursor-pointer items-center justify-center rounded-[4px] border border-[var(--border-strong)] bg-[var(--surface-4)] px-[10px] py-[6px] font-medium text-sm transition-colors hover:bg-[var(--surface-5)]'>
>>>>>>> 91ba34e4
              <div className='flex items-center text-[13px] text-[var(--text-muted)]'>
                <PlusIcon className='mr-2 h-4 w-4' />
                Add Tool
              </div>
            </div>
          </PopoverTrigger>
          <PopoverContent
            maxHeight={240}
            className='w-[var(--radix-popover-trigger-width)]'
            align='start'
            sideOffset={6}
          >
            <ToolCommand.Root filter={customFilter} searchQuery={searchQuery}>
              <CommandKeyboardWrapper>
                <PopoverSearch placeholder='Search tools...' onValueChange={setSearchQuery} />
                <PopoverScrollArea>
                  <ToolCommand.List>
                    <ToolCommand.Empty>No tools found</ToolCommand.Empty>

                    <ToolCommand.Item
                      value='Create Tool'
                      onSelect={() => {
                        if (!isPreview) {
                          setCustomToolModalOpen(true)
                          setOpen(false)
                        }
                      }}
                      disabled={isPreview}
                    >
                      <WrenchIcon className='h-[14px] w-[14px] flex-shrink-0 text-muted-foreground' />
                      <span className='truncate'>Create Tool</span>
                    </ToolCommand.Item>

                    <ToolCommand.Item
                      value='Add MCP Server'
                      onSelect={() => {
                        if (!isPreview) {
                          setOpen(false)
                          window.dispatchEvent(
                            new CustomEvent('open-settings', { detail: { tab: 'mcp' } })
                          )
                        }
                      }}
                      disabled={isPreview}
                    >
                      <McpIcon className='h-[14px] w-[14px] flex-shrink-0 text-muted-foreground' />
                      <span className='truncate'>Add MCP Server</span>
                    </ToolCommand.Item>

                    {/* Display saved custom tools at the top */}
                    {(() => {
                      const matchingCustomTools = customTools.filter(
                        (tool) => customFilter(tool.title, searchQuery || '') > 0
                      )
                      if (matchingCustomTools.length === 0) return null

                      return (
                        <>
                          <PopoverSection>Custom Tools</PopoverSection>
                          {matchingCustomTools.map((customTool) => (
                            <ToolCommand.Item
                              key={customTool.id}
                              value={customTool.title}
                              onSelect={() => {
                                const newTool: StoredTool = {
                                  type: 'custom-tool',
                                  title: customTool.title,
                                  toolId: `custom-${customTool.schema?.function?.name || 'unknown'}`,
                                  params: {},
                                  isExpanded: true,
                                  schema: customTool.schema,
                                  code: customTool.code,
                                  usageControl: 'auto',
                                }

                                setStoreValue([
                                  ...selectedTools.map((tool) => ({
                                    ...tool,
                                    isExpanded: false,
                                  })),
                                  newTool,
                                ])
                                setOpen(false)
                              }}
                            >
                              <div className='flex h-[15px] w-[15px] flex-shrink-0 items-center justify-center rounded bg-blue-500'>
                                <WrenchIcon className='h-[11px] w-[11px] text-white' />
                              </div>
                              <span className='truncate'>{customTool.title}</span>
                            </ToolCommand.Item>
                          ))}
                        </>
                      )
                    })()}

                    {/* Display MCP tools */}
                    <McpToolsList
                      mcpTools={mcpTools}
                      searchQuery={searchQuery || ''}
                      customFilter={customFilter}
                      onToolSelect={handleMcpToolSelect}
                      disabled={isPreview || disabled}
                    />

                    {/* Display built-in tools */}
                    {(() => {
                      const matchingBlocks = toolBlocks.filter(
                        (block) => customFilter(block.name, searchQuery || '') > 0
                      )
                      if (matchingBlocks.length === 0) return null

                      return (
                        <>
                          <PopoverSection>Built-in Tools</PopoverSection>
                          {matchingBlocks.map((block) => (
                            <ToolCommand.Item
                              key={block.type}
                              value={block.name}
                              onSelect={() => handleSelectTool(block)}
                            >
                              <div
                                className='flex h-[15px] w-[15px] flex-shrink-0 items-center justify-center rounded'
                                style={{ background: block.bgColor }}
                              >
                                <IconComponent
                                  icon={block.icon}
                                  className='h-[11px] w-[11px] text-white'
                                />
                              </div>
                              <span className='truncate'>{block.name}</span>
                            </ToolCommand.Item>
                          ))}
                        </>
                      )
                    })()}
                  </ToolCommand.List>
                </PopoverScrollArea>
              </CommandKeyboardWrapper>
            </ToolCommand.Root>
          </PopoverContent>
        </Popover>
      ) : (
        <>
          {selectedTools.map((tool, toolIndex) => {
            // Handle custom tools and MCP tools differently
            const isCustomTool = tool.type === 'custom-tool'
            const isMcpTool = tool.type === 'mcp'
            const toolBlock =
              !isCustomTool && !isMcpTool
                ? toolBlocks.find((block) => block.type === tool.type)
                : null

            // Get the current tool ID (may change based on operation)
            const currentToolId =
              !isCustomTool && !isMcpTool
                ? getToolIdForOperation(tool.type, tool.operation) || tool.toolId
                : tool.toolId

            // Get tool parameters using the new utility with block type for UI components
            const toolParams =
              !isCustomTool && !isMcpTool ? getToolParametersConfig(currentToolId, tool.type) : null

            // For custom tools, extract parameters from schema
            const customToolParams =
              isCustomTool && tool.schema && tool.schema.function?.parameters?.properties
                ? Object.entries(tool.schema.function.parameters.properties || {}).map(
                    ([paramId, param]: [string, any]) => ({
                      id: paramId,
                      type: param.type || 'string',
                      description: param.description || '',
                      visibility: (tool.schema.function.parameters.required?.includes(paramId)
                        ? 'user-or-llm'
                        : 'user-only') as 'user-or-llm' | 'user-only' | 'llm-only' | 'hidden',
                    })
                  )
                : []

            // For MCP tools, extract parameters from input schema
            // Use cached schema from tool object if available, otherwise fetch from mcpTools
            const mcpTool = isMcpTool ? mcpTools.find((t) => t.id === tool.toolId) : null
            const mcpToolSchema = isMcpTool ? tool.schema || mcpTool?.inputSchema : null
            const mcpToolParams =
              isMcpTool && mcpToolSchema?.properties
                ? Object.entries(mcpToolSchema.properties || {}).map(
                    ([paramId, param]: [string, any]) => ({
                      id: paramId,
                      type: param.type || 'string',
                      description: param.description || '',
                      visibility: (mcpToolSchema.required?.includes(paramId)
                        ? 'user-or-llm'
                        : 'user-only') as 'user-or-llm' | 'user-only' | 'llm-only' | 'hidden',
                    })
                  )
                : []

            // Get all parameters to display
            const displayParams = isCustomTool
              ? customToolParams
              : isMcpTool
                ? mcpToolParams
                : toolParams?.userInputParameters || []

            // Check if tool requires OAuth
            const requiresOAuth = !isCustomTool && !isMcpTool && toolRequiresOAuth(currentToolId)
            const oauthConfig =
              !isCustomTool && !isMcpTool ? getToolOAuthConfig(currentToolId) : null

            // Tools are always expandable so users can access the interface
            const isExpandedForDisplay = isPreview
              ? (previewExpanded[toolIndex] ?? !!tool.isExpanded)
              : !!tool.isExpanded

            return (
              <div
                key={`${tool.toolId}-${toolIndex}`}
                className={cn(
<<<<<<< HEAD
                  'group relative flex flex-col overflow-visible rounded-[4px] border border-[var(--border-strong)] bg-[var(--surface-2)] transition-all duration-200 ease-in-out',
=======
                  'group relative flex flex-col overflow-visible rounded-[4px] border border-[var(--border-strong)] bg-[var(--surface-4)] transition-all duration-200 ease-in-out',
>>>>>>> 91ba34e4
                  draggedIndex === toolIndex ? 'scale-95 opacity-40' : '',
                  dragOverIndex === toolIndex && draggedIndex !== toolIndex && draggedIndex !== null
                    ? 'translate-y-1 transform border-t-2 border-t-muted-foreground/40'
                    : ''
                )}
                onDragOver={(e) => handleDragOver(e, toolIndex)}
                onDrop={(e) => handleDrop(e, toolIndex)}
              >
                <div
                  className={cn(
                    'flex items-center justify-between gap-[8px] px-[10px] py-[8px]',
                    isExpandedForDisplay &&
                      !isCustomTool &&
                      'border-[var(--border-strong)] border-b',
                    'cursor-pointer',
                    selectedTools.length > 1 && !isPreview && !disabled
                      ? 'cursor-grab active:cursor-grabbing'
                      : ''
                  )}
                  draggable={selectedTools.length > 1 && !isPreview && !disabled}
                  onDragStart={(e) => handleDragStart(e, toolIndex)}
                  onDragEnd={handleDragEnd}
                  onClick={() => {
                    if (isCustomTool) {
                      handleEditCustomTool(toolIndex)
                    } else {
                      toggleToolExpansion(toolIndex)
                    }
                  }}
                >
                  <div className='flex min-w-0 flex-1 items-center gap-[10px]'>
                    <div
                      className='flex h-[16px] w-[16px] flex-shrink-0 items-center justify-center rounded-[4px]'
                      style={{
                        backgroundColor: isCustomTool
                          ? '#3B82F6'
                          : isMcpTool
                            ? mcpTool?.bgColor || '#6366F1'
                            : toolBlock?.bgColor,
                      }}
                    >
                      {isCustomTool ? (
                        <WrenchIcon className='h-[10px] w-[10px] text-white' />
                      ) : isMcpTool ? (
                        <IconComponent icon={McpIcon} className='h-[10px] w-[10px] text-white' />
                      ) : (
                        <IconComponent
                          icon={toolBlock?.icon}
                          className='h-[10px] w-[10px] text-white'
                        />
                      )}
                    </div>
                    <span className='truncate font-medium text-[13px] text-[var(--text-primary)]'>
                      {tool.title}
                    </span>
                  </div>
                  <div className='flex flex-shrink-0 items-center gap-[8px]'>
                    {supportsToolControl && (
                      <Popover>
                        <PopoverTrigger asChild>
                          <button
                            className='flex items-center justify-center font-medium text-[12px] text-[var(--text-tertiary)] transition-colors hover:text-[var(--text-primary)]'
                            onClick={(e: React.MouseEvent) => e.stopPropagation()}
                            aria-label='Tool usage control'
                          >
                            {tool.usageControl === 'auto' && 'Auto'}
                            {tool.usageControl === 'force' && 'Force'}
                            {tool.usageControl === 'none' && 'None'}
                            {!tool.usageControl && 'Auto'}
                          </button>
                        </PopoverTrigger>
                        <PopoverContent
                          side='bottom'
                          align='end'
                          sideOffset={8}
                          onClick={(e: React.MouseEvent) => e.stopPropagation()}
                          className='gap-[2px]'
                        >
                          <PopoverItem
                            active={(tool.usageControl || 'auto') === 'auto'}
                            onClick={() => handleUsageControlChange(toolIndex, 'auto')}
                          >
                            Auto{' '}
                            <span className='text-[var(--text-tertiary)]'>(model decides)</span>
                          </PopoverItem>
                          <PopoverItem
                            active={tool.usageControl === 'force'}
                            onClick={() => handleUsageControlChange(toolIndex, 'force')}
                          >
                            Force <span className='text-[var(--text-tertiary)]'>(always use)</span>
                          </PopoverItem>
                          <PopoverItem
                            active={tool.usageControl === 'none'}
                            onClick={() => handleUsageControlChange(toolIndex, 'none')}
                          >
                            None
                          </PopoverItem>
                        </PopoverContent>
                      </Popover>
                    )}
                    <button
                      onClick={(e) => {
                        e.stopPropagation()
                        handleRemoveTool(toolIndex)
                      }}
                      className='flex items-center justify-center text-[var(--text-tertiary)] transition-colors hover:text-[var(--text-primary)]'
                      aria-label='Remove tool'
                    >
                      <XIcon className='h-[13px] w-[13px]' />
                    </button>
                  </div>
                </div>

                {!isCustomTool && isExpandedForDisplay && (
                  <div className='space-y-[12px] overflow-visible p-[10px]'>
                    {/* Operation dropdown for tools with multiple operations */}
                    {(() => {
                      const hasOperations = hasMultipleOperations(tool.type)
                      const operationOptions = hasOperations ? getOperationOptions(tool.type) : []

                      return hasOperations && operationOptions.length > 0 ? (
                        <div className='relative space-y-[6px]'>
                          <div className='font-medium text-[13px] text-[var(--text-tertiary)]'>
                            Operation
                          </div>
                          <Combobox
                            options={operationOptions
                              .filter((option) => option.id !== '')
                              .map((option) => ({
                                label: option.label,
                                value: option.id,
                              }))}
                            value={tool.operation || operationOptions[0].id}
                            onChange={(value) => handleOperationChange(toolIndex, value)}
                            placeholder='Select operation'
                            disabled={disabled}
                          />
                        </div>
                      ) : null
                    })()}

                    {/* OAuth credential selector if required */}
                    {requiresOAuth && oauthConfig && (
                      <div className='relative min-w-0 space-y-[6px]'>
                        <div className='font-medium text-[13px] text-[var(--text-tertiary)]'>
                          Account
                        </div>
                        <div className='w-full min-w-0'>
                          <ToolCredentialSelector
                            value={tool.params.credential || ''}
                            onChange={(value) => handleParamChange(toolIndex, 'credential', value)}
                            provider={oauthConfig.provider as OAuthProvider}
                            requiredScopes={
                              toolBlock?.subBlocks?.find((sb) => sb.id === 'credential')
                                ?.requiredScopes ||
                              getCanonicalScopesForProvider(oauthConfig.provider)
                            }
                            label={`Select ${oauthConfig.provider} account`}
                            serviceId={oauthConfig.provider}
                            disabled={disabled}
                          />
                        </div>
                      </div>
                    )}

                    {/* Tool parameters */}
                    {(() => {
                      const filteredParams = displayParams.filter((param) =>
                        evaluateParameterCondition(param, tool)
                      )
                      const groupedParams: { [key: string]: ToolParameterConfig[] } = {}
                      const standaloneParams: ToolParameterConfig[] = []

                      // Group checkbox-list parameters by their UI component title
                      filteredParams.forEach((param) => {
                        const paramConfig = param as ToolParameterConfig
                        if (
                          paramConfig.uiComponent?.type === 'checkbox-list' &&
                          paramConfig.uiComponent?.title
                        ) {
                          const groupKey = paramConfig.uiComponent.title
                          if (!groupedParams[groupKey]) {
                            groupedParams[groupKey] = []
                          }
                          groupedParams[groupKey].push(paramConfig)
                        } else {
                          standaloneParams.push(paramConfig)
                        }
                      })

                      const renderedElements: React.ReactNode[] = []

                      // Render grouped checkbox-lists
                      Object.entries(groupedParams).forEach(([groupTitle, params]) => {
                        const firstParam = params[0] as ToolParameterConfig
                        const groupValue = JSON.stringify(
                          params.reduce(
                            (acc, p) => ({ ...acc, [p.id]: tool.params[p.id] === 'true' }),
                            {}
                          )
                        )

                        renderedElements.push(
                          <div
                            key={`group-${groupTitle}`}
                            className='relative min-w-0 space-y-[6px]'
                          >
                            <div className='flex items-center font-medium text-[13px] text-[var(--text-tertiary)]'>
                              {groupTitle}
                            </div>
                            <div className='relative w-full min-w-0'>
                              <CheckboxListSyncWrapper
                                blockId={blockId}
                                paramId={`group-${groupTitle}`}
                                value={groupValue}
                                onChange={(value) => {
                                  try {
                                    const parsed = JSON.parse(value)
                                    params.forEach((param) => {
                                      handleParamChange(
                                        toolIndex,
                                        param.id,
                                        parsed[param.id] ? 'true' : 'false'
                                      )
                                    })
                                  } catch (e) {
                                    // Handle error
                                  }
                                }}
                                uiComponent={firstParam.uiComponent}
                                disabled={disabled}
                              />
                            </div>
                          </div>
                        )
                      })

                      // Render standalone parameters
                      standaloneParams.forEach((param) => {
                        renderedElements.push(
                          <div key={param.id} className='relative min-w-0 space-y-[6px]'>
                            <div className='flex items-center font-medium text-[13px] text-[var(--text-tertiary)]'>
                              {param.uiComponent?.title || formatParameterLabel(param.id)}
                              {param.required && param.visibility === 'user-only' && (
                                <span className='ml-1 text-red-500'>*</span>
                              )}
                              {(!param.required || param.visibility !== 'user-only') && (
                                <span className='ml-1 text-[var(--text-muted)] text-xs'>
                                  (Optional)
                                </span>
                              )}
                            </div>
                            <div className='relative w-full min-w-0'>
                              {param.uiComponent ? (
                                renderParameterInput(
                                  param,
                                  tool.params[param.id] || '',
                                  (value) => handleParamChange(toolIndex, param.id, value),
                                  toolIndex,
                                  tool.params
                                )
                              ) : (
                                <ShortInput
                                  blockId={blockId}
                                  subBlockId={`${subBlockId}-tool-${toolIndex}-${param.id}`}
                                  placeholder={
                                    param.description ||
                                    `Enter ${formatParameterLabel(param.id).toLowerCase()}`
                                  }
                                  password={isPasswordParameter(param.id)}
                                  config={{
                                    id: `${subBlockId}-tool-${toolIndex}-${param.id}`,
                                    type: 'short-input',
                                    title: param.id,
                                  }}
                                  value={tool.params[param.id] || ''}
                                  onChange={(value) =>
                                    handleParamChange(toolIndex, param.id, value)
                                  }
                                />
                              )}
                            </div>
                          </div>
                        )
                      })

                      return renderedElements
                    })()}
                  </div>
                )}
              </div>
            )
          })}

          {/* Add Tool Button */}
          <Popover open={open} onOpenChange={setOpen}>
            <PopoverTrigger asChild>
<<<<<<< HEAD
              <div className='flex w-full cursor-pointer items-center justify-center rounded-[4px] border border-[var(--border-strong)] bg-[var(--surface-2)] px-[10px] py-[6px] font-medium text-sm transition-colors hover:bg-[var(--surface-4)]'>
=======
              <div className='flex w-full cursor-pointer items-center justify-center rounded-[4px] border border-[var(--border-strong)] bg-[var(--surface-4)] px-[10px] py-[6px] font-medium text-sm transition-colors hover:bg-[var(--surface-5)]'>
>>>>>>> 91ba34e4
                <div className='flex items-center text-[13px] text-[var(--text-muted)]'>
                  <PlusIcon className='mr-2 h-4 w-4' />
                  Add Tool
                </div>
              </div>
            </PopoverTrigger>
            <PopoverContent
              maxHeight={240}
              className='w-[var(--radix-popover-trigger-width)]'
              align='start'
              sideOffset={6}
            >
              <ToolCommand.Root filter={customFilter} searchQuery={searchQuery}>
                <CommandKeyboardWrapper>
                  <PopoverSearch placeholder='Search tools...' onValueChange={setSearchQuery} />
                  <PopoverScrollArea>
                    <ToolCommand.List>
                      <ToolCommand.Empty>No tools found</ToolCommand.Empty>

                      <ToolCommand.Item
                        value='Create Tool'
                        onSelect={() => {
                          setOpen(false)
                          setCustomToolModalOpen(true)
                        }}
                      >
                        <WrenchIcon className='h-[14px] w-[14px] flex-shrink-0 text-muted-foreground' />
                        <span className='truncate'>Create Tool</span>
                      </ToolCommand.Item>

                      <ToolCommand.Item
                        value='Add MCP Server'
                        onSelect={() => {
                          setOpen(false)
                          window.dispatchEvent(
                            new CustomEvent('open-settings', { detail: { tab: 'mcp' } })
                          )
                        }}
                      >
                        <McpIcon className='h-[14px] w-[14px] flex-shrink-0 text-muted-foreground' />
                        <span className='truncate'>Add MCP Server</span>
                      </ToolCommand.Item>

                      {/* Display saved custom tools at the top */}
                      {(() => {
                        const matchingCustomTools = customTools.filter(
                          (tool) => customFilter(tool.title, searchQuery || '') > 0
                        )
                        if (matchingCustomTools.length === 0) return null

                        return (
                          <>
                            <PopoverSection>Custom Tools</PopoverSection>
                            {matchingCustomTools.map((customTool) => (
                              <ToolCommand.Item
                                key={customTool.id}
                                value={customTool.title}
                                onSelect={() => {
                                  const newTool: StoredTool = {
                                    type: 'custom-tool',
                                    title: customTool.title,
                                    toolId: `custom-${customTool.schema?.function?.name || 'unknown'}`,
                                    params: {},
                                    isExpanded: true,
                                    schema: customTool.schema,
                                    code: customTool.code,
                                    usageControl: 'auto',
                                  }

                                  setStoreValue([
                                    ...selectedTools.map((tool) => ({
                                      ...tool,
                                      isExpanded: false,
                                    })),
                                    newTool,
                                  ])
                                  setOpen(false)
                                }}
                              >
                                <div className='flex h-[15px] w-[15px] flex-shrink-0 items-center justify-center rounded bg-blue-500'>
                                  <WrenchIcon className='h-[11px] w-[11px] text-white' />
                                </div>
                                <span className='truncate'>{customTool.title}</span>
                              </ToolCommand.Item>
                            ))}
                          </>
                        )
                      })()}

                      {/* Display MCP tools */}
                      <McpToolsList
                        mcpTools={mcpTools}
                        searchQuery={searchQuery || ''}
                        customFilter={customFilter}
                        onToolSelect={(tool) => handleMcpToolSelect(tool, false)}
                        disabled={false}
                      />

                      {/* Display built-in tools */}
                      {(() => {
                        const matchingBlocks = toolBlocks.filter(
                          (block) => customFilter(block.name, searchQuery || '') > 0
                        )
                        if (matchingBlocks.length === 0) return null

                        return (
                          <>
                            <PopoverSection>Built-in Tools</PopoverSection>
                            {matchingBlocks.map((block) => (
                              <ToolCommand.Item
                                key={block.type}
                                value={block.name}
                                onSelect={() => handleSelectTool(block)}
                              >
                                <div
                                  className='flex h-[15px] w-[15px] flex-shrink-0 items-center justify-center rounded'
                                  style={{ background: block.bgColor }}
                                >
                                  <IconComponent
                                    icon={block.icon}
                                    className='h-[11px] w-[11px] text-white'
                                  />
                                </div>
                                <span className='truncate'>{block.name}</span>
                              </ToolCommand.Item>
                            ))}
                          </>
                        )
                      })()}
                    </ToolCommand.List>
                  </PopoverScrollArea>
                </CommandKeyboardWrapper>
              </ToolCommand.Root>
            </PopoverContent>
          </Popover>
        </>
      )}

      {/* Custom Tool Modal */}
      <CustomToolModal
        open={customToolModalOpen}
        onOpenChange={(open) => {
          setCustomToolModalOpen(open)
          if (!open) setEditingToolIndex(null)
        }}
        onSave={editingToolIndex !== null ? handleSaveCustomTool : handleAddCustomTool}
        onDelete={handleDeleteTool}
        blockId={blockId}
        initialValues={
          editingToolIndex !== null && selectedTools[editingToolIndex]?.type === 'custom-tool'
            ? {
                id: customTools.find(
                  (tool) =>
                    tool.schema?.function?.name ===
                    selectedTools[editingToolIndex].schema?.function?.name
                )?.id,
                schema: selectedTools[editingToolIndex].schema,
                code: selectedTools[editingToolIndex].code || '',
              }
            : undefined
        }
      />
    </div>
  )
}<|MERGE_RESOLUTION|>--- conflicted
+++ resolved
@@ -1601,11 +1601,7 @@
       {selectedTools.length === 0 ? (
         <Popover open={open} onOpenChange={setOpen}>
           <PopoverTrigger asChild>
-<<<<<<< HEAD
-            <div className='flex w-full cursor-pointer items-center justify-center rounded-[4px] border border-[var(--border-strong)] bg-[var(--surface-2)] px-[10px] py-[6px] font-medium text-sm transition-colors hover:bg-[var(--surface-4)]'>
-=======
             <div className='flex w-full cursor-pointer items-center justify-center rounded-[4px] border border-[var(--border-strong)] bg-[var(--surface-4)] px-[10px] py-[6px] font-medium text-sm transition-colors hover:bg-[var(--surface-5)]'>
->>>>>>> 91ba34e4
               <div className='flex items-center text-[13px] text-[var(--text-muted)]'>
                 <PlusIcon className='mr-2 h-4 w-4' />
                 Add Tool
@@ -1822,11 +1818,7 @@
               <div
                 key={`${tool.toolId}-${toolIndex}`}
                 className={cn(
-<<<<<<< HEAD
-                  'group relative flex flex-col overflow-visible rounded-[4px] border border-[var(--border-strong)] bg-[var(--surface-2)] transition-all duration-200 ease-in-out',
-=======
                   'group relative flex flex-col overflow-visible rounded-[4px] border border-[var(--border-strong)] bg-[var(--surface-4)] transition-all duration-200 ease-in-out',
->>>>>>> 91ba34e4
                   draggedIndex === toolIndex ? 'scale-95 opacity-40' : '',
                   dragOverIndex === toolIndex && draggedIndex !== toolIndex && draggedIndex !== null
                     ? 'translate-y-1 transform border-t-2 border-t-muted-foreground/40'
@@ -2124,11 +2116,7 @@
           {/* Add Tool Button */}
           <Popover open={open} onOpenChange={setOpen}>
             <PopoverTrigger asChild>
-<<<<<<< HEAD
-              <div className='flex w-full cursor-pointer items-center justify-center rounded-[4px] border border-[var(--border-strong)] bg-[var(--surface-2)] px-[10px] py-[6px] font-medium text-sm transition-colors hover:bg-[var(--surface-4)]'>
-=======
               <div className='flex w-full cursor-pointer items-center justify-center rounded-[4px] border border-[var(--border-strong)] bg-[var(--surface-4)] px-[10px] py-[6px] font-medium text-sm transition-colors hover:bg-[var(--surface-5)]'>
->>>>>>> 91ba34e4
                 <div className='flex items-center text-[13px] text-[var(--text-muted)]'>
                   <PlusIcon className='mr-2 h-4 w-4' />
                   Add Tool
