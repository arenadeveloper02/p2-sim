'use client'

import type { MouseEvent as ReactMouseEvent } from 'react'
import {
  forwardRef,
  useCallback,
  useEffect,
  useImperativeHandle,
  useMemo,
  useRef,
  useState,
} from 'react'
import { History, Plus } from 'lucide-react'
import {
  Button,
  Popover,
  PopoverContent,
  PopoverItem,
  PopoverScrollArea,
  PopoverSection,
  PopoverTrigger,
} from '@/components/emcn'
import { Trash } from '@/components/emcn/icons/trash'
import { createLogger } from '@/lib/logs/console/logger'
import {
  CopilotMessage,
  PlanModeSection,
  TodoList,
  UserInput,
  Welcome,
} from '@/app/workspace/[workspaceId]/w/[workflowId]/components/panel/components/copilot/components'
import type { MessageFileAttachment } from '@/app/workspace/[workspaceId]/w/[workflowId]/components/panel/components/copilot/components/user-input/hooks/use-file-attachments'
import type { UserInputRef } from '@/app/workspace/[workspaceId]/w/[workflowId]/components/panel/components/copilot/components/user-input/user-input'
import {
  useChatHistory,
  useCopilotInitialization,
  useLandingPrompt,
  useTodoManagement,
} from '@/app/workspace/[workspaceId]/w/[workflowId]/components/panel/components/copilot/hooks'
import { useScrollManagement } from '@/app/workspace/[workspaceId]/w/[workflowId]/hooks'
import { useCopilotStore } from '@/stores/panel/copilot/store'
import { useWorkflowRegistry } from '@/stores/workflows/registry/store'

const logger = createLogger('Copilot')

/**
 * Props for the Copilot component
 */
interface CopilotProps {
  /** Width of the copilot panel in pixels */
  panelWidth: number
}

/**
 * Ref interface for imperative actions on the Copilot component
 */
interface CopilotRef {
  /** Creates a new chat session */
  createNewChat: () => void
  /** Sets the input value and focuses the textarea */
  setInputValueAndFocus: (value: string) => void
  /** Focuses the copilot user input without changing its value */
  focusInput: () => void
}

/**
 * Copilot component - AI-powered assistant for workflow management
 * Provides chat interface, message history, and intelligent workflow suggestions
 */
export const Copilot = forwardRef<CopilotRef, CopilotProps>(({ panelWidth }, ref) => {
  const userInputRef = useRef<UserInputRef>(null)
  const copilotContainerRef = useRef<HTMLDivElement>(null)
  const cancelEditCallbackRef = useRef<(() => void) | null>(null)
  const [editingMessageId, setEditingMessageId] = useState<string | null>(null)
  const [isEditingMessage, setIsEditingMessage] = useState(false)
  const [revertingMessageId, setRevertingMessageId] = useState<string | null>(null)
  const [isHistoryDropdownOpen, setIsHistoryDropdownOpen] = useState(false)

  const { activeWorkflowId } = useWorkflowRegistry()

  const {
    messages,
    chats,
    isLoadingChats,
    isSendingMessage,
    isAborting,
    mode,
    inputValue,
    planTodos,
    showPlanTodos,
    streamingPlanContent,
    sendMessage,
    abortMessage,
    createNewChat,
    setMode,
    setInputValue,
    chatsLoadedForWorkflow,
    setWorkflowId: setCopilotWorkflowId,
    loadChats,
    messageCheckpoints,
    currentChat,
    fetchContextUsage,
    selectChat,
    deleteChat,
    areChatsFresh,
    workflowId: copilotWorkflowId,
    setPlanTodos,
    clearPlanArtifact,
    savePlanArtifact,
    setSelectedModel,
    loadAutoAllowedTools,
  } = useCopilotStore()

  // Initialize copilot
  const { isInitialized } = useCopilotInitialization({
    activeWorkflowId,
    isLoadingChats,
    chatsLoadedForWorkflow,
    setCopilotWorkflowId,
    loadChats,
    fetchContextUsage,
    loadAutoAllowedTools,
    currentChat,
    isSendingMessage,
  })

  // Handle scroll management
  const { scrollAreaRef, scrollToBottom } = useScrollManagement(messages, isSendingMessage)

  // Handle chat history grouping
  const { groupedChats, handleHistoryDropdownOpen: handleHistoryDropdownOpenHook } = useChatHistory(
    {
      chats,
      activeWorkflowId,
      copilotWorkflowId,
      loadChats,
      areChatsFresh,
      isSendingMessage,
    }
  )

  // Handle todo management
  const { todosCollapsed, setTodosCollapsed } = useTodoManagement({
    isSendingMessage,
    showPlanTodos,
    planTodos,
    setPlanTodos,
  })

  /**
   * Get markdown content for design document section
   * Available in all modes once created
   */
  const designDocumentContent = useMemo(() => {
    // Use streaming content if available
    if (streamingPlanContent) {
      logger.info('[DesignDocument] Using streaming plan content', {
        contentLength: streamingPlanContent.length,
      })
      return streamingPlanContent
    }

    return ''
  }, [streamingPlanContent])

  /**
   * Helper function to focus the copilot input
   */
  const focusInput = useCallback(() => {
    userInputRef.current?.focus()
  }, [])

  // Handle landing page prompt retrieval and population
  useLandingPrompt({
    isInitialized,
    setInputValue,
    focusInput,
    isSendingMessage,
    currentInputValue: inputValue,
  })

  /**
   * Auto-scroll to bottom when chat loads in
   */
  useEffect(() => {
    if (isInitialized && messages.length > 0) {
      scrollToBottom()
    }
  }, [isInitialized, messages.length, scrollToBottom])

  /**
   * Cleanup on component unmount (page refresh, navigation, etc.)
   * Uses a ref to track sending state to avoid stale closure issues
   * Note: Parent workflow.tsx also has useStreamCleanup for page-level cleanup
   */
  const isSendingRef = useRef(isSendingMessage)
  isSendingRef.current = isSendingMessage
  const abortMessageRef = useRef(abortMessage)
  abortMessageRef.current = abortMessage

  useEffect(() => {
    return () => {
      // Use refs to check current values, not stale closure values
      if (isSendingRef.current) {
        abortMessageRef.current()
        logger.info('Aborted active message streaming due to component unmount')
      }
    }
    // Empty deps - only run cleanup on actual unmount, not on re-renders
    // eslint-disable-next-line react-hooks/exhaustive-deps
  }, [])

  /**
   * Container-level click capture to cancel edit mode when clicking outside the current edit area
   */
  const handleCopilotClickCapture = useCallback(
    (event: ReactMouseEvent<HTMLDivElement>) => {
      if (!isEditingMessage) return
      const target = event.target as HTMLElement
      // Allow interactions with Radix portals (dropdowns, tooltips, dialogs, popovers, mention menu)
      if (
        target.closest('[data-radix-dropdown-menu-content]') ||
        target.closest('[data-radix-popover-content]') ||
        target.closest('[data-radix-dialog-content]') ||
        target.closest('[data-radix-tooltip-content]') ||
        target.closest('[data-radix-popper-content-wrapper]') ||
        target.closest('.mention-menu-portal') ||
        target.closest('[role="dialog"]') ||
        target.closest('[role="menu"]')
      ) {
        return
      }
      const editContainer = copilotContainerRef.current?.querySelector(
        `[data-edit-container][data-message-id="${editingMessageId}"]`
      ) as HTMLElement | null
      if (editContainer?.contains(target)) {
        return
      }
      cancelEditCallbackRef.current?.()
    },
    [isEditingMessage, editingMessageId]
  )

  /**
   * Handles creating a new chat session
   * Focuses the input after creation
   */
  const handleStartNewChat = useCallback(() => {
    createNewChat()
    logger.info('Started new chat')

    setTimeout(() => {
      userInputRef.current?.focus()
    }, 100)
  }, [createNewChat])

  /**
   * Sets the input value and focuses the textarea
   * @param value - The value to set in the input
   */
  const handleSetInputValueAndFocus = useCallback(
    (value: string) => {
      setInputValue(value)
      setTimeout(() => {
        userInputRef.current?.focus()
      }, 150)
    },
    [setInputValue]
  )

  // Expose functions to parent
  useImperativeHandle(
    ref,
    () => ({
      createNewChat: handleStartNewChat,
      setInputValueAndFocus: handleSetInputValueAndFocus,
      focusInput,
    }),
    [handleStartNewChat, handleSetInputValueAndFocus, focusInput]
  )

  /**
   * Handles aborting the current message streaming
   * Collapses todos if they are currently shown
   */
  const handleAbort = useCallback(() => {
    abortMessage()
    if (showPlanTodos) {
      setTodosCollapsed(true)
    }
  }, [abortMessage, showPlanTodos])

  /**
   * Handles message submission to the copilot
   * @param query - The message text to send
   * @param fileAttachments - Optional file attachments
   * @param contexts - Optional context references
   */
  const handleSubmit = useCallback(
    async (query: string, fileAttachments?: MessageFileAttachment[], contexts?: any[]) => {
      if (!query || isSendingMessage || !activeWorkflowId) return

      if (showPlanTodos) {
        const store = useCopilotStore.getState()
        store.setPlanTodos([])
      }

      try {
        await sendMessage(query, { stream: true, fileAttachments, contexts })
        logger.info(
          'Sent message:',
          query,
          fileAttachments ? `with ${fileAttachments.length} attachments` : ''
        )
      } catch (error) {
        logger.error('Failed to send message:', error)
      }
    },
    [isSendingMessage, activeWorkflowId, sendMessage, showPlanTodos]
  )

  /**
   * Handles message edit mode changes
   * @param messageId - ID of the message being edited
   * @param isEditing - Whether edit mode is active
   */
  const handleEditModeChange = useCallback(
    (messageId: string, isEditing: boolean, cancelCallback?: () => void) => {
      setEditingMessageId(isEditing ? messageId : null)
      setIsEditingMessage(isEditing)
      cancelEditCallbackRef.current = isEditing ? cancelCallback || null : null
      logger.info('Edit mode changed', { messageId, isEditing, willDimMessages: isEditing })
    },
    []
  )

  /**
   * Handles checkpoint revert mode changes
   * @param messageId - ID of the message being reverted
   * @param isReverting - Whether revert mode is active
   */
  const handleRevertModeChange = useCallback((messageId: string, isReverting: boolean) => {
    setRevertingMessageId(isReverting ? messageId : null)
  }, [])

  /**
   * Handles chat deletion
   * @param chatId - ID of the chat to delete
   */
  const handleDeleteChat = useCallback(
    async (chatId: string) => {
      try {
        await deleteChat(chatId)
      } catch (error) {
        logger.error('Error deleting chat:', error)
      }
    },
    [deleteChat]
  )

  /**
   * Handles history dropdown opening state
   * Loads chats if needed when dropdown opens (non-blocking)
   * @param open - Whether the dropdown is open
   */
  const handleHistoryDropdownOpen = useCallback(
    (open: boolean) => {
      setIsHistoryDropdownOpen(open)
      // Fire hook without awaiting - prevents blocking and state issues
      handleHistoryDropdownOpenHook(open)
    },
    [handleHistoryDropdownOpenHook]
  )

  /**
   * Skeleton loading component for chat history
   */
  const ChatHistorySkeleton = () => (
    <>
      <PopoverSection>
        <div className='h-3 w-12 animate-pulse rounded bg-muted/40' />
      </PopoverSection>
      <div className='flex flex-col gap-0.5'>
        {[1, 2, 3].map((i) => (
          <div key={i} className='flex h-[25px] items-center px-[6px]'>
            <div className='h-3 w-full animate-pulse rounded bg-muted/40' />
          </div>
        ))}
      </div>
    </>
  )

  return (
    <>
      <div
        ref={copilotContainerRef}
        onClickCapture={handleCopilotClickCapture}
        className='flex h-full flex-col overflow-hidden'
      >
        {/* Header */}
<<<<<<< HEAD
        <div className='flex flex-shrink-0 items-center justify-between rounded-[4px] bg-[var(--surface-2)] px-[12px] py-[8px] dark:bg-[#2A2A2A]'>
          <h2 className='font-medium text-[14px] text-[var(--text-primary)] dark:text-[var(--white)]'>
=======
        <div className='flex flex-shrink-0 items-center justify-between gap-[8px] rounded-[4px] bg-[var(--surface-5)] px-[12px] py-[8px]'>
          <h2 className='min-w-0 flex-1 truncate font-medium text-[14px] text-[var(--text-primary)]'>
>>>>>>> a0fb8896
            {currentChat?.title || 'New Chat'}
          </h2>
          <div className='flex items-center gap-[8px]'>
            <Button variant='ghost' className='p-0' onClick={handleStartNewChat}>
              <Plus className='h-[14px] w-[14px]' />
            </Button>
            <Popover open={isHistoryDropdownOpen} onOpenChange={handleHistoryDropdownOpen}>
              <PopoverTrigger asChild>
                <Button variant='ghost' className='p-0'>
                  <History className='h-[14px] w-[14px]' />
                </Button>
              </PopoverTrigger>
              <PopoverContent align='end' side='bottom' sideOffset={8} maxHeight={280}>
                {isLoadingChats ? (
                  <PopoverScrollArea>
                    <ChatHistorySkeleton />
                  </PopoverScrollArea>
                ) : groupedChats.length === 0 ? (
                  <div className='px-[6px] py-[16px] text-center text-[12px] text-[var(--white)]'>
                    No chats yet
                  </div>
                ) : (
                  <PopoverScrollArea>
                    {groupedChats.map(([groupName, chatsInGroup], groupIndex) => (
                      <div key={groupName}>
                        <PopoverSection className={groupIndex === 0 ? 'pt-0' : ''}>
                          {groupName}
                        </PopoverSection>
                        <div className='flex flex-col gap-0.5'>
                          {chatsInGroup.map((chat) => (
                            <div key={chat.id} className='group'>
                              <PopoverItem
                                active={currentChat?.id === chat.id}
                                onClick={() => {
                                  if (currentChat?.id !== chat.id) {
                                    selectChat(chat)
                                  }
                                  setIsHistoryDropdownOpen(false)
                                }}
                              >
                                <span className='min-w-0 flex-1 truncate'>
                                  {chat.title || 'New Chat'}
                                </span>
                                <div className='flex flex-shrink-0 items-center gap-[4px] opacity-0 transition-opacity group-hover:opacity-100'>
                                  <Button
                                    variant='ghost'
                                    className='h-[16px] w-[16px] p-0'
                                    onClick={(e) => {
                                      e.stopPropagation()
                                      handleDeleteChat(chat.id)
                                    }}
                                    aria-label='Delete chat'
                                  >
                                    <Trash className='h-[10px] w-[10px]' />
                                  </Button>
                                </div>
                              </PopoverItem>
                            </div>
                          ))}
                        </div>
                      </div>
                    ))}
                  </PopoverScrollArea>
                )}
              </PopoverContent>
            </Popover>
          </div>
        </div>

        {/* Show loading state until fully initialized */}
        {!isInitialized ? (
          <div className='flex h-full w-full items-center justify-center'>
            <div className='flex flex-col items-center gap-3'>
              <p className='text-muted-foreground text-sm'>Loading copilot</p>
            </div>
          </div>
        ) : (
          <>
            {/* Messages area */}
            {messages.length === 0 && !isSendingMessage && !isEditingMessage ? (
              /* Welcome state with input at top */
              <div className='flex flex-1 flex-col overflow-hidden p-[8px]'>
                <div className='flex-shrink-0'>
                  <UserInput
                    ref={userInputRef}
                    onSubmit={handleSubmit}
                    onAbort={handleAbort}
                    disabled={!activeWorkflowId}
                    isLoading={isSendingMessage}
                    isAborting={isAborting}
                    mode={mode}
                    onModeChange={setMode}
                    value={inputValue}
                    onChange={setInputValue}
                    panelWidth={panelWidth}
                    hasPlanArtifact={Boolean(designDocumentContent)}
                  />
                </div>
                <div className='flex-shrink-0 pt-[8px]'>
                  <Welcome onQuestionClick={handleSubmit} mode={mode} />
                </div>
              </div>
            ) : (
              /* Normal messages view */
              <div className='relative flex flex-1 flex-col overflow-hidden'>
                {/* Design Document Section - Pinned at top, shown in all modes when available */}
                {designDocumentContent && (
                  <div className='flex-shrink-0 px-[8px] pt-[8px]'>
                    <PlanModeSection
                      content={designDocumentContent}
                      onClear={clearPlanArtifact}
                      onSave={savePlanArtifact}
                    />
                  </div>
                )}

                <div className='relative flex-1 overflow-hidden'>
                  <div
                    ref={scrollAreaRef}
                    className='h-full overflow-y-auto overflow-x-hidden px-[8px]'
                  >
                    <div
                      className={`w-full max-w-full space-y-4 overflow-hidden py-[8px] ${
                        showPlanTodos && planTodos.length > 0 ? 'pb-14' : 'pb-10'
                      }`}
                    >
                      {messages.map((message, index) => {
                        // Determine if this message should be dimmed
                        let isDimmed = false

                        // Dim messages after the one being edited
                        if (editingMessageId) {
                          const editingIndex = messages.findIndex((m) => m.id === editingMessageId)
                          isDimmed = editingIndex !== -1 && index > editingIndex
                        }

                        // Also dim messages after the one showing restore confirmation
                        if (!isDimmed && revertingMessageId) {
                          const revertingIndex = messages.findIndex(
                            (m) => m.id === revertingMessageId
                          )
                          isDimmed = revertingIndex !== -1 && index > revertingIndex
                        }

                        // Get checkpoint count for this message to force re-render when it changes
                        const checkpointCount = messageCheckpoints[message.id]?.length || 0

                        return (
                          <CopilotMessage
                            key={message.id}
                            message={message}
                            isStreaming={
                              isSendingMessage && message.id === messages[messages.length - 1]?.id
                            }
                            panelWidth={panelWidth}
                            isDimmed={isDimmed}
                            checkpointCount={checkpointCount}
                            onEditModeChange={(isEditing, cancelCallback) =>
                              handleEditModeChange(message.id, isEditing, cancelCallback)
                            }
                            onRevertModeChange={(isReverting) =>
                              handleRevertModeChange(message.id, isReverting)
                            }
                          />
                        )
                      })}
                    </div>
                  </div>

                  {/* Todo list from plan tool - overlay at bottom so it's not clipped by scroll area */}
                  {showPlanTodos && planTodos.length > 0 && (
                    <div
                      className='-translate-x-1/2 absolute bottom-0 left-1/2 z-[2] w-full max-w-full px-[8px]'
                      style={{ maxWidth: `${panelWidth - 18}px` } as React.CSSProperties}
                    >
                      <TodoList
                        todos={planTodos}
                        collapsed={todosCollapsed}
                        onClose={() => {
                          const store = useCopilotStore.getState()
                          store.closePlanTodos?.()
                          useCopilotStore.setState({ planTodos: [] })
                        }}
                      />
                    </div>
                  )}
                </div>

                {/* Input area with integrated mode selector */}
                <div className='flex-shrink-0 px-[8px] pb-[8px]'>
                  <UserInput
                    ref={userInputRef}
                    onSubmit={handleSubmit}
                    onAbort={handleAbort}
                    disabled={!activeWorkflowId}
                    isLoading={isSendingMessage}
                    isAborting={isAborting}
                    mode={mode}
                    onModeChange={setMode}
                    value={inputValue}
                    onChange={setInputValue}
                    panelWidth={panelWidth}
                    hasPlanArtifact={Boolean(designDocumentContent)}
                  />
                </div>
              </div>
            )}
          </>
        )}
      </div>
    </>
  )
})

Copilot.displayName = 'Copilot'<|MERGE_RESOLUTION|>--- conflicted
+++ resolved
@@ -398,13 +398,8 @@
         className='flex h-full flex-col overflow-hidden'
       >
         {/* Header */}
-<<<<<<< HEAD
-        <div className='flex flex-shrink-0 items-center justify-between rounded-[4px] bg-[var(--surface-2)] px-[12px] py-[8px] dark:bg-[#2A2A2A]'>
-          <h2 className='font-medium text-[14px] text-[var(--text-primary)] dark:text-[var(--white)]'>
-=======
         <div className='flex flex-shrink-0 items-center justify-between gap-[8px] rounded-[4px] bg-[var(--surface-5)] px-[12px] py-[8px]'>
           <h2 className='min-w-0 flex-1 truncate font-medium text-[14px] text-[var(--text-primary)]'>
->>>>>>> a0fb8896
             {currentChat?.title || 'New Chat'}
           </h2>
           <div className='flex items-center gap-[8px]'>
