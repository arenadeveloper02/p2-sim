--- conflicted
+++ resolved
@@ -6,14 +6,11 @@
   Bot,
   Check,
   Clipboard,
-<<<<<<< HEAD
-  FileText,
-=======
+  // FileText,
   Info,
   LibraryBig,
->>>>>>> cc29e8dc
   Loader2,
-  Image as LucideImage,
+  // Image as LucideImage,
   RotateCcw,
   Shapes,
   ThumbsDown,
@@ -21,7 +18,7 @@
   Workflow,
   X,
 } from 'lucide-react'
-import Image from 'next/image'
+// import Image from 'next/image'
 import { InlineToolCall } from '@/lib/copilot/inline-tool-call'
 import { createLogger } from '@/lib/logs/console/logger'
 import {
@@ -43,269 +40,6 @@
   isStreaming?: boolean
 }
 
-<<<<<<< HEAD
-// Memoized streaming indicator component for better performance
-const StreamingIndicator = memo(() => (
-  <div className='flex items-center py-1 text-muted-foreground transition-opacity duration-200 ease-in-out'>
-    <div className='flex space-x-0.5'>
-      <div
-        className='h-1 w-1 animate-bounce rounded-full bg-muted-foreground'
-        style={{ animationDelay: '0ms', animationDuration: '1.2s' }}
-      />
-      <div
-        className='h-1 w-1 animate-bounce rounded-full bg-muted-foreground'
-        style={{ animationDelay: '0.15s', animationDuration: '1.2s' }}
-      />
-      <div
-        className='h-1 w-1 animate-bounce rounded-full bg-muted-foreground'
-        style={{ animationDelay: '0.3s', animationDuration: '1.2s' }}
-      />
-    </div>
-  </div>
-))
-
-StreamingIndicator.displayName = 'StreamingIndicator'
-
-// File attachment display component
-interface FileAttachmentDisplayProps {
-  fileAttachments: any[]
-}
-
-const FileAttachmentDisplay = memo(({ fileAttachments }: FileAttachmentDisplayProps) => {
-  // Cache for file URLs to avoid re-fetching on every render
-  const [fileUrls, setFileUrls] = useState<Record<string, string>>({})
-
-  const formatFileSize = (bytes: number) => {
-    if (bytes === 0) return '0 B'
-    const k = 1024
-    const sizes = ['B', 'KB', 'MB', 'GB']
-    const i = Math.floor(Math.log(bytes) / Math.log(k))
-    return `${Math.round((bytes / k ** i) * 10) / 10} ${sizes[i]}`
-  }
-
-  const getFileIcon = (mediaType: string) => {
-    if (mediaType.startsWith('image/')) {
-      return <LucideImage className='h-5 w-5 text-muted-foreground' />
-    }
-    if (mediaType.includes('pdf')) {
-      return <FileText className='h-5 w-5 text-red-500' />
-    }
-    if (mediaType.includes('text') || mediaType.includes('json') || mediaType.includes('xml')) {
-      return <FileText className='h-5 w-5 text-blue-500' />
-    }
-    return <FileText className='h-5 w-5 text-muted-foreground' />
-  }
-
-  const getFileUrl = (file: any) => {
-    const cacheKey = file.s3_key
-    if (fileUrls[cacheKey]) {
-      return fileUrls[cacheKey]
-    }
-
-    // Generate URL only once and cache it
-    const url = `/api/files/serve/s3/${encodeURIComponent(file.s3_key)}?bucket=copilot`
-    setFileUrls((prev) => ({ ...prev, [cacheKey]: url }))
-    return url
-  }
-
-  const handleFileClick = (file: any) => {
-    // Use cached URL or generate it
-    const serveUrl = getFileUrl(file)
-
-    // Open the file in a new tab
-    window.open(serveUrl, '_blank')
-  }
-
-  const isImageFile = (mediaType: string) => {
-    return mediaType.startsWith('image/')
-  }
-
-  return (
-    <>
-      {fileAttachments.map((file) => (
-        <div
-          key={file.id}
-          className='group relative h-16 w-16 cursor-pointer overflow-hidden rounded-md border border-border/50 bg-muted/20 transition-all hover:bg-muted/40'
-          onClick={() => handleFileClick(file)}
-          title={`${file.filename} (${formatFileSize(file.size)})`}
-        >
-          {isImageFile(file.media_type) ? (
-            // For images, show actual thumbnail
-            <Image
-              src={getFileUrl(file)}
-              alt={file.filename}
-              className='h-full w-full object-cover'
-              onError={(e) => {
-                // If image fails to load, replace with icon
-                const target = e.target as HTMLImageElement
-                target.style.display = 'none'
-                const parent = target.parentElement
-                if (parent) {
-                  const iconContainer = document.createElement('div')
-                  iconContainer.className =
-                    'flex items-center justify-center w-full h-full bg-background/50'
-                  iconContainer.innerHTML =
-                    '<svg class="h-5 w-5 text-muted-foreground" xmlns="http://www.w3.org/2000/svg" width="24" height="24" viewBox="0 0 24 24" fill="none" stroke="currentColor" stroke-width="2" stroke-linecap="round" stroke-linejoin="round"><rect width="18" height="18" x="3" y="3" rx="2" ry="2"/><circle cx="9" cy="9" r="2"/><path d="m21 15-3.086-3.086a2 2 0 0 0-2.828 0L6 21"/></svg>'
-                  parent.appendChild(iconContainer)
-                }
-              }}
-            />
-          ) : (
-            // For other files, show icon centered
-            <div className='flex h-full w-full items-center justify-center bg-background/50'>
-              {getFileIcon(file.media_type)}
-            </div>
-          )}
-
-          {/* Hover overlay effect */}
-          <div className='pointer-events-none absolute inset-0 bg-black/10 opacity-0 transition-opacity group-hover:opacity-100' />
-        </div>
-      ))}
-    </>
-  )
-})
-
-FileAttachmentDisplay.displayName = 'FileAttachmentDisplay'
-
-// Smooth streaming text component with typewriter effect
-interface SmoothStreamingTextProps {
-  content: string
-  isStreaming: boolean
-}
-
-const SmoothStreamingText = memo(
-  ({ content, isStreaming }: SmoothStreamingTextProps) => {
-    const [displayedContent, setDisplayedContent] = useState('')
-    const contentRef = useRef(content)
-    const timeoutRef = useRef<NodeJS.Timeout | null>(null)
-    const indexRef = useRef(0)
-    const streamingStartTimeRef = useRef<number | null>(null)
-    const isAnimatingRef = useRef(false)
-
-    useEffect(() => {
-      // Update content reference
-      contentRef.current = content
-
-      if (content.length === 0) {
-        setDisplayedContent('')
-        indexRef.current = 0
-        streamingStartTimeRef.current = null
-        return
-      }
-
-      if (isStreaming) {
-        // Start timing when streaming begins
-        if (streamingStartTimeRef.current === null) {
-          streamingStartTimeRef.current = Date.now()
-        }
-
-        // Continue animation if there's more content to show
-        if (indexRef.current < content.length) {
-          const animateText = () => {
-            const currentContent = contentRef.current
-            const currentIndex = indexRef.current
-
-            if (currentIndex < currentContent.length) {
-              // Add characters one by one for true character-by-character streaming
-              const chunkSize = 1
-              const newDisplayed = currentContent.slice(0, currentIndex + chunkSize)
-
-              setDisplayedContent(newDisplayed)
-              indexRef.current = currentIndex + chunkSize
-
-              // Consistent fast speed for all characters
-              const delay = 3 // Consistent fast delay in ms for all characters
-
-              timeoutRef.current = setTimeout(animateText, delay)
-            } else {
-              // Animation complete
-              isAnimatingRef.current = false
-            }
-          }
-
-          // Only start new animation if not already animating
-          if (!isAnimatingRef.current) {
-            // Clear any existing animation
-            if (timeoutRef.current) {
-              clearTimeout(timeoutRef.current)
-            }
-
-            isAnimatingRef.current = true
-            // Continue animation from current position
-            animateText()
-          }
-        }
-      } else {
-        // Not streaming, show all content immediately and reset timing
-        setDisplayedContent(content)
-        indexRef.current = content.length
-        isAnimatingRef.current = false
-        streamingStartTimeRef.current = null
-      }
-
-      // Cleanup on unmount
-      return () => {
-        if (timeoutRef.current) {
-          clearTimeout(timeoutRef.current)
-        }
-        isAnimatingRef.current = false
-      }
-    }, [content, isStreaming])
-
-    return (
-      <div className='relative max-w-full overflow-hidden' style={{ minHeight: '1.25rem' }}>
-        <CopilotMarkdownRenderer content={displayedContent} />
-      </div>
-    )
-  },
-  (prevProps, nextProps) => {
-    // Prevent re-renders during streaming unless content actually changed
-    return (
-      prevProps.content === nextProps.content && prevProps.isStreaming === nextProps.isStreaming
-      // markdownComponents is now memoized so no need to compare
-    )
-  }
-)
-
-SmoothStreamingText.displayName = 'SmoothStreamingText'
-
-// Maximum character length for a word before it's broken up
-const MAX_WORD_LENGTH = 25
-
-const WordWrap = ({ text }: { text: string }) => {
-  if (!text) return null
-
-  // Split text into words, keeping spaces and punctuation
-  const parts = text.split(/(\s+)/g)
-
-  return (
-    <>
-      {parts.map((part, index) => {
-        // If the part is whitespace or shorter than the max length, render it as is
-        if (part.match(/\s+/) || part.length <= MAX_WORD_LENGTH) {
-          return <span key={index}>{part}</span>
-        }
-
-        // For long words, break them up into chunks
-        const chunks = []
-        for (let i = 0; i < part.length; i += MAX_WORD_LENGTH) {
-          chunks.push(part.substring(i, i + MAX_WORD_LENGTH))
-        }
-
-        return (
-          <span key={index} className='break-all'>
-            {chunks.map((chunk, chunkIndex) => (
-              <span key={chunkIndex}>{chunk}</span>
-            ))}
-          </span>
-        )
-      })}
-    </>
-  )
-}
-
-=======
->>>>>>> cc29e8dc
 const CopilotMessage: FC<CopilotMessageProps> = memo(
   ({ message, isStreaming }) => {
     const isUser = message.role === 'user'
