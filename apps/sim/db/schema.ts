import { type SQL, sql } from 'drizzle-orm'
import {
  bigint,
  boolean,
  check,
  customType,
  decimal,
  index,
  integer,
  json,
  jsonb,
  pgEnum,
  pgTable,
  text,
  timestamp,
  uniqueIndex,
  uuid,
  vector,
} from 'drizzle-orm/pg-core'
import { DEFAULT_FREE_CREDITS, TAG_SLOTS } from './consts'

// Custom tsvector type for full-text search
export const tsvector = customType<{
  data: string
}>({
  dataType() {
    return `tsvector`
  },
})

export const user = pgTable('user', {
  id: text('id').primaryKey(),
  name: text('name').notNull(),
  email: text('email').notNull().unique(),
  emailVerified: boolean('email_verified').notNull(),
  image: text('image'),
  createdAt: timestamp('created_at').notNull(),
  updatedAt: timestamp('updated_at').notNull(),
  stripeCustomerId: text('stripe_customer_id'),
})

export const session = pgTable(
  'session',
  {
    id: text('id').primaryKey(),
    expiresAt: timestamp('expires_at').notNull(),
    token: text('token').notNull().unique(),
    createdAt: timestamp('created_at').notNull(),
    updatedAt: timestamp('updated_at').notNull(),
    ipAddress: text('ip_address'),
    userAgent: text('user_agent'),
    userId: text('user_id')
      .notNull()
      .references(() => user.id, { onDelete: 'cascade' }),
    activeOrganizationId: text('active_organization_id').references(() => organization.id, {
      onDelete: 'set null',
    }),
  },
  (table) => ({
    userIdIdx: index('session_user_id_idx').on(table.userId),
    tokenIdx: index('session_token_idx').on(table.token),
  })
)

export const account = pgTable(
  'account',
  {
    id: text('id').primaryKey(),
    accountId: text('account_id').notNull(),
    providerId: text('provider_id').notNull(),
    userId: text('user_id')
      .notNull()
      .references(() => user.id, { onDelete: 'cascade' }),
    accessToken: text('access_token'),
    refreshToken: text('refresh_token'),
    idToken: text('id_token'),
    accessTokenExpiresAt: timestamp('access_token_expires_at'),
    refreshTokenExpiresAt: timestamp('refresh_token_expires_at'),
    scope: text('scope'),
    password: text('password'),
    createdAt: timestamp('created_at').notNull(),
    updatedAt: timestamp('updated_at').notNull(),
  },
  (table) => ({
    userIdIdx: index('account_user_id_idx').on(table.userId),
  })
)

export const verification = pgTable(
  'verification',
  {
    id: text('id').primaryKey(),
    identifier: text('identifier').notNull(),
    value: text('value').notNull(),
    expiresAt: timestamp('expires_at').notNull(),
    createdAt: timestamp('created_at'),
    updatedAt: timestamp('updated_at'),
  },
  (table) => ({
    identifierIdx: index('verification_identifier_idx').on(table.identifier),
  })
)

export const workflowFolder = pgTable(
  'workflow_folder',
  {
    id: text('id').primaryKey(),
    name: text('name').notNull(),
    userId: text('user_id')
      .notNull()
      .references(() => user.id, { onDelete: 'cascade' }),
    workspaceId: text('workspace_id')
      .notNull()
      .references(() => workspace.id, { onDelete: 'cascade' }),
    parentId: text('parent_id'), // Self-reference will be handled by foreign key constraint
    color: text('color').default('#6B7280'),
    isExpanded: boolean('is_expanded').notNull().default(true),
    sortOrder: integer('sort_order').notNull().default(0),
    createdAt: timestamp('created_at').notNull().defaultNow(),
    updatedAt: timestamp('updated_at').notNull().defaultNow(),
  },
  (table) => ({
    userIdx: index('workflow_folder_user_idx').on(table.userId),
    workspaceParentIdx: index('workflow_folder_workspace_parent_idx').on(
      table.workspaceId,
      table.parentId
    ),
    parentSortIdx: index('workflow_folder_parent_sort_idx').on(table.parentId, table.sortOrder),
  })
)

export const workflowTemplateMapper = pgTable('workflow_template_mapper', {
  id: text('id').primaryKey(),
  createdAt: timestamp('created_at'),
  updatedAt: timestamp('updated_at'),
  templateId: text('template_id'),
  workflowId: text('workflow_id'),
  workspaceId: text('workspace_id'),
  name: text('name'),
})

export const workflow = pgTable(
  'workflow',
  {
    id: text('id').primaryKey(),
    userId: text('user_id')
      .notNull()
      .references(() => user.id, { onDelete: 'cascade' }),
    workspaceId: text('workspace_id').references(() => workspace.id, { onDelete: 'cascade' }),
    folderId: text('folder_id').references(() => workflowFolder.id, { onDelete: 'set null' }),
    name: text('name').notNull(),
    description: text('description'),
    color: text('color').notNull().default('#3972F6'),
    lastSynced: timestamp('last_synced').notNull(),
    createdAt: timestamp('created_at').notNull(),
    updatedAt: timestamp('updated_at').notNull(),
    isDeployed: boolean('is_deployed').notNull().default(false),
    deployedState: json('deployed_state'),
    deployedAt: timestamp('deployed_at'),
    pinnedApiKeyId: text('pinned_api_key_id').references(() => apiKey.id, { onDelete: 'set null' }),
    collaborators: json('collaborators').notNull().default('[]'),
    runCount: integer('run_count').notNull().default(0),
    lastRunAt: timestamp('last_run_at'),
    variables: json('variables').default('{}'),
    isPublished: boolean('is_published').notNull().default(false),
    marketplaceData: json('marketplace_data'),
  },
  (table) => ({
    userIdIdx: index('workflow_user_id_idx').on(table.userId),
    workspaceIdIdx: index('workflow_workspace_id_idx').on(table.workspaceId),
    userWorkspaceIdx: index('workflow_user_workspace_idx').on(table.userId, table.workspaceId),
  })
)

export const workflowBlocks = pgTable(
  'workflow_blocks',
  {
    id: text('id').primaryKey(),
    workflowId: text('workflow_id')
      .notNull()
      .references(() => workflow.id, { onDelete: 'cascade' }),

    type: text('type').notNull(), // 'starter', 'agent', 'api', 'function'
    name: text('name').notNull(),

    positionX: decimal('position_x').notNull(),
    positionY: decimal('position_y').notNull(),

    enabled: boolean('enabled').notNull().default(true),
    horizontalHandles: boolean('horizontal_handles').notNull().default(true),
    isWide: boolean('is_wide').notNull().default(false),
    advancedMode: boolean('advanced_mode').notNull().default(false),
    triggerMode: boolean('trigger_mode').notNull().default(false),
    height: decimal('height').notNull().default('0'),

    subBlocks: jsonb('sub_blocks').notNull().default('{}'),
    outputs: jsonb('outputs').notNull().default('{}'),
    data: jsonb('data').default('{}'),

    parentId: text('parent_id'),
    extent: text('extent'), // 'parent' or null or 'subflow'

    createdAt: timestamp('created_at').notNull().defaultNow(),
    updatedAt: timestamp('updated_at').notNull().defaultNow(),
  },
  (table) => ({
    workflowIdIdx: index('workflow_blocks_workflow_id_idx').on(table.workflowId),
    parentIdIdx: index('workflow_blocks_parent_id_idx').on(table.parentId),
    workflowParentIdx: index('workflow_blocks_workflow_parent_idx').on(
      table.workflowId,
      table.parentId
    ),
    workflowTypeIdx: index('workflow_blocks_workflow_type_idx').on(table.workflowId, table.type),
  })
)

export const workflowEdges = pgTable(
  'workflow_edges',
  {
    id: text('id').primaryKey(),
    workflowId: text('workflow_id')
      .notNull()
      .references(() => workflow.id, { onDelete: 'cascade' }),

    sourceBlockId: text('source_block_id')
      .notNull()
      .references(() => workflowBlocks.id, { onDelete: 'cascade' }),
    targetBlockId: text('target_block_id')
      .notNull()
      .references(() => workflowBlocks.id, { onDelete: 'cascade' }),
    sourceHandle: text('source_handle'),
    targetHandle: text('target_handle'),

    createdAt: timestamp('created_at').notNull().defaultNow(),
  },
  (table) => ({
    workflowIdIdx: index('workflow_edges_workflow_id_idx').on(table.workflowId),
    sourceBlockIdx: index('workflow_edges_source_block_idx').on(table.sourceBlockId),
    targetBlockIdx: index('workflow_edges_target_block_idx').on(table.targetBlockId),
    workflowSourceIdx: index('workflow_edges_workflow_source_idx').on(
      table.workflowId,
      table.sourceBlockId
    ),
    workflowTargetIdx: index('workflow_edges_workflow_target_idx').on(
      table.workflowId,
      table.targetBlockId
    ),
  })
)

export const workflowSubflows = pgTable(
  'workflow_subflows',
  {
    id: text('id').primaryKey(),
    workflowId: text('workflow_id')
      .notNull()
      .references(() => workflow.id, { onDelete: 'cascade' }),

    type: text('type').notNull(), // 'loop' or 'parallel'
    config: jsonb('config').notNull().default('{}'),

    createdAt: timestamp('created_at').notNull().defaultNow(),
    updatedAt: timestamp('updated_at').notNull().defaultNow(),
  },
  (table) => ({
    workflowIdIdx: index('workflow_subflows_workflow_id_idx').on(table.workflowId),
    workflowTypeIdx: index('workflow_subflows_workflow_type_idx').on(table.workflowId, table.type),
  })
)

export const waitlist = pgTable('waitlist', {
  id: text('id').primaryKey(),
  email: text('email').notNull().unique(),
  status: text('status').notNull().default('pending'), // pending, approved, rejected
  createdAt: timestamp('created_at').notNull().defaultNow(),
  updatedAt: timestamp('updated_at').notNull().defaultNow(),
})

export const workflowExecutionSnapshots = pgTable(
  'workflow_execution_snapshots',
  {
    id: text('id').primaryKey(),
    workflowId: text('workflow_id')
      .notNull()
      .references(() => workflow.id, { onDelete: 'cascade' }),
    stateHash: text('state_hash').notNull(),
    stateData: jsonb('state_data').notNull(),
    createdAt: timestamp('created_at').notNull().defaultNow(),
  },
  (table) => ({
    workflowIdIdx: index('workflow_snapshots_workflow_id_idx').on(table.workflowId),
    stateHashIdx: index('workflow_snapshots_hash_idx').on(table.stateHash),
    workflowHashUnique: uniqueIndex('workflow_snapshots_workflow_hash_idx').on(
      table.workflowId,
      table.stateHash
    ),
    createdAtIdx: index('workflow_snapshots_created_at_idx').on(table.createdAt),
  })
)

export const workflowExecutionLogs = pgTable(
  'workflow_execution_logs',
  {
    id: text('id').primaryKey(),
    workflowId: text('workflow_id')
      .notNull()
      .references(() => workflow.id, { onDelete: 'cascade' }),
    executionId: text('execution_id').notNull(),
    stateSnapshotId: text('state_snapshot_id')
      .notNull()
      .references(() => workflowExecutionSnapshots.id),

    level: text('level').notNull(), // 'info', 'error'
    trigger: text('trigger').notNull(), // 'api', 'webhook', 'schedule', 'manual', 'chat'

    startedAt: timestamp('started_at').notNull(),
    endedAt: timestamp('ended_at'),
    totalDurationMs: integer('total_duration_ms'),

    executionData: jsonb('execution_data').notNull().default('{}'),
    cost: jsonb('cost'),
    files: jsonb('files'), // File metadata for execution files
    createdAt: timestamp('created_at').notNull().defaultNow(),
  },
  (table) => ({
    workflowIdIdx: index('workflow_execution_logs_workflow_id_idx').on(table.workflowId),
    executionIdIdx: index('workflow_execution_logs_execution_id_idx').on(table.executionId),
    triggerIdx: index('workflow_execution_logs_trigger_idx').on(table.trigger),
    levelIdx: index('workflow_execution_logs_level_idx').on(table.level),
    startedAtIdx: index('workflow_execution_logs_started_at_idx').on(table.startedAt),
    executionIdUnique: uniqueIndex('workflow_execution_logs_execution_id_unique').on(
      table.executionId
    ),
    // Composite index for the new join-based query pattern
    workflowStartedAtIdx: index('workflow_execution_logs_workflow_started_at_idx').on(
      table.workflowId,
      table.startedAt
    ),
  })
)

export const environment = pgTable('environment', {
  id: text('id').primaryKey(), // Use the user id as the key
  userId: text('user_id')
    .notNull()
    .references(() => user.id, { onDelete: 'cascade' })
    .unique(), // One environment per user
  variables: json('variables').notNull(),
  updatedAt: timestamp('updated_at').notNull().defaultNow(),
})

export const workspaceEnvironment = pgTable(
  'workspace_environment',
  {
    id: text('id').primaryKey(),
    workspaceId: text('workspace_id')
      .notNull()
      .references(() => workspace.id, { onDelete: 'cascade' }),
    variables: json('variables').notNull().default('{}'),
    createdAt: timestamp('created_at').notNull().defaultNow(),
    updatedAt: timestamp('updated_at').notNull().defaultNow(),
  },
  (table) => ({
    workspaceUnique: uniqueIndex('workspace_environment_workspace_unique').on(table.workspaceId),
  })
)

export const settings = pgTable('settings', {
  id: text('id').primaryKey(), // Use the user id as the key
  userId: text('user_id')
    .notNull()
    .references(() => user.id, { onDelete: 'cascade' })
    .unique(), // One settings record per user

  // General settings
  theme: text('theme').notNull().default('system'),
  autoConnect: boolean('auto_connect').notNull().default(true),
  autoFillEnvVars: boolean('auto_fill_env_vars').notNull().default(true), // DEPRECATED: autofill feature removed
  autoPan: boolean('auto_pan').notNull().default(true),
  consoleExpandedByDefault: boolean('console_expanded_by_default').notNull().default(true),

  // Privacy settings
  telemetryEnabled: boolean('telemetry_enabled').notNull().default(true),

  // Email preferences
  emailPreferences: json('email_preferences').notNull().default('{}'),

  // Billing usage notifications preference
  billingUsageNotificationsEnabled: boolean('billing_usage_notifications_enabled')
    .notNull()
    .default(true),

  updatedAt: timestamp('updated_at').notNull().defaultNow(),
})

export const workflowSchedule = pgTable(
  'workflow_schedule',
  {
    id: text('id').primaryKey(),
    workflowId: text('workflow_id')
      .notNull()
      .references(() => workflow.id, { onDelete: 'cascade' }),
    blockId: text('block_id').references(() => workflowBlocks.id, { onDelete: 'cascade' }),
    cronExpression: text('cron_expression'),
    nextRunAt: timestamp('next_run_at'),
    lastRanAt: timestamp('last_ran_at'),
    triggerType: text('trigger_type').notNull(), // "manual", "webhook", "schedule"
    timezone: text('timezone').notNull().default('UTC'),
    failedCount: integer('failed_count').notNull().default(0), // Track consecutive failures
    status: text('status').notNull().default('active'), // 'active' or 'disabled'
    lastFailedAt: timestamp('last_failed_at'), // When the schedule last failed
    createdAt: timestamp('created_at').notNull().defaultNow(),
    updatedAt: timestamp('updated_at').notNull().defaultNow(),
  },
  (table) => {
    return {
      workflowBlockUnique: uniqueIndex('workflow_schedule_workflow_block_unique').on(
        table.workflowId,
        table.blockId
      ),
    }
  }
)

export const webhook = pgTable(
  'webhook',
  {
    id: text('id').primaryKey(),
    workflowId: text('workflow_id')
      .notNull()
      .references(() => workflow.id, { onDelete: 'cascade' }),
    blockId: text('block_id').references(() => workflowBlocks.id, { onDelete: 'cascade' }), // ID of the webhook trigger block (nullable for legacy starter block webhooks)
    path: text('path').notNull(),
    provider: text('provider'), // e.g., "whatsapp", "github", etc.
    providerConfig: json('provider_config'), // Store provider-specific configuration
    isActive: boolean('is_active').notNull().default(true),
    createdAt: timestamp('created_at').notNull().defaultNow(),
    updatedAt: timestamp('updated_at').notNull().defaultNow(),
  },
  (table) => {
    return {
      // Ensure webhook paths are unique
      pathIdx: uniqueIndex('path_idx').on(table.path),
    }
  }
)

export const workflowLogWebhook = pgTable(
  'workflow_log_webhook',
  {
    id: text('id').primaryKey(),
    workflowId: text('workflow_id')
      .notNull()
      .references(() => workflow.id, { onDelete: 'cascade' }),
    url: text('url').notNull(),
    secret: text('secret'),
    includeFinalOutput: boolean('include_final_output').notNull().default(false),
    includeTraceSpans: boolean('include_trace_spans').notNull().default(false),
    includeRateLimits: boolean('include_rate_limits').notNull().default(false),
    includeUsageData: boolean('include_usage_data').notNull().default(false),
    levelFilter: text('level_filter')
      .array()
      .notNull()
      .default(sql`ARRAY['info', 'error']::text[]`),
    triggerFilter: text('trigger_filter')
      .array()
      .notNull()
      .default(sql`ARRAY['api', 'webhook', 'schedule', 'manual', 'chat']::text[]`),
    active: boolean('active').notNull().default(true),
    createdAt: timestamp('created_at').notNull().defaultNow(),
    updatedAt: timestamp('updated_at').notNull().defaultNow(),
  },
  (table) => ({
    workflowIdIdx: index('workflow_log_webhook_workflow_id_idx').on(table.workflowId),
    activeIdx: index('workflow_log_webhook_active_idx').on(table.active),
  })
)

export const webhookDeliveryStatusEnum = pgEnum('webhook_delivery_status', [
  'pending',
  'in_progress',
  'success',
  'failed',
])

export const workflowLogWebhookDelivery = pgTable(
  'workflow_log_webhook_delivery',
  {
    id: text('id').primaryKey(),
    subscriptionId: text('subscription_id')
      .notNull()
      .references(() => workflowLogWebhook.id, { onDelete: 'cascade' }),
    workflowId: text('workflow_id')
      .notNull()
      .references(() => workflow.id, { onDelete: 'cascade' }),
    executionId: text('execution_id').notNull(),
    status: webhookDeliveryStatusEnum('status').notNull().default('pending'),
    attempts: integer('attempts').notNull().default(0),
    lastAttemptAt: timestamp('last_attempt_at'),
    nextAttemptAt: timestamp('next_attempt_at'),
    responseStatus: integer('response_status'),
    responseBody: text('response_body'),
    errorMessage: text('error_message'),
    createdAt: timestamp('created_at').notNull().defaultNow(),
    updatedAt: timestamp('updated_at').notNull().defaultNow(),
  },
  (table) => ({
    subscriptionIdIdx: index('workflow_log_webhook_delivery_subscription_id_idx').on(
      table.subscriptionId
    ),
    executionIdIdx: index('workflow_log_webhook_delivery_execution_id_idx').on(table.executionId),
    statusIdx: index('workflow_log_webhook_delivery_status_idx').on(table.status),
    nextAttemptIdx: index('workflow_log_webhook_delivery_next_attempt_idx').on(table.nextAttemptAt),
  })
)

export const apiKey = pgTable(
  'api_key',
  {
    id: text('id').primaryKey(),
    userId: text('user_id')
      .notNull()
      .references(() => user.id, { onDelete: 'cascade' }),
    workspaceId: text('workspace_id').references(() => workspace.id, { onDelete: 'cascade' }), // Only set for workspace keys
    createdBy: text('created_by').references(() => user.id, { onDelete: 'set null' }), // Who created the workspace key
    name: text('name').notNull(),
    key: text('key').notNull().unique(),
    type: text('type').notNull().default('personal'), // 'personal' or 'workspace'
    lastUsed: timestamp('last_used'),
    createdAt: timestamp('created_at').notNull().defaultNow(),
    updatedAt: timestamp('updated_at').notNull().defaultNow(),
    expiresAt: timestamp('expires_at'),
  },
  (table) => ({
    // Ensure workspace keys have a workspace_id and personal keys don't
    workspaceTypeCheck: check(
      'workspace_type_check',
      sql`(type = 'workspace' AND workspace_id IS NOT NULL) OR (type = 'personal' AND workspace_id IS NULL)`
    ),
  })
)

export const marketplace = pgTable('marketplace', {
  id: text('id').primaryKey(),
  workflowId: text('workflow_id')
    .notNull()
    .references(() => workflow.id, { onDelete: 'cascade' }),
  state: json('state').notNull(),
  name: text('name').notNull(),
  description: text('description'),
  authorId: text('author_id')
    .notNull()
    .references(() => user.id),
  authorName: text('author_name').notNull(),
  views: integer('views').notNull().default(0),
  category: text('category'),
  createdAt: timestamp('created_at').notNull().defaultNow(),
  updatedAt: timestamp('updated_at').notNull().defaultNow(),
})

export const userStats = pgTable('user_stats', {
  id: text('id').primaryKey(),
  userId: text('user_id')
    .notNull()
    .references(() => user.id, { onDelete: 'cascade' })
    .unique(), // One record per user
  totalManualExecutions: integer('total_manual_executions').notNull().default(0),
  totalApiCalls: integer('total_api_calls').notNull().default(0),
  totalWebhookTriggers: integer('total_webhook_triggers').notNull().default(0),
  totalScheduledExecutions: integer('total_scheduled_executions').notNull().default(0),
  totalChatExecutions: integer('total_chat_executions').notNull().default(0),
  totalTokensUsed: integer('total_tokens_used').notNull().default(0),
  totalCost: decimal('total_cost').notNull().default('0'),
  currentUsageLimit: decimal('current_usage_limit').default(DEFAULT_FREE_CREDITS.toString()), // Default $10 for free plan, null for team/enterprise
  usageLimitUpdatedAt: timestamp('usage_limit_updated_at').defaultNow(),
  // Billing period tracking
  currentPeriodCost: decimal('current_period_cost').notNull().default('0'), // Usage in current billing period
  lastPeriodCost: decimal('last_period_cost').default('0'), // Usage from previous billing period
  // Copilot usage tracking
  totalCopilotCost: decimal('total_copilot_cost').notNull().default('0'),
  totalCopilotTokens: integer('total_copilot_tokens').notNull().default(0),
  totalCopilotCalls: integer('total_copilot_calls').notNull().default(0),
  lastActive: timestamp('last_active').notNull().defaultNow(),
  billingBlocked: boolean('billing_blocked').notNull().default(false),
})

export const customTools = pgTable('custom_tools', {
  id: text('id').primaryKey(),
  userId: text('user_id')
    .notNull()
    .references(() => user.id, { onDelete: 'cascade' }),
  title: text('title').notNull(),
  schema: json('schema').notNull(),
  code: text('code').notNull(),
  createdAt: timestamp('created_at').notNull().defaultNow(),
  updatedAt: timestamp('updated_at').notNull().defaultNow(),
})

export const subscription = pgTable(
  'subscription',
  {
    id: text('id').primaryKey(),
    plan: text('plan').notNull(),
    referenceId: text('reference_id').notNull(),
    stripeCustomerId: text('stripe_customer_id'),
    stripeSubscriptionId: text('stripe_subscription_id'),
    status: text('status'),
    periodStart: timestamp('period_start'),
    periodEnd: timestamp('period_end'),
    cancelAtPeriodEnd: boolean('cancel_at_period_end'),
    seats: integer('seats'),
    trialStart: timestamp('trial_start'),
    trialEnd: timestamp('trial_end'),
    metadata: json('metadata'),
  },
  (table) => ({
    referenceStatusIdx: index('subscription_reference_status_idx').on(
      table.referenceId,
      table.status
    ),
    enterpriseMetadataCheck: check(
      'check_enterprise_metadata',
      sql`plan != 'enterprise' OR metadata IS NOT NULL`
    ),
  })
)

export const userRateLimits = pgTable('user_rate_limits', {
  referenceId: text('reference_id').primaryKey(), // Can be userId or organizationId for pooling
  syncApiRequests: integer('sync_api_requests').notNull().default(0), // Sync API requests counter
  asyncApiRequests: integer('async_api_requests').notNull().default(0), // Async API requests counter
  apiEndpointRequests: integer('api_endpoint_requests').notNull().default(0), // External API endpoint requests counter
  windowStart: timestamp('window_start').notNull().defaultNow(),
  lastRequestAt: timestamp('last_request_at').notNull().defaultNow(),
  isRateLimited: boolean('is_rate_limited').notNull().default(false),
  rateLimitResetAt: timestamp('rate_limit_reset_at'),
})

export const chat = pgTable(
  'chat',
  {
    id: text('id').primaryKey(),
    workflowId: text('workflow_id')
      .notNull()
      .references(() => workflow.id, { onDelete: 'cascade' }),
    userId: text('user_id')
      .notNull()
      .references(() => user.id, { onDelete: 'cascade' }),
    subdomain: text('subdomain').notNull(),
    title: text('title').notNull(),
    description: text('description'),
    isActive: boolean('is_active').notNull().default(true),
    customizations: json('customizations').default('{}'), // For UI customization options

    // Authentication options
    authType: text('auth_type').notNull().default('public'), // 'public', 'password', 'email'
    password: text('password'), // Stored hashed, populated when authType is 'password'
    allowedEmails: json('allowed_emails').default('[]'), // Array of allowed emails or domains when authType is 'email'

    // Output configuration
    outputConfigs: json('output_configs').default('[]'), // Array of {blockId, path} objects

    createdAt: timestamp('created_at').notNull().defaultNow(),
    updatedAt: timestamp('updated_at').notNull().defaultNow(),
  },
  (table) => {
    return {
      // Ensure subdomains are unique
      subdomainIdx: uniqueIndex('subdomain_idx').on(table.subdomain),
    }
  }
)

export const organization = pgTable('organization', {
  id: text('id').primaryKey(),
  name: text('name').notNull(),
  slug: text('slug').notNull(),
  logo: text('logo'),
  metadata: json('metadata'),
  orgUsageLimit: decimal('org_usage_limit'),
  createdAt: timestamp('created_at').defaultNow().notNull(),
  updatedAt: timestamp('updated_at').defaultNow().notNull(),
})

export const member = pgTable(
  'member',
  {
    id: text('id').primaryKey(),
    userId: text('user_id')
      .notNull()
      .references(() => user.id, { onDelete: 'cascade' }),
    organizationId: text('organization_id')
      .notNull()
      .references(() => organization.id, { onDelete: 'cascade' }),
    role: text('role').notNull(), // 'admin' or 'member' - team-level permissions only
    createdAt: timestamp('created_at').defaultNow().notNull(),
  },
  (table) => ({
    userIdIdx: index('member_user_id_idx').on(table.userId),
    organizationIdIdx: index('member_organization_id_idx').on(table.organizationId),
  })
)

export const invitation = pgTable(
  'invitation',
  {
    id: text('id').primaryKey(),
    email: text('email').notNull(),
    inviterId: text('inviter_id')
      .notNull()
      .references(() => user.id, { onDelete: 'cascade' }),
    organizationId: text('organization_id')
      .notNull()
      .references(() => organization.id, { onDelete: 'cascade' }),
    role: text('role').notNull(),
    status: text('status').notNull(),
    expiresAt: timestamp('expires_at').notNull(),
    createdAt: timestamp('created_at').defaultNow().notNull(),
  },
  (table) => ({
    emailIdx: index('invitation_email_idx').on(table.email),
    organizationIdIdx: index('invitation_organization_id_idx').on(table.organizationId),
  })
)

export const workspace = pgTable('workspace', {
  id: text('id').primaryKey(),
  name: text('name').notNull(),
  ownerId: text('owner_id')
    .notNull()
    .references(() => user.id, { onDelete: 'cascade' }),
  createdAt: timestamp('created_at').notNull().defaultNow(),
  updatedAt: timestamp('updated_at').notNull().defaultNow(),
})

export const permissionTypeEnum = pgEnum('permission_type', ['admin', 'write', 'read'])

export const workspaceInvitationStatusEnum = pgEnum('workspace_invitation_status', [
  'pending',
  'accepted',
  'rejected',
  'cancelled',
])

export type WorkspaceInvitationStatus = (typeof workspaceInvitationStatusEnum.enumValues)[number]

export const workspaceInvitation = pgTable('workspace_invitation', {
  id: text('id').primaryKey(),
  workspaceId: text('workspace_id')
    .notNull()
    .references(() => workspace.id, { onDelete: 'cascade' }),
  email: text('email').notNull(),
  inviterId: text('inviter_id')
    .notNull()
    .references(() => user.id, { onDelete: 'cascade' }),
  role: text('role').notNull().default('member'),
  status: workspaceInvitationStatusEnum('status').notNull().default('pending'),
  token: text('token').notNull().unique(),
  permissions: permissionTypeEnum('permissions').notNull().default('admin'),
  orgInvitationId: text('org_invitation_id'),
  expiresAt: timestamp('expires_at').notNull(),
  createdAt: timestamp('created_at').notNull().defaultNow(),
  updatedAt: timestamp('updated_at').notNull().defaultNow(),
})

export const permissions = pgTable(
  'permissions',
  {
    id: text('id').primaryKey(),
    userId: text('user_id')
      .notNull()
      .references(() => user.id, { onDelete: 'cascade' }),
    entityType: text('entity_type').notNull(), // 'workspace', 'workflow', 'organization', etc.
    entityId: text('entity_id').notNull(), // ID of the workspace, workflow, etc.
    permissionType: permissionTypeEnum('permission_type').notNull(), // Use enum instead of text
    createdAt: timestamp('created_at').notNull().defaultNow(),
    updatedAt: timestamp('updated_at').notNull().defaultNow(),
  },
  (table) => ({
    // Primary access pattern - get all permissions for a user
    userIdIdx: index('permissions_user_id_idx').on(table.userId),

    // Entity-based queries - get all users with permissions on an entity
    entityIdx: index('permissions_entity_idx').on(table.entityType, table.entityId),

    // User + entity type queries - get user's permissions for all workspaces
    userEntityTypeIdx: index('permissions_user_entity_type_idx').on(table.userId, table.entityType),

    // Specific permission checks - does user have specific permission on entity
    userEntityPermissionIdx: index('permissions_user_entity_permission_idx').on(
      table.userId,
      table.entityType,
      table.permissionType
    ),

    // User + specific entity queries - get user's permissions for specific entity
    userEntityIdx: index('permissions_user_entity_idx').on(
      table.userId,
      table.entityType,
      table.entityId
    ),

    // Uniqueness constraint - prevent duplicate permission rows (one permission per user/entity)
    uniquePermissionConstraint: uniqueIndex('permissions_unique_constraint').on(
      table.userId,
      table.entityType,
      table.entityId
    ),
  })
)

export const memory = pgTable(
  'memory',
  {
    id: text('id').primaryKey(),
    workflowId: text('workflow_id').references(() => workflow.id, { onDelete: 'cascade' }),
    key: text('key').notNull(), // Identifier for the memory within its context
    type: text('type').notNull(), // 'agent' or 'raw'
    data: json('data').notNull(), // Stores either agent message data or raw data
    createdAt: timestamp('created_at').notNull().defaultNow(),
    updatedAt: timestamp('updated_at').notNull().defaultNow(),
    deletedAt: timestamp('deleted_at'),
  },
  (table) => {
    return {
      // Add index on key for faster lookups
      keyIdx: index('memory_key_idx').on(table.key),

      // Add index on workflowId for faster filtering
      workflowIdx: index('memory_workflow_idx').on(table.workflowId),

      // Compound unique index to ensure keys are unique per workflow
      uniqueKeyPerWorkflowIdx: uniqueIndex('memory_workflow_key_idx').on(
        table.workflowId,
        table.key
      ),
    }
  }
)

export const knowledgeBase = pgTable(
  'knowledge_base',
  {
    id: text('id').primaryKey(),
    userId: text('user_id')
      .notNull()
      .references(() => user.id, { onDelete: 'cascade' }),
    workspaceId: text('workspace_id').references(() => workspace.id),
    name: text('name').notNull(),
    description: text('description'),

    // Token tracking for usage
    tokenCount: integer('token_count').notNull().default(0),

    // Embedding configuration
    embeddingModel: text('embedding_model').notNull().default('text-embedding-3-small'),
    embeddingDimension: integer('embedding_dimension').notNull().default(1536),

    // Chunking configuration stored as JSON for flexibility
    chunkingConfig: json('chunking_config')
      .notNull()
      .default('{"maxSize": 1024, "minSize": 1, "overlap": 200}'),

    // Soft delete support
    deletedAt: timestamp('deleted_at'),

    // Metadata and timestamps
    createdAt: timestamp('created_at').notNull().defaultNow(),
    updatedAt: timestamp('updated_at').notNull().defaultNow(),
  },
  (table) => ({
    // Primary access patterns
    userIdIdx: index('kb_user_id_idx').on(table.userId),
    workspaceIdIdx: index('kb_workspace_id_idx').on(table.workspaceId),
    // Composite index for user's workspaces
    userWorkspaceIdx: index('kb_user_workspace_idx').on(table.userId, table.workspaceId),
    // Index for soft delete filtering
    deletedAtIdx: index('kb_deleted_at_idx').on(table.deletedAt),
  })
)

export const document = pgTable(
  'document',
  {
    id: text('id').primaryKey(),
    knowledgeBaseId: text('knowledge_base_id')
      .notNull()
      .references(() => knowledgeBase.id, { onDelete: 'cascade' }),

    // File information
    filename: text('filename').notNull(),
    fileUrl: text('file_url').notNull(),
    fileSize: integer('file_size').notNull(), // Size in bytes
    mimeType: text('mime_type').notNull(), // e.g., 'application/pdf', 'text/plain'

    // Content statistics
    chunkCount: integer('chunk_count').notNull().default(0),
    tokenCount: integer('token_count').notNull().default(0),
    characterCount: integer('character_count').notNull().default(0),

    // Processing status
    processingStatus: text('processing_status').notNull().default('pending'), // 'pending', 'processing', 'completed', 'failed'
    processingStartedAt: timestamp('processing_started_at'),
    processingCompletedAt: timestamp('processing_completed_at'),
    processingError: text('processing_error'),

    // Document state
    enabled: boolean('enabled').notNull().default(true), // Enable/disable from knowledge base
    deletedAt: timestamp('deleted_at'), // Soft delete

    // Document tags for filtering (inherited by all chunks)
    tag1: text('tag1'),
    tag2: text('tag2'),
    tag3: text('tag3'),
    tag4: text('tag4'),
    tag5: text('tag5'),
    tag6: text('tag6'),
    tag7: text('tag7'),

    // Timestamps
    uploadedAt: timestamp('uploaded_at').notNull().defaultNow(),
  },
  (table) => ({
    // Primary access pattern - documents by knowledge base
    knowledgeBaseIdIdx: index('doc_kb_id_idx').on(table.knowledgeBaseId),
    // Search by filename (for search functionality)
    filenameIdx: index('doc_filename_idx').on(table.filename),
    // Order by upload date (for listing documents)
    kbUploadedAtIdx: index('doc_kb_uploaded_at_idx').on(table.knowledgeBaseId, table.uploadedAt),
    // Processing status filtering
    processingStatusIdx: index('doc_processing_status_idx').on(
      table.knowledgeBaseId,
      table.processingStatus
    ),
    // Tag indexes for filtering
    tag1Idx: index('doc_tag1_idx').on(table.tag1),
    tag2Idx: index('doc_tag2_idx').on(table.tag2),
    tag3Idx: index('doc_tag3_idx').on(table.tag3),
    tag4Idx: index('doc_tag4_idx').on(table.tag4),
    tag5Idx: index('doc_tag5_idx').on(table.tag5),
    tag6Idx: index('doc_tag6_idx').on(table.tag6),
    tag7Idx: index('doc_tag7_idx').on(table.tag7),
  })
)

export const knowledgeBaseTagDefinitions = pgTable(
  'knowledge_base_tag_definitions',
  {
    id: text('id').primaryKey(),
    knowledgeBaseId: text('knowledge_base_id')
      .notNull()
      .references(() => knowledgeBase.id, { onDelete: 'cascade' }),
    tagSlot: text('tag_slot', {
      enum: TAG_SLOTS,
    }).notNull(),
    displayName: text('display_name').notNull(),
    fieldType: text('field_type').notNull().default('text'), // 'text', future: 'date', 'number', 'range'
    createdAt: timestamp('created_at').notNull().defaultNow(),
    updatedAt: timestamp('updated_at').notNull().defaultNow(),
  },
  (table) => ({
    // Ensure unique tag slot per knowledge base
    kbTagSlotIdx: uniqueIndex('kb_tag_definitions_kb_slot_idx').on(
      table.knowledgeBaseId,
      table.tagSlot
    ),
    // Ensure unique display name per knowledge base
    kbDisplayNameIdx: uniqueIndex('kb_tag_definitions_kb_display_name_idx').on(
      table.knowledgeBaseId,
      table.displayName
    ),
    // Index for querying by knowledge base
    kbIdIdx: index('kb_tag_definitions_kb_id_idx').on(table.knowledgeBaseId),
  })
)

export const embedding = pgTable(
  'embedding',
  {
    id: text('id').primaryKey(),
    knowledgeBaseId: text('knowledge_base_id')
      .notNull()
      .references(() => knowledgeBase.id, { onDelete: 'cascade' }),
    documentId: text('document_id')
      .notNull()
      .references(() => document.id, { onDelete: 'cascade' }),

    // Chunk information
    chunkIndex: integer('chunk_index').notNull(),
    chunkHash: text('chunk_hash').notNull(),
    content: text('content').notNull(),
    contentLength: integer('content_length').notNull(),
    tokenCount: integer('token_count').notNull(),

    // Vector embeddings - optimized for text-embedding-3-small with HNSW support
    embedding: vector('embedding', { dimensions: 1536 }), // For text-embedding-3-small
    embeddingModel: text('embedding_model').notNull().default('text-embedding-3-small'),

    // Chunk boundaries and overlap
    startOffset: integer('start_offset').notNull(),
    endOffset: integer('end_offset').notNull(),

    // Tag columns inherited from document for efficient filtering
    tag1: text('tag1'),
    tag2: text('tag2'),
    tag3: text('tag3'),
    tag4: text('tag4'),
    tag5: text('tag5'),
    tag6: text('tag6'),
    tag7: text('tag7'),

    // Chunk state - enable/disable from knowledge base
    enabled: boolean('enabled').notNull().default(true),

    // Full-text search support - generated tsvector column
    contentTsv: tsvector('content_tsv').generatedAlwaysAs(
      (): SQL => sql`to_tsvector('english', ${embedding.content})`
    ),

    // Timestamps
    createdAt: timestamp('created_at').notNull().defaultNow(),
    updatedAt: timestamp('updated_at').notNull().defaultNow(),
  },
  (table) => ({
    // Primary vector search pattern
    kbIdIdx: index('emb_kb_id_idx').on(table.knowledgeBaseId),

    // Document-level access
    docIdIdx: index('emb_doc_id_idx').on(table.documentId),

    // Chunk ordering within documents
    docChunkIdx: uniqueIndex('emb_doc_chunk_idx').on(table.documentId, table.chunkIndex),

    // Model-specific queries for A/B testing or migrations
    kbModelIdx: index('emb_kb_model_idx').on(table.knowledgeBaseId, table.embeddingModel),

    // Enabled state filtering indexes (for chunk enable/disable functionality)
    kbEnabledIdx: index('emb_kb_enabled_idx').on(table.knowledgeBaseId, table.enabled),
    docEnabledIdx: index('emb_doc_enabled_idx').on(table.documentId, table.enabled),

    // Vector similarity search indexes (HNSW) - optimized for small embeddings
    embeddingVectorHnswIdx: index('embedding_vector_hnsw_idx')
      .using('hnsw', table.embedding.op('vector_cosine_ops'))
      .with({
        m: 16,
        ef_construction: 64,
      }),

    // Tag indexes for efficient filtering
    tag1Idx: index('emb_tag1_idx').on(table.tag1),
    tag2Idx: index('emb_tag2_idx').on(table.tag2),
    tag3Idx: index('emb_tag3_idx').on(table.tag3),
    tag4Idx: index('emb_tag4_idx').on(table.tag4),
    tag5Idx: index('emb_tag5_idx').on(table.tag5),
    tag6Idx: index('emb_tag6_idx').on(table.tag6),
    tag7Idx: index('emb_tag7_idx').on(table.tag7),

    // Full-text search index
    contentFtsIdx: index('emb_content_fts_idx').using('gin', table.contentTsv),

    // Ensure embedding exists (simplified since we only support one model)
    embeddingNotNullCheck: check('embedding_not_null_check', sql`"embedding" IS NOT NULL`),
  })
)

export const docsEmbeddings = pgTable(
  'docs_embeddings',
  {
    chunkId: uuid('chunk_id').primaryKey().defaultRandom(),
    chunkText: text('chunk_text').notNull(),
    sourceDocument: text('source_document').notNull(),
    sourceLink: text('source_link').notNull(),
    headerText: text('header_text').notNull(),
    headerLevel: integer('header_level').notNull(),
    tokenCount: integer('token_count').notNull(),

    // Vector embedding - optimized for text-embedding-3-small with HNSW support
    embedding: vector('embedding', { dimensions: 1536 }).notNull(),
    embeddingModel: text('embedding_model').notNull().default('text-embedding-3-small'),

    // Metadata for flexible filtering
    metadata: jsonb('metadata').notNull().default('{}'),

    // Full-text search support - generated tsvector column
    chunkTextTsv: tsvector('chunk_text_tsv').generatedAlwaysAs(
      (): SQL => sql`to_tsvector('english', ${docsEmbeddings.chunkText})`
    ),

    // Timestamps
    createdAt: timestamp('created_at').notNull().defaultNow(),
    updatedAt: timestamp('updated_at').notNull().defaultNow(),
  },
  (table) => ({
    // Source document queries
    sourceDocumentIdx: index('docs_emb_source_document_idx').on(table.sourceDocument),

    // Header level filtering
    headerLevelIdx: index('docs_emb_header_level_idx').on(table.headerLevel),

    // Combined source and header queries
    sourceHeaderIdx: index('docs_emb_source_header_idx').on(
      table.sourceDocument,
      table.headerLevel
    ),

    // Model-specific queries
    modelIdx: index('docs_emb_model_idx').on(table.embeddingModel),

    // Timestamp queries
    createdAtIdx: index('docs_emb_created_at_idx').on(table.createdAt),

    // Vector similarity search indexes (HNSW) - optimized for documentation embeddings
    embeddingVectorHnswIdx: index('docs_embedding_vector_hnsw_idx')
      .using('hnsw', table.embedding.op('vector_cosine_ops'))
      .with({
        m: 16,
        ef_construction: 64,
      }),

    // GIN index for JSONB metadata queries
    metadataGinIdx: index('docs_emb_metadata_gin_idx').using('gin', table.metadata),

    // Full-text search index
    chunkTextFtsIdx: index('docs_emb_chunk_text_fts_idx').using('gin', table.chunkTextTsv),

    // Constraints
    embeddingNotNullCheck: check('docs_embedding_not_null_check', sql`"embedding" IS NOT NULL`),
    headerLevelCheck: check(
      'docs_header_level_check',
      sql`"header_level" >= 1 AND "header_level" <= 6`
    ),
  })
)

export const copilotChats = pgTable(
  'copilot_chats',
  {
    id: uuid('id').primaryKey().defaultRandom(),
    userId: text('user_id')
      .notNull()
      .references(() => user.id, { onDelete: 'cascade' }),
    workflowId: text('workflow_id')
      .notNull()
      .references(() => workflow.id, { onDelete: 'cascade' }),
    title: text('title'),
    messages: jsonb('messages').notNull().default('[]'),
    model: text('model').notNull().default('claude-3-7-sonnet-latest'),
    conversationId: text('conversation_id'),
    previewYaml: text('preview_yaml'), // YAML content for pending workflow preview
    createdAt: timestamp('created_at').notNull().defaultNow(),
    updatedAt: timestamp('updated_at').notNull().defaultNow(),
  },
  (table) => ({
    // Primary access patterns
    userIdIdx: index('copilot_chats_user_id_idx').on(table.userId),
    workflowIdIdx: index('copilot_chats_workflow_id_idx').on(table.workflowId),
    userWorkflowIdx: index('copilot_chats_user_workflow_idx').on(table.userId, table.workflowId),

    // Ordering indexes
    createdAtIdx: index('copilot_chats_created_at_idx').on(table.createdAt),
    updatedAtIdx: index('copilot_chats_updated_at_idx').on(table.updatedAt),
  })
)

export const workflowCheckpoints = pgTable(
  'workflow_checkpoints',
  {
    id: uuid('id').primaryKey().defaultRandom(),
    userId: text('user_id')
      .notNull()
      .references(() => user.id, { onDelete: 'cascade' }),
    workflowId: text('workflow_id')
      .notNull()
      .references(() => workflow.id, { onDelete: 'cascade' }),
    chatId: uuid('chat_id')
      .notNull()
      .references(() => copilotChats.id, { onDelete: 'cascade' }),
    messageId: text('message_id'), // ID of the user message that triggered this checkpoint
    workflowState: json('workflow_state').notNull(), // JSON workflow state
    createdAt: timestamp('created_at').notNull().defaultNow(),
    updatedAt: timestamp('updated_at').notNull().defaultNow(),
  },
  (table) => ({
    // Primary access patterns
    userIdIdx: index('workflow_checkpoints_user_id_idx').on(table.userId),
    workflowIdIdx: index('workflow_checkpoints_workflow_id_idx').on(table.workflowId),
    chatIdIdx: index('workflow_checkpoints_chat_id_idx').on(table.chatId),
    messageIdIdx: index('workflow_checkpoints_message_id_idx').on(table.messageId),

    // Combined indexes for common queries
    userWorkflowIdx: index('workflow_checkpoints_user_workflow_idx').on(
      table.userId,
      table.workflowId
    ),
    workflowChatIdx: index('workflow_checkpoints_workflow_chat_idx').on(
      table.workflowId,
      table.chatId
    ),

    // Ordering indexes
    createdAtIdx: index('workflow_checkpoints_created_at_idx').on(table.createdAt),
    chatCreatedAtIdx: index('workflow_checkpoints_chat_created_at_idx').on(
      table.chatId,
      table.createdAt
    ),
  })
)

export const templates = pgTable(
  'templates',
  {
    id: text('id').primaryKey(),
    workflowId: text('workflow_id').references(() => workflow.id),
    userId: text('user_id')
      .notNull()
      .references(() => user.id, { onDelete: 'cascade' }),
    name: text('name').notNull(),
    description: text('description'),
    author: text('author').notNull(),
    views: integer('views').notNull().default(0),
    stars: integer('stars').notNull().default(0),
    color: text('color').notNull().default('#3972F6'),
    icon: text('icon').notNull().default('FileText'), // Lucide icon name as string
    category: text('category').notNull(),
    state: jsonb('state').notNull(), // Using jsonb for better performance
    createdAt: timestamp('created_at').notNull().defaultNow(),
    updatedAt: timestamp('updated_at').notNull().defaultNow(),
  },
  (table) => ({
    // Primary access patterns
    workflowIdIdx: index('templates_workflow_id_idx').on(table.workflowId),
    userIdIdx: index('templates_user_id_idx').on(table.userId),
    categoryIdx: index('templates_category_idx').on(table.category),

    // Sorting indexes for popular/trending templates
    viewsIdx: index('templates_views_idx').on(table.views),
    starsIdx: index('templates_stars_idx').on(table.stars),

    // Composite indexes for common queries
    categoryViewsIdx: index('templates_category_views_idx').on(table.category, table.views),
    categoryStarsIdx: index('templates_category_stars_idx').on(table.category, table.stars),
    userCategoryIdx: index('templates_user_category_idx').on(table.userId, table.category),

    // Temporal indexes
    createdAtIdx: index('templates_created_at_idx').on(table.createdAt),
    updatedAtIdx: index('templates_updated_at_idx').on(table.updatedAt),
  })
)

export const templateStars = pgTable(
  'template_stars',
  {
    id: text('id').primaryKey(),
    userId: text('user_id')
      .notNull()
      .references(() => user.id, { onDelete: 'cascade' }),
    templateId: text('template_id')
      .notNull()
      .references(() => templates.id, { onDelete: 'cascade' }),
    starredAt: timestamp('starred_at').notNull().defaultNow(),
    createdAt: timestamp('created_at').notNull().defaultNow(),
  },
  (table) => ({
    // Primary access patterns
    userIdIdx: index('template_stars_user_id_idx').on(table.userId),
    templateIdIdx: index('template_stars_template_id_idx').on(table.templateId),

    // Composite indexes for common queries
    userTemplateIdx: index('template_stars_user_template_idx').on(table.userId, table.templateId),
    templateUserIdx: index('template_stars_template_user_idx').on(table.templateId, table.userId),

    // Temporal indexes for analytics
    starredAtIdx: index('template_stars_starred_at_idx').on(table.starredAt),
    templateStarredAtIdx: index('template_stars_template_starred_at_idx').on(
      table.templateId,
      table.starredAt
    ),

    // Uniqueness constraint - prevent duplicate stars
    uniqueUserTemplateConstraint: uniqueIndex('template_stars_user_template_unique').on(
      table.userId,
      table.templateId
    ),
  })
)

export const copilotFeedback = pgTable(
  'copilot_feedback',
  {
    feedbackId: uuid('feedback_id').primaryKey().defaultRandom(),
    userId: text('user_id')
      .notNull()
      .references(() => user.id, { onDelete: 'cascade' }),
    chatId: uuid('chat_id')
      .notNull()
      .references(() => copilotChats.id, { onDelete: 'cascade' }),
    userQuery: text('user_query').notNull(),
    agentResponse: text('agent_response').notNull(),
    isPositive: boolean('is_positive').notNull(),
    feedback: text('feedback'), // Optional feedback text
    workflowYaml: text('workflow_yaml'), // Optional workflow YAML if edit/build workflow was triggered
    createdAt: timestamp('created_at').notNull().defaultNow(),
    updatedAt: timestamp('updated_at').notNull().defaultNow(),
  },
  (table) => ({
    // Access patterns
    userIdIdx: index('copilot_feedback_user_id_idx').on(table.userId),
    chatIdIdx: index('copilot_feedback_chat_id_idx').on(table.chatId),
    userChatIdx: index('copilot_feedback_user_chat_idx').on(table.userId, table.chatId),

    // Query patterns
    isPositiveIdx: index('copilot_feedback_is_positive_idx').on(table.isPositive),

    // Ordering indexes
    createdAtIdx: index('copilot_feedback_created_at_idx').on(table.createdAt),
  })
)

// Tracks immutable deployment versions for each workflow
export const workflowDeploymentVersion = pgTable(
  'workflow_deployment_version',
  {
    id: text('id').primaryKey(),
    workflowId: text('workflow_id')
      .notNull()
      .references(() => workflow.id, { onDelete: 'cascade' }),
    version: integer('version').notNull(),
    state: json('state').notNull(),
    isActive: boolean('is_active').notNull().default(false),
    createdAt: timestamp('created_at').notNull().defaultNow(),
    createdBy: text('created_by'),
  },
  (table) => ({
    workflowIdIdx: index('workflow_deployment_version_workflow_id_idx').on(table.workflowId),
    workflowVersionUnique: uniqueIndex('workflow_deployment_version_workflow_version_unique').on(
      table.workflowId,
      table.version
    ),
    workflowActiveIdx: index('workflow_deployment_version_workflow_active_idx').on(
      table.workflowId,
      table.isActive
    ),
    createdAtIdx: index('workflow_deployment_version_created_at_idx').on(table.createdAt),
  })
)

// Idempotency keys for preventing duplicate processing across all webhooks and triggers
export const idempotencyKey = pgTable(
  'idempotency_key',
  {
    key: text('key').notNull(),
    namespace: text('namespace').notNull().default('default'),
    result: json('result').notNull(),
    createdAt: timestamp('created_at').notNull().defaultNow(),
  },
  (table) => ({
    // Primary key is combination of key and namespace
    keyNamespacePk: uniqueIndex('idempotency_key_namespace_unique').on(table.key, table.namespace),

    // Index for cleanup operations by creation time
    createdAtIdx: index('idempotency_key_created_at_idx').on(table.createdAt),

    // Index for namespace-based queries
    namespaceIdx: index('idempotency_key_namespace_idx').on(table.namespace),
  })
)

export const mcpServers = pgTable(
  'mcp_servers',
  {
    id: text('id').primaryKey(),
    workspaceId: text('workspace_id')
      .notNull()
      .references(() => workspace.id, { onDelete: 'cascade' }),

    // Track who created the server, but workspace owns it
    createdBy: text('created_by').references(() => user.id, { onDelete: 'set null' }),

    name: text('name').notNull(),
    description: text('description'),

    transport: text('transport').notNull(),
    url: text('url'),

    headers: json('headers').default('{}'),
    timeout: integer('timeout').default(30000),
    retries: integer('retries').default(3),

    enabled: boolean('enabled').notNull().default(true),
    lastConnected: timestamp('last_connected'),
    connectionStatus: text('connection_status').default('disconnected'),
    lastError: text('last_error'),

    toolCount: integer('tool_count').default(0),
    lastToolsRefresh: timestamp('last_tools_refresh'),
    totalRequests: integer('total_requests').default(0),
    lastUsed: timestamp('last_used'),

    deletedAt: timestamp('deleted_at'),

    createdAt: timestamp('created_at').notNull().defaultNow(),
    updatedAt: timestamp('updated_at').notNull().defaultNow(),
  },
  (table) => ({
    // Primary access pattern - active servers by workspace
    workspaceEnabledIdx: index('mcp_servers_workspace_enabled_idx').on(
      table.workspaceId,
      table.enabled
    ),

    // Soft delete pattern - workspace + not deleted
    workspaceDeletedIdx: index('mcp_servers_workspace_deleted_idx').on(
      table.workspaceId,
      table.deletedAt
    ),
  })
)

<<<<<<< HEAD
export const userArenaDetails = pgTable(
  'user_arena_details',
  {
    id: text('id'), // nullable
    userType: text('user_type'), // nullable
    createdAt: timestamp('created_at', { withTimezone: false }), // nullable
    department: text('department'), // nullable
    updatedAt: timestamp('updated_at', { withTimezone: false }), // nullable
    userIdRef: text('user_id_ref'), // nullable
    arenaUserIdRef: text('arena_user_id_ref'), // nullable
    airbyteRawId: text('_airbyte_raw_id').$type<string>(), // varchar(36) in SQL, mapped to text
    airbyteExtractedAt: timestamp('_airbyte_extracted_at', { withTimezone: true }), // timestamptz
    airbyteGenerationId: bigint('_airbyte_generation_id', { mode: 'number' }), // int8
    airbyteMeta: jsonb('_airbyte_meta'), // jsonb
    arenaToken: text('arena_token'), // text
  },
  (table) => ({
    airbyteRawIdIdx: index('user_arena_details__airbyte_raw_id_idx').on(table.airbyteRawId),
  })
)
=======
export const copilotApiKeys = pgTable(
  'copilot_api_keys',
  {
    id: uuid('id').primaryKey().defaultRandom(),
    userId: text('user_id')
      .notNull()
      .references(() => user.id, { onDelete: 'cascade' }),
    apiKeyEncrypted: text('api_key_encrypted').notNull(),
    apiKeyLookup: text('api_key_lookup').notNull(),
  },
  (table) => ({
    apiKeyEncryptedHashIdx: index('copilot_api_keys_api_key_encrypted_hash_idx').using(
      'hash',
      table.apiKeyEncrypted
    ),
    apiKeyLookupHashIdx: index('copilot_api_keys_lookup_hash_idx').using(
      'hash',
      table.apiKeyLookup
    ),
  })
)

export const workflowStatus = pgTable('workflow_status', {
  id: text('id').primaryKey(),
  name: text('name').notNull(),
  workflowId: text('workflow_id').notNull(),
  mappedWorkflowId: text('mapped_workflow_id').notNull(),
  status: text('status').notNull(),
  userId: text('user_id')
    .notNull()
    .references(() => user.id, { onDelete: 'cascade' }),
  ownerId: text('owner_id')
    .notNull()
    .references(() => user.id, { onDelete: 'cascade' }),
  comments: text('comments'),
  description: text('description'),
  category: text('category').default('creative'),
  createdAt: timestamp('created_at').notNull().defaultNow(),
  updatedAt: timestamp('updated_at').notNull().defaultNow(),
})
>>>>>>> d38cf2e0
<|MERGE_RESOLUTION|>--- conflicted
+++ resolved
@@ -1416,28 +1416,6 @@
   })
 )
 
-<<<<<<< HEAD
-export const userArenaDetails = pgTable(
-  'user_arena_details',
-  {
-    id: text('id'), // nullable
-    userType: text('user_type'), // nullable
-    createdAt: timestamp('created_at', { withTimezone: false }), // nullable
-    department: text('department'), // nullable
-    updatedAt: timestamp('updated_at', { withTimezone: false }), // nullable
-    userIdRef: text('user_id_ref'), // nullable
-    arenaUserIdRef: text('arena_user_id_ref'), // nullable
-    airbyteRawId: text('_airbyte_raw_id').$type<string>(), // varchar(36) in SQL, mapped to text
-    airbyteExtractedAt: timestamp('_airbyte_extracted_at', { withTimezone: true }), // timestamptz
-    airbyteGenerationId: bigint('_airbyte_generation_id', { mode: 'number' }), // int8
-    airbyteMeta: jsonb('_airbyte_meta'), // jsonb
-    arenaToken: text('arena_token'), // text
-  },
-  (table) => ({
-    airbyteRawIdIdx: index('user_arena_details__airbyte_raw_id_idx').on(table.airbyteRawId),
-  })
-)
-=======
 export const copilotApiKeys = pgTable(
   'copilot_api_keys',
   {
@@ -1478,4 +1456,24 @@
   createdAt: timestamp('created_at').notNull().defaultNow(),
   updatedAt: timestamp('updated_at').notNull().defaultNow(),
 })
->>>>>>> d38cf2e0
+
+export const userArenaDetails = pgTable(
+  'user_arena_details',
+  {
+    id: text('id'), // nullable
+    userType: text('user_type'), // nullable
+    createdAt: timestamp('created_at', { withTimezone: false }), // nullable
+    department: text('department'), // nullable
+    updatedAt: timestamp('updated_at', { withTimezone: false }), // nullable
+    userIdRef: text('user_id_ref'), // nullable
+    arenaUserIdRef: text('arena_user_id_ref'), // nullable
+    airbyteRawId: text('_airbyte_raw_id').$type<string>(), // varchar(36) in SQL, mapped to text
+    airbyteExtractedAt: timestamp('_airbyte_extracted_at', { withTimezone: true }), // timestamptz
+    airbyteGenerationId: bigint('_airbyte_generation_id', { mode: 'number' }), // int8
+    airbyteMeta: jsonb('_airbyte_meta'), // jsonb
+    arenaToken: text('arena_token'), // text
+  },
+  (table) => ({
+    airbyteRawIdIdx: index('user_arena_details__airbyte_raw_id_idx').on(table.airbyteRawId),
+  })
+)