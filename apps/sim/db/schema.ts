--- conflicted
+++ resolved
@@ -1315,7 +1315,86 @@
   })
 )
 
-<<<<<<< HEAD
+// Tracks immutable deployment versions for each workflow
+export const workflowDeploymentVersion = pgTable(
+  'workflow_deployment_version',
+  {
+    id: text('id').primaryKey(),
+    workflowId: text('workflow_id')
+      .notNull()
+      .references(() => workflow.id, { onDelete: 'cascade' }),
+    version: integer('version').notNull(),
+    state: json('state').notNull(),
+    isActive: boolean('is_active').notNull().default(false),
+    createdAt: timestamp('created_at').notNull().defaultNow(),
+    createdBy: text('created_by'),
+  },
+  (table) => ({
+    workflowIdIdx: index('workflow_deployment_version_workflow_id_idx').on(table.workflowId),
+    workflowVersionUnique: uniqueIndex('workflow_deployment_version_workflow_version_unique').on(
+      table.workflowId,
+      table.version
+    ),
+    workflowActiveIdx: index('workflow_deployment_version_workflow_active_idx').on(
+      table.workflowId,
+      table.isActive
+    ),
+    createdAtIdx: index('workflow_deployment_version_created_at_idx').on(table.createdAt),
+  })
+)
+
+export const mcpServers = pgTable(
+  'mcp_servers',
+  {
+    id: text('id').primaryKey(),
+    workspaceId: text('workspace_id')
+      .notNull()
+      .references(() => workspace.id, { onDelete: 'cascade' }),
+
+    // Track who created the server, but workspace owns it
+    createdBy: text('created_by').references(() => user.id, { onDelete: 'set null' }),
+
+    name: text('name').notNull(),
+    description: text('description'),
+
+    transport: text('transport').notNull(),
+    url: text('url'),
+
+    headers: json('headers').default('{}'),
+    timeout: integer('timeout').default(30000),
+    retries: integer('retries').default(3),
+
+    enabled: boolean('enabled').notNull().default(true),
+    lastConnected: timestamp('last_connected'),
+    connectionStatus: text('connection_status').default('disconnected'),
+    lastError: text('last_error'),
+
+    toolCount: integer('tool_count').default(0),
+    lastToolsRefresh: timestamp('last_tools_refresh'),
+    totalRequests: integer('total_requests').default(0),
+    lastUsed: timestamp('last_used'),
+
+    deletedAt: timestamp('deleted_at'),
+
+    createdAt: timestamp('created_at').notNull().defaultNow(),
+    updatedAt: timestamp('updated_at').notNull().defaultNow(),
+  },
+  (table) => ({
+    // Primary access pattern - active servers by workspace
+    workspaceEnabledIdx: index('mcp_servers_workspace_enabled_idx').on(
+      table.workspaceId,
+      table.enabled
+    ),
+
+    // Soft delete pattern - workspace + not deleted
+    workspaceDeletedIdx: index('mcp_servers_workspace_deleted_idx').on(
+      table.workspaceId,
+      table.deletedAt
+    ),
+  })
+)
+
+
 export const chatPromptFeedback = pgTable(
   'chat_prompt_feedback',
   {
@@ -1340,83 +1419,5 @@
     // workflowIdIdx: index('chat_prompt_feedback_workflow_id_idx').on(table.workflowId),
     // Ordering indexes
     createdAtIdx: index('chat_prompt_feedback_created_at_idx').on(table.createdAt),
-=======
-// Tracks immutable deployment versions for each workflow
-export const workflowDeploymentVersion = pgTable(
-  'workflow_deployment_version',
-  {
-    id: text('id').primaryKey(),
-    workflowId: text('workflow_id')
-      .notNull()
-      .references(() => workflow.id, { onDelete: 'cascade' }),
-    version: integer('version').notNull(),
-    state: json('state').notNull(),
-    isActive: boolean('is_active').notNull().default(false),
-    createdAt: timestamp('created_at').notNull().defaultNow(),
-    createdBy: text('created_by'),
-  },
-  (table) => ({
-    workflowIdIdx: index('workflow_deployment_version_workflow_id_idx').on(table.workflowId),
-    workflowVersionUnique: uniqueIndex('workflow_deployment_version_workflow_version_unique').on(
-      table.workflowId,
-      table.version
-    ),
-    workflowActiveIdx: index('workflow_deployment_version_workflow_active_idx').on(
-      table.workflowId,
-      table.isActive
-    ),
-    createdAtIdx: index('workflow_deployment_version_created_at_idx').on(table.createdAt),
->>>>>>> 01e21a2a
-  })
-)
-
-export const mcpServers = pgTable(
-  'mcp_servers',
-  {
-    id: text('id').primaryKey(),
-    workspaceId: text('workspace_id')
-      .notNull()
-      .references(() => workspace.id, { onDelete: 'cascade' }),
-
-    // Track who created the server, but workspace owns it
-    createdBy: text('created_by').references(() => user.id, { onDelete: 'set null' }),
-
-    name: text('name').notNull(),
-    description: text('description'),
-
-    transport: text('transport').notNull(),
-    url: text('url'),
-
-    headers: json('headers').default('{}'),
-    timeout: integer('timeout').default(30000),
-    retries: integer('retries').default(3),
-
-    enabled: boolean('enabled').notNull().default(true),
-    lastConnected: timestamp('last_connected'),
-    connectionStatus: text('connection_status').default('disconnected'),
-    lastError: text('last_error'),
-
-    toolCount: integer('tool_count').default(0),
-    lastToolsRefresh: timestamp('last_tools_refresh'),
-    totalRequests: integer('total_requests').default(0),
-    lastUsed: timestamp('last_used'),
-
-    deletedAt: timestamp('deleted_at'),
-
-    createdAt: timestamp('created_at').notNull().defaultNow(),
-    updatedAt: timestamp('updated_at').notNull().defaultNow(),
-  },
-  (table) => ({
-    // Primary access pattern - active servers by workspace
-    workspaceEnabledIdx: index('mcp_servers_workspace_enabled_idx').on(
-      table.workspaceId,
-      table.enabled
-    ),
-
-    // Soft delete pattern - workspace + not deleted
-    workspaceDeletedIdx: index('mcp_servers_workspace_deleted_idx').on(
-      table.workspaceId,
-      table.deletedAt
-    ),
   })
 )