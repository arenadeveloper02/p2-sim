--- conflicted
+++ resolved
@@ -1302,7 +1302,6 @@
   })
 )
 
-<<<<<<< HEAD
 export const chatPromptFeedback = pgTable(
   'chat_prompt_feedback',
   {
@@ -1328,7 +1327,9 @@
     
     // Ordering indexes
     createdAtIdx: index('chat_prompt_feedback_created_at_idx').on(table.createdAt),
-=======
+  })
+)
+
 export const mcpServers = pgTable(
   'mcp_servers',
   {
@@ -1377,6 +1378,5 @@
       table.workspaceId,
       table.deletedAt
     ),
->>>>>>> 02bf7209
   })
 )