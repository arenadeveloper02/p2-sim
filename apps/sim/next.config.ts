import type { NextConfig } from 'next'
import { env, getEnv, isTruthy } from './lib/core/config/env'
import { isDev, isHosted } from './lib/core/config/feature-flags'
import { getMainCSPPolicy, getWorkflowExecutionCSPPolicy } from './lib/core/security/csp'

const nextConfig: NextConfig = {
  devIndicators: false,
  images: {
    remotePatterns: [
      {
        protocol: 'https',
        hostname: 'avatars.githubusercontent.com',
      },
      {
        protocol: 'https',
        hostname: 'api.stability.ai',
      },
      // Azure Blob Storage
      {
        protocol: 'https',
        hostname: '*.blob.core.windows.net',
      },
      // AWS S3
      {
        protocol: 'https',
        hostname: '*.s3.amazonaws.com',
      },
      {
        protocol: 'https',
        hostname: '*.s3.*.amazonaws.com',
      },
      {
        protocol: 'https',
        hostname: 'lh3.googleusercontent.com',
      },
      {
        protocol: 'https',
        hostname: 'sambanova.ai',
      },
      // Brand logo domain if configured
      ...(getEnv('NEXT_PUBLIC_BRAND_LOGO_URL')
        ? (() => {
            try {
              return [
                {
                  protocol: 'https' as const,
                  hostname: new URL(getEnv('NEXT_PUBLIC_BRAND_LOGO_URL')!).hostname,
                },
              ]
            } catch {
              return []
            }
          })()
        : []),
      // Brand favicon domain if configured
      ...(getEnv('NEXT_PUBLIC_BRAND_FAVICON_URL')
        ? (() => {
            try {
              return [
                {
                  protocol: 'https' as const,
                  hostname: new URL(getEnv('NEXT_PUBLIC_BRAND_FAVICON_URL')!).hostname,
                },
              ]
            } catch {
              return []
            }
          })()
        : []),
    ],
  },
  typescript: {
    ignoreBuildErrors: isTruthy(env.DOCKER_BUILD),
  },
  output: isTruthy(env.DOCKER_BUILD) ? 'standalone' : undefined,
  turbopack: {
    resolveExtensions: ['.tsx', '.ts', '.jsx', '.js', '.mjs', '.json'],
  },
  serverExternalPackages: [
    'unpdf',
    'ffmpeg-static',
    'fluent-ffmpeg',
    'cpu-features',
    'chromium-bidi',
    'playwright-core',
    'pino',
    'pino-pretty',
    'thread-stream',
<<<<<<< HEAD
    'ssh2',
    '@browserbasehq/stagehand',
  ],
  webpack: (config, { webpack }) => {
    // Ignore native modules and optional dependencies that shouldn't be bundled
    config.plugins = config.plugins || []
    config.plugins.push(
      new webpack.IgnorePlugin({
        resourceRegExp: /^(cpu-features|chromium-bidi)$/,
      }),
      new webpack.IgnorePlugin({
        resourceRegExp: /thread-stream\/(test|bench\.js|LICENSE)/,
      })
    )

    // Exclude these modules from resolution to prevent bundling errors
    config.resolve.fallback = {
      ...config.resolve.fallback,
      'cpu-features': false,
      'chromium-bidi': false,
      'thread-stream/test': false,
      'thread-stream/bench': false,
      'thread-stream/LICENSE': false,
      desm: false,
      fastbench: false,
      tap: false,
      'pino-elasticsearch': false,
    }

    config.resolve.alias = {
      ...config.resolve.alias,
      'thread-stream/test': false,
      'thread-stream/bench': false,
      'thread-stream/LICENSE': false,
    }

    return config
=======
    'ws',
  ],
  outputFileTracingIncludes: {
    '/api/tools/stagehand/*': ['./node_modules/ws/**/*'],
>>>>>>> f013101f
  },
  experimental: {
    optimizeCss: true,
    turbopackSourceMaps: false,
  },
  ...(isDev && {
    allowedDevOrigins: [
      ...(env.NEXT_PUBLIC_APP_URL
        ? (() => {
            try {
              return [new URL(env.NEXT_PUBLIC_APP_URL).host]
            } catch {
              return []
            }
          })()
        : []),
      'localhost:3000',
      'localhost:3001',
    ],
  }),
  transpilePackages: [
    'prettier',
    '@react-email/components',
    '@react-email/render',
    '@t3-oss/env-nextjs',
    '@t3-oss/env-core',
    '@sim/db',
  ],
  async headers() {
    return [
      {
        // API routes CORS headers
        source: '/api/:path*',
        headers: [
          { key: 'Access-Control-Allow-Credentials', value: 'true' },
          {
            key: 'Access-Control-Allow-Origin',
            value: env.NEXT_PUBLIC_APP_URL || 'http://localhost:3001',
          },
          {
            key: 'Access-Control-Allow-Methods',
            value: 'GET,POST,OPTIONS,PUT,DELETE',
          },
          {
            key: 'Access-Control-Allow-Headers',
            value:
              'X-CSRF-Token, X-Requested-With, Accept, Accept-Version, Content-Length, Content-MD5, Content-Type, Date, X-Api-Version, X-API-Key',
          },
        ],
      },
      // For workflow execution API endpoints
      {
        source: '/api/workflows/:id/execute',
        headers: [
          { key: 'Access-Control-Allow-Origin', value: '*' },
          {
            key: 'Access-Control-Allow-Methods',
            value: 'GET,POST,OPTIONS,PUT',
          },
          {
            key: 'Access-Control-Allow-Headers',
            value:
              'X-CSRF-Token, X-Requested-With, Accept, Accept-Version, Content-Length, Content-MD5, Content-Type, Date, X-Api-Version, X-API-Key',
          },
          { key: 'Cross-Origin-Embedder-Policy', value: 'unsafe-none' },
          { key: 'Cross-Origin-Opener-Policy', value: 'unsafe-none' },
          {
            key: 'Content-Security-Policy',
            value: getWorkflowExecutionCSPPolicy(),
          },
        ],
      },
      {
        // Exclude Vercel internal resources and static assets from strict COEP, Google Drive Picker to prevent 'refused to connect' issue
        source: '/((?!_next|_vercel|api|favicon.ico|w/.*|workspace/.*|api/tools/drive).*)',
        headers: [
          {
            key: 'Cross-Origin-Embedder-Policy',
            value: 'credentialless',
          },
          {
            key: 'Cross-Origin-Opener-Policy',
            value: 'same-origin',
          },
        ],
      },
      {
        // For main app routes, Google Drive Picker, and Vercel resources - use permissive policies
        source: '/(w/.*|workspace/.*|api/tools/drive|_next/.*|_vercel/.*)',
        headers: [
          {
            key: 'Cross-Origin-Embedder-Policy',
            value: 'unsafe-none',
          },
          {
            key: 'Cross-Origin-Opener-Policy',
            value: 'same-origin-allow-popups',
          },
        ],
      },
      // Block access to sourcemap files (defense in depth)
      {
        source: '/(.*)\\.map$',
        headers: [
          {
            key: 'x-robots-tag',
            value: 'noindex',
          },
        ],
      },
      // Apply security headers to routes not handled by middleware runtime CSP
      // Middleware handles: /, /workspace/*, /chat/*
      {
        source: '/((?!workspace|chat$).*)',
        headers: [
          {
            key: 'X-Content-Type-Options',
            value: 'nosniff',
          },
          {
            key: 'X-Frame-Options',
            value: 'SAMEORIGIN',
          },
          {
            key: 'Content-Security-Policy',
            value: getMainCSPPolicy(),
          },
        ],
      },
    ]
  },
  async redirects() {
    const redirects = []

    // Redirect /building and /blog to /studio (legacy URL support)
    redirects.push(
      {
        source: '/building/:path*',
        destination: 'https://sim.ai/studio/:path*',
        permanent: true,
      },
      {
        source: '/blog/:path*',
        destination: 'https://sim.ai/studio/:path*',
        permanent: true,
      }
    )

    // Move root feeds to studio namespace
    redirects.push(
      {
        source: '/rss.xml',
        destination: '/studio/rss.xml',
        permanent: true,
      },
      {
        source: '/sitemap-images.xml',
        destination: '/studio/sitemap-images.xml',
        permanent: true,
      }
    )

    // Only enable domain redirects for the hosted version
    if (isHosted) {
      redirects.push(
        {
          source: '/((?!api|_next|_vercel|favicon|static|ingest|.*\\..*).*)',
          destination: 'https://www.sim.ai/$1',
          permanent: true,
          has: [{ type: 'host' as const, value: 'simstudio.ai' }],
        },
        {
          source: '/((?!api|_next|_vercel|favicon|static|ingest|.*\\..*).*)',
          destination: 'https://www.sim.ai/$1',
          permanent: true,
          has: [{ type: 'host' as const, value: 'www.simstudio.ai' }],
        }
      )
    }

    return redirects
  },
  async rewrites() {
    return [
      {
        source: '/ingest/static/:path*',
        destination: 'https://us-assets.i.posthog.com/static/:path*',
      },
      {
        source: '/ingest/:path*',
        destination: 'https://us.i.posthog.com/:path*',
      },
    ]
  },
}

export default nextConfig<|MERGE_RESOLUTION|>--- conflicted
+++ resolved
@@ -86,10 +86,13 @@
     'pino',
     'pino-pretty',
     'thread-stream',
-<<<<<<< HEAD
     'ssh2',
     '@browserbasehq/stagehand',
+    'ws',
   ],
+  outputFileTracingIncludes: {
+    '/api/tools/stagehand/*': ['./node_modules/ws/**/*'],
+  },
   webpack: (config, { webpack }) => {
     // Ignore native modules and optional dependencies that shouldn't be bundled
     config.plugins = config.plugins || []
@@ -124,13 +127,8 @@
     }
 
     return config
-=======
-    'ws',
-  ],
-  outputFileTracingIncludes: {
-    '/api/tools/stagehand/*': ['./node_modules/ws/**/*'],
->>>>>>> f013101f
-  },
+  },
+
   experimental: {
     optimizeCss: true,
     turbopackSourceMaps: false,
