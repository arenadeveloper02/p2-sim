--- conflicted
+++ resolved
@@ -27,11 +27,7 @@
     "@aws-sdk/client-dynamodb": "3.940.0",
     "@aws-sdk/client-rds-data": "3.940.0",
     "@aws-sdk/client-s3": "^3.779.0",
-<<<<<<< HEAD
-    "@aws-sdk/client-ses": "3.940.0",
-=======
     "@aws-sdk/client-ses": "3.943.0",
->>>>>>> 6af3beef
     "@aws-sdk/lib-dynamodb": "3.940.0",
     "@aws-sdk/s3-request-presigner": "^3.779.0",
     "@azure/communication-email": "1.0.0",
