--- conflicted
+++ resolved
@@ -65,8 +65,6 @@
   containerName: env.AZURE_STORAGE_CHAT_CONTAINER_NAME || '',
 }
 
-<<<<<<< HEAD
-=======
 export const S3_COPILOT_CONFIG = {
   bucket: env.S3_COPILOT_BUCKET_NAME || '',
   region: env.AWS_REGION || '',
@@ -79,31 +77,6 @@
   containerName: env.AZURE_STORAGE_COPILOT_CONTAINER_NAME || '',
 }
 
-export async function ensureUploadsDirectory() {
-  if (USE_S3_STORAGE) {
-    logger.info('Using S3 storage, skipping local uploads directory creation')
-    return true
-  }
-
-  if (USE_BLOB_STORAGE) {
-    logger.info('Using Azure Blob storage, skipping local uploads directory creation')
-    return true
-  }
-
-  try {
-    if (!existsSync(UPLOAD_DIR)) {
-      await mkdir(UPLOAD_DIR, { recursive: true })
-    } else {
-      logger.info(`Uploads directory already exists at ${UPLOAD_DIR}`)
-    }
-    return true
-  } catch (error) {
-    logger.error('Failed to create uploads directory:', error)
-    return false
-  }
-}
-
->>>>>>> 1b0d304a
 /**
  * Get the current storage provider as a human-readable string
  */
