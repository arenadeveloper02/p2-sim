--- conflicted
+++ resolved
@@ -172,7 +172,7 @@
   text?: string
 ): UnsubscribeData {
   const unsubscribeToken = generateUnsubscribeToken(recipientEmail, emailType)
-  const baseUrl = getBaseUrl()
+  const baseUrl = env.NEXT_PUBLIC_APP_URL || 'https://sim.ai'
   const unsubscribeUrl = `${baseUrl}/unsubscribe?token=${unsubscribeToken}&email=${encodeURIComponent(recipientEmail)}`
 
   return {
@@ -206,26 +206,10 @@
 
   if (includeUnsubscribe && emailType !== 'transactional') {
     const primaryEmail = Array.isArray(to) ? to[0] : to
-<<<<<<< HEAD
-    const unsubscribeToken = generateUnsubscribeToken(primaryEmail, emailType)
-    const baseUrl = env.NEXT_PUBLIC_APP_URL || 'https://sim.ai'
-    const unsubscribeUrl = `${baseUrl}/unsubscribe?token=${unsubscribeToken}&email=${encodeURIComponent(primaryEmail)}`
-
-    headers['List-Unsubscribe'] = `<${unsubscribeUrl}>`
-    headers['List-Unsubscribe-Post'] = 'List-Unsubscribe=One-Click'
-
-    if (html) {
-      finalHtml = html.replace(/\{\{UNSUBSCRIBE_TOKEN\}\}/g, unsubscribeToken)
-    }
-    if (text) {
-      finalText = text.replace(/\{\{UNSUBSCRIBE_TOKEN\}\}/g, unsubscribeToken)
-    }
-=======
     const unsubData = addUnsubscribeData(primaryEmail, emailType, html, text)
     headers = unsubData.headers
     finalHtml = unsubData.html
     finalText = unsubData.text
->>>>>>> e9fdc246
   }
 
   return {
