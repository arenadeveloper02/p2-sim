--- conflicted
+++ resolved
@@ -625,10 +625,7 @@
   const baseUrl = request.headers.get('host')
     ? `${request.headers.get('x-forwarded-proto') || 'https'}://${request.headers.get('host')}`
     : 'https://your-domain.com'
-<<<<<<< HEAD
-=======
   const webhookUrl = `${baseUrl}/api/webhooks/trigger/${foundWebhook.path}`
->>>>>>> e8e4c163
 
   return {
     // Flatten generic webhook data to root level for easy access
@@ -652,11 +649,7 @@
         payload: body,
         headers: Object.fromEntries(request.headers.entries()),
         method: request.method,
-<<<<<<< HEAD
-        url: `${baseUrl}/api/webhooks/trigger/${foundWebhook.path}`,
-=======
         url: webhookUrl,
->>>>>>> e8e4c163
       },
     },
     workflowId: foundWorkflow.id,
