--- conflicted
+++ resolved
@@ -113,19 +113,15 @@
     trigger: ExecutionTrigger
     environment: ExecutionEnvironment
     workflowState: WorkflowState
-<<<<<<< HEAD
     userId?: string
     isExternalChat?: boolean
     chatId?: string
     initialInput?: string
-=======
     deploymentVersionId?: string
->>>>>>> a0fb8896
   }): Promise<{
     workflowLog: WorkflowExecutionLog
     snapshot: WorkflowExecutionSnapshot
   }> {
-<<<<<<< HEAD
     const {
       workflowId,
       executionId,
@@ -136,11 +132,8 @@
       isExternalChat,
       chatId,
       initialInput,
+      deploymentVersionId,
     } = params
-=======
-    const { workflowId, executionId, trigger, environment, workflowState, deploymentVersionId } =
-      params
->>>>>>> a0fb8896
 
     logger.debug(`Starting workflow execution ${executionId} for workflow ${workflowId}`)
 
