import { BASE_EXECUTION_CHARGE } from '@/lib/billing/constants'
import { createLogger } from '@/lib/logs/console/logger'
import { executionLogger } from '@/lib/logs/execution/logger'
import {
  calculateCostSummary,
  createEnvironmentObject,
  createTriggerObject,
  loadWorkflowStateForExecution,
} from '@/lib/logs/execution/logging-factory'
import type {
  ExecutionEnvironment,
  ExecutionTrigger,
  TraceSpan,
  WorkflowState,
} from '@/lib/logs/types'

const logger = createLogger('LoggingSession')

export interface SessionStartParams {
  userId?: string
  workspaceId: string
  variables?: Record<string, string>
  triggerData?: Record<string, unknown>
  skipLogCreation?: boolean // For resume executions - reuse existing log entry
  isExternalChat?: boolean
  chatId?: string
  initialInput?: string
  deploymentVersionId?: string // ID of the deployment version used (null for manual/editor executions)
}

export interface SessionCompleteParams {
  endedAt?: string
  totalDurationMs?: number
  finalOutput?: any
  traceSpans?: TraceSpan[]
  workflowInput?: any
  finalChatOutput?: string
}

export interface SessionErrorCompleteParams {
  endedAt?: string
  totalDurationMs?: number
  error?: {
    message?: string
    stackTrace?: string
  }
  traceSpans?: TraceSpan[]
}

export class LoggingSession {
  private workflowId: string
  private executionId: string
  private triggerType: ExecutionTrigger['type']
  private requestId?: string
  private trigger?: ExecutionTrigger
  private environment?: ExecutionEnvironment
  private workflowState?: WorkflowState
  private isResume = false // Track if this is a resume execution
  private chatMetadata?: {
    userId?: string
    isExternalChat?: boolean
    chatId?: string
    initialInput?: string
  }

  constructor(
    workflowId: string,
    executionId: string,
    triggerType: ExecutionTrigger['type'],
    requestId?: string
  ) {
    this.workflowId = workflowId
    this.executionId = executionId
    this.triggerType = triggerType
    this.requestId = requestId
  }

<<<<<<< HEAD
  async start(params: SessionStartParams = {}): Promise<void> {
    const {
      userId,
      workspaceId,
      variables,
      triggerData,
      skipLogCreation,
      isExternalChat,
      chatId,
      initialInput,
      deploymentVersionId,
    } = params
=======
  async start(params: SessionStartParams): Promise<void> {
    const { userId, workspaceId, variables, triggerData, skipLogCreation, deploymentVersionId } =
      params
>>>>>>> e9fdc246

    try {
      this.trigger = createTriggerObject(this.triggerType, triggerData)
      this.environment = createEnvironmentObject(
        this.workflowId,
        this.executionId,
        userId,
        workspaceId,
        variables
      )
      this.workflowState = await loadWorkflowStateForExecution(this.workflowId)

      // Store chat metadata for later use
      this.chatMetadata = {
        userId,
        isExternalChat,
        chatId,
        initialInput,
      }

      // Only create a new log entry if not resuming
      if (!skipLogCreation) {
        await executionLogger.startWorkflowExecution({
          workflowId: this.workflowId,
          workspaceId,
          executionId: this.executionId,
          trigger: this.trigger,
          environment: this.environment,
          workflowState: this.workflowState,
          userId,
          isExternalChat,
          chatId,
          initialInput,
          deploymentVersionId,
        })

        if (this.requestId) {
          logger.debug(`[${this.requestId}] Started logging for execution ${this.executionId}`)
        }
      } else {
        this.isResume = true // Mark as resume
        if (this.requestId) {
          logger.debug(
            `[${this.requestId}] Resuming logging for existing execution ${this.executionId}`
          )
        }
      }
    } catch (error) {
      if (this.requestId) {
        logger.error(`[${this.requestId}] Failed to start logging:`, error)
      }
      throw error
    }
  }

  /**
   * Set up logging on an executor instance
   * Note: Logging now works through trace spans only, no direct executor integration needed
   */
  setupExecutor(executor: any): void {
    if (this.requestId) {
      logger.debug(`[${this.requestId}] Logging session ready for execution ${this.executionId}`)
    }
  }

  async complete(params: SessionCompleteParams = {}): Promise<void> {
    const { endedAt, totalDurationMs, finalOutput, traceSpans, workflowInput, finalChatOutput } =
      params

    try {
      const costSummary = calculateCostSummary(traceSpans || [])
      const endTime = endedAt || new Date().toISOString()
      const duration = totalDurationMs || 0

      await executionLogger.completeWorkflowExecution({
        executionId: this.executionId,
        endedAt: endTime,
        totalDurationMs: duration,
        costSummary,
        finalOutput: finalOutput || {},
        traceSpans: traceSpans || [],
        workflowInput,
        isResume: this.isResume,
        finalChatOutput,
      })

      // Track workflow execution outcome
      if (traceSpans && traceSpans.length > 0) {
        try {
          const { trackPlatformEvent } = await import('@/lib/core/telemetry')

          // Determine status from trace spans
          const hasErrors = traceSpans.some((span: any) => {
            const checkForErrors = (s: any): boolean => {
              if (s.status === 'error') return true
              if (s.children && Array.isArray(s.children)) {
                return s.children.some(checkForErrors)
              }
              return false
            }
            return checkForErrors(span)
          })

          trackPlatformEvent('platform.workflow.executed', {
            'workflow.id': this.workflowId,
            'execution.duration_ms': duration,
            'execution.status': hasErrors ? 'error' : 'success',
            'execution.trigger': this.triggerType,
            'execution.blocks_executed': traceSpans.length,
            'execution.has_errors': hasErrors,
            'execution.total_cost': costSummary.totalCost || 0,
          })
        } catch (_e) {
          // Silently fail
        }
      }

      if (this.requestId) {
        logger.debug(`[${this.requestId}] Completed logging for execution ${this.executionId}`)
      }
    } catch (error) {
      // Always log completion failures with full details - these should not be silent
      logger.error(`Failed to complete logging for execution ${this.executionId}:`, {
        requestId: this.requestId,
        workflowId: this.workflowId,
        executionId: this.executionId,
        error: error instanceof Error ? error.message : String(error),
        stack: error instanceof Error ? error.stack : undefined,
      })
      // Rethrow so safeComplete can decide what to do
      throw error
    }
  }

  async completeWithError(params: SessionErrorCompleteParams = {}): Promise<void> {
    try {
      const { endedAt, totalDurationMs, error, traceSpans } = params

      const endTime = endedAt ? new Date(endedAt) : new Date()
      const durationMs = typeof totalDurationMs === 'number' ? totalDurationMs : 0
      const startTime = new Date(endTime.getTime() - Math.max(1, durationMs))

      const hasProvidedSpans = Array.isArray(traceSpans) && traceSpans.length > 0

      const costSummary = hasProvidedSpans
        ? calculateCostSummary(traceSpans)
        : {
            totalCost: BASE_EXECUTION_CHARGE,
            totalInputCost: 0,
            totalOutputCost: 0,
            totalTokens: 0,
            totalPromptTokens: 0,
            totalCompletionTokens: 0,
            baseExecutionCharge: BASE_EXECUTION_CHARGE,
            modelCost: 0,
            models: {},
          }

      const message = error?.message || 'Execution failed before starting blocks'

      const errorSpan: TraceSpan = {
        id: 'workflow-error-root',
        name: 'Workflow Error',
        type: 'workflow',
        duration: Math.max(1, durationMs),
        startTime: startTime.toISOString(),
        endTime: endTime.toISOString(),
        status: 'error',
        ...(hasProvidedSpans ? {} : { children: [] }),
        output: { error: message },
      }

      const spans = hasProvidedSpans ? traceSpans : [errorSpan]

      await executionLogger.completeWorkflowExecution({
        executionId: this.executionId,
        endedAt: endTime.toISOString(),
        totalDurationMs: Math.max(1, durationMs),
        costSummary,
        finalOutput: { error: message },
        traceSpans: spans,
      })

      // Track workflow execution error outcome
      try {
        const { trackPlatformEvent } = await import('@/lib/core/telemetry')
        trackPlatformEvent('platform.workflow.executed', {
          'workflow.id': this.workflowId,
          'execution.duration_ms': Math.max(1, durationMs),
          'execution.status': 'error',
          'execution.trigger': this.triggerType,
          'execution.blocks_executed': spans.length,
          'execution.has_errors': true,
          'execution.error_message': message,
        })
      } catch (_e) {
        // Silently fail
      }

      if (this.requestId) {
        logger.debug(
          `[${this.requestId}] Completed error logging for execution ${this.executionId}`
        )
      }
    } catch (enhancedError) {
      // Always log completion failures with full details
      logger.error(`Failed to complete error logging for execution ${this.executionId}:`, {
        requestId: this.requestId,
        workflowId: this.workflowId,
        executionId: this.executionId,
        error: enhancedError instanceof Error ? enhancedError.message : String(enhancedError),
        stack: enhancedError instanceof Error ? enhancedError.stack : undefined,
      })
      // Rethrow so safeCompleteWithError can decide what to do
      throw enhancedError
    }
  }

  async safeStart(params: SessionStartParams): Promise<boolean> {
    try {
      await this.start(params)
      return true
    } catch (error) {
      if (this.requestId) {
        logger.warn(
          `[${this.requestId}] Logging start failed - falling back to minimal session:`,
          error
        )
      }

      // Fallback: create a minimal logging session without full workflow state
      try {
        const {
          userId,
          workspaceId,
          variables,
          triggerData,
          isExternalChat,
          chatId,
          initialInput,
          deploymentVersionId,
        } = params
        this.trigger = createTriggerObject(this.triggerType, triggerData)
        this.environment = createEnvironmentObject(
          this.workflowId,
          this.executionId,
          userId,
          workspaceId,
          variables
        )
        // Minimal workflow state when normalized data is unavailable
        this.workflowState = {
          blocks: {},
          edges: [],
          loops: {},
          parallels: {},
        } as unknown as WorkflowState

        await executionLogger.startWorkflowExecution({
          workflowId: this.workflowId,
          workspaceId,
          executionId: this.executionId,
          trigger: this.trigger,
          environment: this.environment,
          workflowState: this.workflowState,
          userId,
          isExternalChat,
          chatId,
          initialInput,
          deploymentVersionId,
        })

        if (this.requestId) {
          logger.debug(
            `[${this.requestId}] Started minimal logging for execution ${this.executionId}`
          )
        }
        return true
      } catch (fallbackError) {
        if (this.requestId) {
          logger.error(`[${this.requestId}] Minimal logging start also failed:`, fallbackError)
        }
        return false
      }
    }
  }

  async safeComplete(params: SessionCompleteParams = {}): Promise<void> {
    try {
      await this.complete(params)
    } catch (error) {
      const errorMsg = error instanceof Error ? error.message : String(error)
      logger.warn(
        `[${this.requestId || 'unknown'}] Complete failed for execution ${this.executionId}, attempting fallback`,
        { error: errorMsg }
      )
      await this.completeWithCostOnlyLog({
        traceSpans: params.traceSpans,
        endedAt: params.endedAt,
        totalDurationMs: params.totalDurationMs,
        errorMessage: `Failed to store trace spans: ${errorMsg}`,
        isError: false,
      })
    }
  }

  async safeCompleteWithError(params?: SessionErrorCompleteParams): Promise<void> {
    try {
      await this.completeWithError(params)
    } catch (error) {
      const errorMsg = error instanceof Error ? error.message : String(error)
      logger.warn(
        `[${this.requestId || 'unknown'}] CompleteWithError failed for execution ${this.executionId}, attempting fallback`,
        { error: errorMsg }
      )
      await this.completeWithCostOnlyLog({
        traceSpans: params?.traceSpans,
        endedAt: params?.endedAt,
        totalDurationMs: params?.totalDurationMs,
        errorMessage:
          params?.error?.message || `Execution failed to store trace spans: ${errorMsg}`,
        isError: true,
      })
    }
  }

  private async completeWithCostOnlyLog(params: {
    traceSpans?: TraceSpan[]
    endedAt?: string
    totalDurationMs?: number
    errorMessage: string
    isError: boolean
  }): Promise<void> {
    logger.warn(
      `[${this.requestId || 'unknown'}] Logging completion failed for execution ${this.executionId} - attempting cost-only fallback`
    )

    try {
      const costSummary = params.traceSpans?.length
        ? calculateCostSummary(params.traceSpans)
        : {
            totalCost: BASE_EXECUTION_CHARGE,
            totalInputCost: 0,
            totalOutputCost: 0,
            totalTokens: 0,
            totalPromptTokens: 0,
            totalCompletionTokens: 0,
            baseExecutionCharge: BASE_EXECUTION_CHARGE,
            modelCost: 0,
            models: {},
          }

      await executionLogger.completeWorkflowExecution({
        executionId: this.executionId,
        endedAt: params.endedAt || new Date().toISOString(),
        totalDurationMs: params.totalDurationMs || 0,
        costSummary,
        finalOutput: { _fallback: true, error: params.errorMessage },
        traceSpans: [],
        isResume: this.isResume,
        level: params.isError ? 'error' : 'info',
      })

      logger.info(
        `[${this.requestId || 'unknown'}] Cost-only fallback succeeded for execution ${this.executionId}`
      )
    } catch (fallbackError) {
      logger.error(
        `[${this.requestId || 'unknown'}] Cost-only fallback also failed for execution ${this.executionId}:`,
        { error: fallbackError instanceof Error ? fallbackError.message : String(fallbackError) }
      )
    }
  }
}<|MERGE_RESOLUTION|>--- conflicted
+++ resolved
@@ -18,7 +18,7 @@
 
 export interface SessionStartParams {
   userId?: string
-  workspaceId: string
+  workspaceId?: string
   variables?: Record<string, string>
   triggerData?: Record<string, unknown>
   skipLogCreation?: boolean // For resume executions - reuse existing log entry
@@ -75,7 +75,6 @@
     this.requestId = requestId
   }
 
-<<<<<<< HEAD
   async start(params: SessionStartParams = {}): Promise<void> {
     const {
       userId,
@@ -88,11 +87,6 @@
       initialInput,
       deploymentVersionId,
     } = params
-=======
-  async start(params: SessionStartParams): Promise<void> {
-    const { userId, workspaceId, variables, triggerData, skipLogCreation, deploymentVersionId } =
-      params
->>>>>>> e9fdc246
 
     try {
       this.trigger = createTriggerObject(this.triggerType, triggerData)
@@ -117,7 +111,7 @@
       if (!skipLogCreation) {
         await executionLogger.startWorkflowExecution({
           workflowId: this.workflowId,
-          workspaceId,
+          workspaceId: workspaceId || '',
           executionId: this.executionId,
           trigger: this.trigger,
           environment: this.environment,
@@ -353,7 +347,7 @@
 
         await executionLogger.startWorkflowExecution({
           workflowId: this.workflowId,
-          workspaceId,
+          workspaceId: workspaceId || '',
           executionId: this.executionId,
           trigger: this.trigger,
           environment: this.environment,
