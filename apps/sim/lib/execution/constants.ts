--- conflicted
+++ resolved
@@ -4,9 +4,5 @@
  * DEFAULT_EXECUTION_TIMEOUT_MS: The default timeout for executing user code (10 minutes)
  */
 
-<<<<<<< HEAD
 export const DEFAULT_EXECUTION_TIMEOUT_MS = 600000 // 10 minutes (600 seconds)
-export const MAX_EXECUTION_DURATION = 600 // 10 minutes (600 seconds) - includes buffer for sandbox creation
-=======
-export const DEFAULT_EXECUTION_TIMEOUT_MS = 600000 // 10 minutes (600 seconds)
->>>>>>> f013101f
+export const MAX_EXECUTION_DURATION = 600 // 10 minutes (600 seconds) - includes buffer for sandbox creation