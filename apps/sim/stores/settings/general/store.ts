import { create } from 'zustand'
import { devtools, persist } from 'zustand/middleware'
import { createLogger } from '@/lib/logs/console/logger'
import { syncThemeToNextThemes } from '@/lib/theme-sync'
import type { General, GeneralStore, UserSettings } from '@/stores/settings/general/types'

const logger = createLogger('GeneralStore')

const CACHE_TIMEOUT = 3600000 // 1 hour - settings rarely change
const MAX_ERROR_RETRIES = 2

export const useGeneralStore = create<GeneralStore>()(
  devtools(
    persist(
      (set, get) => {
        let lastLoadTime = 0
        let errorRetryCount = 0
        let hasLoadedFromDb = false // Track if we've loaded from DB in this session

        const store: General = {
          isAutoConnectEnabled: true,
          isAutoPanEnabled: true,
          isConsoleExpandedByDefault: true,
          isDebugModeEnabled: false,
          theme: 'system' as const, // Keep for compatibility but not used
          telemetryEnabled: true,
          isLoading: false,
          error: null,
          // Individual loading states
          isAutoConnectLoading: false,
          isAutoPanLoading: false,
          isConsoleExpandedByDefaultLoading: false,
          isThemeLoading: false, // Keep for compatibility but not used
          isTelemetryLoading: false,
        }

        // Optimistic update helper
        const updateSettingOptimistic = async <K extends keyof UserSettings>(
          key: K,
          value: UserSettings[K],
          loadingKey: keyof General,
          stateKey: keyof General
        ) => {
          // Prevent multiple simultaneous updates
          if ((get() as any)[loadingKey]) return

          const originalValue = (get() as any)[stateKey]

          // Optimistic update
          set({ [stateKey]: value, [loadingKey]: true } as any)

          try {
            await get().updateSetting(key, value)
            set({ [loadingKey]: false } as any)
          } catch (error) {
            // Rollback on error
            set({ [stateKey]: originalValue, [loadingKey]: false } as any)
            logger.error(`Failed to update ${String(key)}, rolled back:`, error)
          }
        }

        return {
          ...store,
          // Basic Actions with optimistic updates
          toggleAutoConnect: async () => {
            if (get().isAutoConnectLoading) return
            const newValue = !get().isAutoConnectEnabled
            await updateSettingOptimistic(
              'autoConnect',
              newValue,
              'isAutoConnectLoading',
              'isAutoConnectEnabled'
            )
          },

          toggleAutoPan: async () => {
            if (get().isAutoPanLoading) return
            const newValue = !get().isAutoPanEnabled
            await updateSettingOptimistic(
              'autoPan',
              newValue,
              'isAutoPanLoading',
              'isAutoPanEnabled'
            )
          },

          toggleConsoleExpandedByDefault: async () => {
            if (get().isConsoleExpandedByDefaultLoading) return
            const newValue = !get().isConsoleExpandedByDefault
            await updateSettingOptimistic(
              'consoleExpandedByDefault',
              newValue,
              'isConsoleExpandedByDefaultLoading',
              'isConsoleExpandedByDefault'
            )
          },

          toggleDebugMode: () => {
            set({ isDebugModeEnabled: !get().isDebugModeEnabled })
          },

          setTheme: async (theme) => {
            if (get().isThemeLoading) return

            const originalTheme = get().theme

            // Optimistic update
            set({ theme, isThemeLoading: true })

            // Update next-themes immediately for instant feedback
            syncThemeToNextThemes(theme)

            try {
              // Sync to DB for authenticated users
              await get().updateSetting('theme', theme)
              set({ isThemeLoading: false })
            } catch (error) {
              // Rollback on error
              set({ theme: originalTheme, isThemeLoading: false })
              syncThemeToNextThemes(originalTheme)
              logger.error('Failed to sync theme to database:', error)
              throw error
            }
          },

          setTelemetryEnabled: async (enabled) => {
            if (get().isTelemetryLoading) return
            await updateSettingOptimistic(
              'telemetryEnabled',
              enabled,
              'isTelemetryLoading',
              'telemetryEnabled'
            )
          },

          // API Actions
          loadSettings: async (force = false) => {
            // Skip if we've already loaded from DB and not forcing
            if (hasLoadedFromDb && !force) {
              logger.debug('Already loaded settings from DB, using cached data')
              return
            }

            // If we have persisted state and not forcing, check if we need to load
            const persistedState = localStorage.getItem('general-settings')
            if (persistedState && !force) {
              try {
                const parsed = JSON.parse(persistedState)
                // If we have valid theme data, skip DB load unless forced
                if (parsed.state?.theme) {
                  logger.debug('Using cached settings from localStorage')
                  hasLoadedFromDb = true // Mark as loaded to prevent future API calls
                  return
                }
              } catch (e) {
                // If parsing fails, continue to load from DB
              }
            }
            // Skip loading if on a subdomain or chat path
            if (
              typeof window !== 'undefined' &&
              (window.location.pathname.startsWith('/chat/') ||
                (window.location.hostname !== 'sim.ai' &&
                  window.location.hostname !== 'localhost' &&
                  window.location.hostname !== '127.0.0.1' &&
                  !window.location.hostname.startsWith('www.')))
            ) {
              logger.debug('Skipping settings load - on chat or subdomain page')
              return
            }

            // Skip loading if settings were recently loaded (within 5 seconds)
            const now = Date.now()
            if (!force && now - lastLoadTime < CACHE_TIMEOUT) {
              logger.debug('Skipping settings load - recently loaded')
              return
            }

            try {
              set({ isLoading: true, error: null })

              const response = await fetch('/api/users/me/settings')

              if (!response.ok) {
                throw new Error('Failed to fetch settings')
              }

              const { data } = await response.json()

              set({
                isAutoConnectEnabled: data.autoConnect,
<<<<<<< HEAD
                isAutoPanEnabled: data.autoPan ?? true, // Default to true if undefined
                isConsoleExpandedByDefault: data.consoleExpandedByDefault ?? true, // Default to true if undefined
                // theme: data.theme,
                theme: 'light' as const,
=======
                isAutoPanEnabled: data.autoPan ?? true,
                isConsoleExpandedByDefault: data.consoleExpandedByDefault ?? true,
                theme: data.theme || 'system',
>>>>>>> 42088e62
                telemetryEnabled: data.telemetryEnabled,
                isLoading: false,
              })

              // Sync theme to next-themes if it's different
              if (data.theme && typeof window !== 'undefined') {
                const currentTheme = localStorage.getItem('sim-theme')
                if (currentTheme !== data.theme) {
                  syncThemeToNextThemes(data.theme)
                }
              }

              lastLoadTime = now
              errorRetryCount = 0
              hasLoadedFromDb = true
            } catch (error) {
              logger.error('Error loading settings:', error)
              set({
                error: error instanceof Error ? error.message : 'Unknown error',
                isLoading: false,
              })
            }
          },

          updateSetting: async (key, value) => {
            if (
              typeof window !== 'undefined' &&
              (window.location.pathname.startsWith('/chat/') ||
                (window.location.hostname !== 'sim.ai' &&
                  window.location.hostname !== 'localhost' &&
                  window.location.hostname !== '127.0.0.1' &&
                  !window.location.hostname.startsWith('www.')))
            ) {
              logger.debug(`Skipping setting update for ${key} on chat or subdomain page`)
              return
            }

            try {
              const response = await fetch('/api/users/me/settings', {
                method: 'PATCH',
                headers: { 'Content-Type': 'application/json' },
                body: JSON.stringify({ [key]: value }),
              })

              if (!response.ok) {
                throw new Error(`Failed to update setting: ${key}`)
              }

              set({ error: null })
              lastLoadTime = Date.now()
              errorRetryCount = 0
            } catch (error) {
              logger.error(`Error updating setting ${key}:`, error)
              set({ error: error instanceof Error ? error.message : 'Unknown error' })

              // Don't auto-retry on individual setting updates to avoid conflicts
              throw error
            }
          },
        }
      },
      {
        name: 'general-settings',
      }
    ),
    { name: 'general-store' }
  )
)<|MERGE_RESOLUTION|>--- conflicted
+++ resolved
@@ -189,16 +189,9 @@
 
               set({
                 isAutoConnectEnabled: data.autoConnect,
-<<<<<<< HEAD
-                isAutoPanEnabled: data.autoPan ?? true, // Default to true if undefined
-                isConsoleExpandedByDefault: data.consoleExpandedByDefault ?? true, // Default to true if undefined
-                // theme: data.theme,
-                theme: 'light' as const,
-=======
                 isAutoPanEnabled: data.autoPan ?? true,
                 isConsoleExpandedByDefault: data.consoleExpandedByDefault ?? true,
-                theme: data.theme || 'system',
->>>>>>> 42088e62
+                theme: 'light' as const,
                 telemetryEnabled: data.telemetryEnabled,
                 isLoading: false,
               })
