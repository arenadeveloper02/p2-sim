--- conflicted
+++ resolved
@@ -107,12 +107,8 @@
         knowledgeBaseIds,
         query: params.query,
         topK: params.topK ? Math.max(1, Math.min(100, Number(params.topK))) : 10,
-<<<<<<< HEAD
-        ...(Object.keys(filters).length > 0 && { filters }),
         ...(params.rerank ? { rerank: params.rerank } : {}),
-=======
         ...(structuredFilters.length > 0 && { tagFilters: structuredFilters }),
->>>>>>> e9fdc246
         ...(workflowId && { workflowId }),
       }
 
