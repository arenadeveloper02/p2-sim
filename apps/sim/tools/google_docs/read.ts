import type { GoogleDocsReadResponse, GoogleDocsToolParams } from '@/tools/google_docs/types'
import { extractTextFromDocument } from '@/tools/google_docs/utils'
import type { ToolConfig } from '@/tools/types'

export const readTool: ToolConfig<GoogleDocsToolParams, GoogleDocsReadResponse> = {
  id: 'google_docs_read',
  name: 'Read Google Docs Document',
  description:
    'Read content from a Google Docs document. Automatically handles both native Google Docs and other document formats (like .docx files) by falling back to Google Drive API when needed.',
  version: '1.0',

  oauth: {
    required: true,
    provider: 'google-docs',
    additionalScopes: ['https://www.googleapis.com/auth/drive'],
  },

  params: {
    accessToken: {
      type: 'string',
      required: true,
      visibility: 'hidden',
      description: 'The access token for the Google Docs API',
    },
    documentId: {
      type: 'string',
      required: true,
      visibility: 'user-only',
      description: 'The ID of the document to read',
    },
  },

  request: {
    url: (params) => {
      // Ensure documentId is valid
      const documentId = params.documentId?.trim() || params.manualDocumentId?.trim()
      if (!documentId) {
        throw new Error('Document ID is required')
      }

      return `https://docs.googleapis.com/v1/documents/${documentId}`
    },
    method: 'GET',
    headers: (params) => {
      // Validate access token
      if (!params.accessToken) {
        throw new Error('Access token is required')
      }

      return {
        Authorization: `Bearer ${params.accessToken}`,
      }
    },
  },

  transformResponse: async (response: Response, params?: GoogleDocsToolParams) => {
<<<<<<< HEAD
=======
    const resolvedDocumentId =
      params?.documentId?.trim() || params?.manualDocumentId?.trim() || undefined

>>>>>>> e8e4c163
    // Check if the response is successful
    if (!response.ok) {
      const errorData = await response.json().catch(() => ({}))

      // Handle the specific case where the document is not in native Google Docs format
      if (
        response.status === 400 &&
        errorData.error?.message === 'This operation is not supported for this document'
      ) {
        // Fall back to Google Drive API to get the file content
        try {
          const { executeTool } = await import('@/tools')
          const driveResult = await executeTool('google_drive_get_content', {
            accessToken: params?.accessToken,
<<<<<<< HEAD
            fileId: params?.documentId,
=======
            fileId: resolvedDocumentId,
>>>>>>> e8e4c163
          })

          if (driveResult.success) {
            return {
              success: true,
              output: {
                content: driveResult.output?.content || '',
                metadata: {
<<<<<<< HEAD
                  documentId: params?.documentId,
=======
                  documentId: resolvedDocumentId ?? '',
>>>>>>> e8e4c163
                  title: driveResult.output?.metadata?.name || 'Untitled Document',
                  mimeType:
                    driveResult.output?.metadata?.mimeType ||
                    'application/vnd.google-apps.document',
<<<<<<< HEAD
                  url: `https://docs.google.com/document/d/${params?.documentId}/edit`,
=======
                  url: `https://docs.google.com/document/d/${resolvedDocumentId}/edit`,
>>>>>>> e8e4c163
                  isExported: true, // Indicate this was exported from Drive API
                },
              },
            }
          }
        } catch (fallbackError) {
          // If fallback also fails, return the original error
          console.warn('Fallback to Google Drive API failed:', fallbackError)
        }
      }

      // Return the original error if fallback failed or it's a different error
      throw new Error(errorData.error?.message || `HTTP ${response.status}: ${response.statusText}`)
    }

    const data = await response.json()

    // Extract document content from the response
    let content = ''
    if (data.body?.content) {
      content = extractTextFromDocument(data)
    }

    // Create document metadata
    const metadata = {
      documentId: data.documentId,
      title: data.title || 'Untitled Document',
      mimeType: 'application/vnd.google-apps.document',
      url: `https://docs.google.com/document/d/${data.documentId}/edit`,
    }

    return {
      success: true,
      output: {
        content,
        metadata,
      },
    }
  },

  outputs: {
    content: { type: 'string', description: 'Extracted document text content' },
    metadata: { type: 'json', description: 'Document metadata including ID, title, and URL' },
  },
}<|MERGE_RESOLUTION|>--- conflicted
+++ resolved
@@ -54,12 +54,9 @@
   },
 
   transformResponse: async (response: Response, params?: GoogleDocsToolParams) => {
-<<<<<<< HEAD
-=======
     const resolvedDocumentId =
       params?.documentId?.trim() || params?.manualDocumentId?.trim() || undefined
 
->>>>>>> e8e4c163
     // Check if the response is successful
     if (!response.ok) {
       const errorData = await response.json().catch(() => ({}))
@@ -74,11 +71,7 @@
           const { executeTool } = await import('@/tools')
           const driveResult = await executeTool('google_drive_get_content', {
             accessToken: params?.accessToken,
-<<<<<<< HEAD
-            fileId: params?.documentId,
-=======
             fileId: resolvedDocumentId,
->>>>>>> e8e4c163
           })
 
           if (driveResult.success) {
@@ -87,20 +80,12 @@
               output: {
                 content: driveResult.output?.content || '',
                 metadata: {
-<<<<<<< HEAD
-                  documentId: params?.documentId,
-=======
                   documentId: resolvedDocumentId ?? '',
->>>>>>> e8e4c163
                   title: driveResult.output?.metadata?.name || 'Untitled Document',
                   mimeType:
                     driveResult.output?.metadata?.mimeType ||
                     'application/vnd.google-apps.document',
-<<<<<<< HEAD
-                  url: `https://docs.google.com/document/d/${params?.documentId}/edit`,
-=======
                   url: `https://docs.google.com/document/d/${resolvedDocumentId}/edit`,
->>>>>>> e8e4c163
                   isExported: true, // Indicate this was exported from Drive API
                 },
               },
