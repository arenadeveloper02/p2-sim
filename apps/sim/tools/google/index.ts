<<<<<<< HEAD
import { imagenTool } from '@/tools/google/imagen'
import { nanoBananaTool } from '@/tools/google/nano-banana'
import { searchTool } from '@/tools/google/search'
export { searchTool, imagenTool, nanoBananaTool }
=======
import { searchTool } from './search'

export const googleSearchTool = searchTool
>>>>>>> 1ec60f77
<|MERGE_RESOLUTION|>--- conflicted
+++ resolved
@@ -1,10 +1,5 @@
-<<<<<<< HEAD
+import { searchTool } from './search'
+
 import { imagenTool } from '@/tools/google/imagen'
 import { nanoBananaTool } from '@/tools/google/nano-banana'
-import { searchTool } from '@/tools/google/search'
-export { searchTool, imagenTool, nanoBananaTool }
-=======
-import { searchTool } from './search'
-
-export const googleSearchTool = searchTool
->>>>>>> 1ec60f77
+export { searchTool, imagenTool, nanoBananaTool }