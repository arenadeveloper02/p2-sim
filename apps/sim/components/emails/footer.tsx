import { Section, Text } from '@react-email/components'
import { getBrandConfig } from '@/lib/branding/branding'
<<<<<<< HEAD
=======
import { isHosted } from '@/lib/core/config/feature-flags'
>>>>>>> a0fb8896
import { getBaseUrl } from '@/lib/core/utils/urls'

interface UnsubscribeOptions {
  unsubscribeToken?: string
  email?: string
}

interface EmailFooterProps {
  baseUrl?: string
  unsubscribe?: UnsubscribeOptions
}

export const EmailFooter = ({ baseUrl = getBaseUrl(), unsubscribe }: EmailFooterProps) => {
  const brand = getBrandConfig()

  return (
    <Section style={{ padding: '20px 0' }}>
      <table style={{ width: '100%' }}>
        {/* <tr>
            <td align='center'>
              <table cellPadding={0} cellSpacing={0} style={{ border: 0 }}>
                <tr>
                  <td align='center' style={{ padding: '0 8px' }}>
                    <Link href='https://x.com/simdotai' rel='noopener noreferrer'>
                      <Img src={`${baseUrl}/static/x-icon.png`} width='24' height='24' alt='X' />
                    </Link>
                  </td>
                  <td align='center' style={{ padding: '0 8px' }}>
                    <Link href='https://discord.gg/Hr4UWYEcTT' rel='noopener noreferrer'>
                      <Img
                        src={`${baseUrl}/static/discord-icon.png`}
                        width='24'
                        height='24'
                        alt='Discord'
                      />
                    </Link>
                  </td>
                  <td align='center' style={{ padding: '0 8px' }}>
                    <Link href='https://github.com/simstudioai/sim' rel='noopener noreferrer'>
                      <Img
                        src={`${baseUrl}/static/github-icon.png`}
                        width='24'
                        height='24'
                        alt='GitHub'
                      />
                    </Link>
                  </td>
                </tr>
              </table>
            </td>
          </tr> */}
        <tr>
          <td align='center' style={{ paddingTop: '12px', borderTop: '1px solid #E2E3E5' }}>
            <Text
              style={{
                fontSize: '12px',
                color: '#9A9A9A',
                margin: '4px 0 0 0',
              }}
            >
              © {new Date().getFullYear()} {brand.name}, All Rights Reserved - ARENA® Privacy Policy
              | Terms of Service
              <br />
              {/* If you have any questions, please contact us at{' '}
                <a
                  href={`mailto:${brand.supportEmail}`}
                  style={{
                    color: '#706a7b !important',
                    textDecoration: 'underline',
                    fontWeight: 'normal',
                    fontFamily: 'HelveticaNeue, Helvetica, Arial, sans-serif',
                  }}
                >
                  {brand.supportEmail}
                </a> */}
            </Text>
            {/* <table cellPadding={0} cellSpacing={0} style={{ width: '100%', marginTop: '4px' }}>
                <tr>
                  <td align='center'>
                    <p
                      style={{
                        fontSize: '12px',
                        color: '#706a7b',
                        margin: '8px 0 0 0',
                        fontFamily: 'HelveticaNeue, Helvetica, Arial, sans-serif',
                      }}
                    >
                      <a
                        href={`${baseUrl}/privacy`}
                        style={{
                          color: '#706a7b !important',
                          textDecoration: 'underline',
                          fontWeight: 'normal',
                          fontFamily: 'HelveticaNeue, Helvetica, Arial, sans-serif',
                        }}
                        rel='noopener noreferrer'
                      >
                        Privacy Policy
                      </a>{' '}
                      •{' '}
                      <a
                        href={`${baseUrl}/terms`}
                        style={{
                          color: '#706a7b !important',
                          textDecoration: 'underline',
                          fontWeight: 'normal',
                          fontFamily: 'HelveticaNeue, Helvetica, Arial, sans-serif',
                        }}
                        rel='noopener noreferrer'
                      >
                        Terms of Service
                      </a>{' '}
                      •{' '}
                      <a
                        href={
                          unsubscribe?.unsubscribeToken && unsubscribe?.email
                            ? `${baseUrl}/unsubscribe?token=${unsubscribe.unsubscribeToken}&email=${encodeURIComponent(unsubscribe.email)}`
                            : `mailto:${brand.supportEmail}?subject=Unsubscribe%20Request&body=Please%20unsubscribe%20me%20from%20all%20emails.`
                        }
                        style={{
                          color: '#706a7b !important',
                          textDecoration: 'underline',
                          fontWeight: 'normal',
                          fontFamily: 'HelveticaNeue, Helvetica, Arial, sans-serif',
                        }}
                        rel='noopener noreferrer'
                      >
                        Unsubscribe
                      </a>
                    </p>
                  </td>
                </tr>
              </table> */}
          </td>
        </tr>
      </table>
    </Section>
  )
}

export default EmailFooter<|MERGE_RESOLUTION|>--- conflicted
+++ resolved
@@ -1,9 +1,6 @@
 import { Section, Text } from '@react-email/components'
 import { getBrandConfig } from '@/lib/branding/branding'
-<<<<<<< HEAD
-=======
 import { isHosted } from '@/lib/core/config/feature-flags'
->>>>>>> a0fb8896
 import { getBaseUrl } from '@/lib/core/utils/urls'
 
 interface UnsubscribeOptions {
