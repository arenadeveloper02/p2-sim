/**
<<<<<<< HEAD
 * Code editor syntax token theme (light theme optimized).
 * Only token colors are in CSS; all other styling uses Tailwind.
 * Applied to elements with .code-editor-theme class.
 */

/* Token colors optimized for light theme backgrounds */
=======
 * Code editor syntax token theme.
 * Light mode: Vibrant colors matching dark mode's aesthetic quality.
 * Dark mode: VSCode Dark+ inspired colors with deep, vibrant palette.
 * Applied to elements with .code-editor-theme class.
 */

/**
 * Light mode token colors (default) - vibrant palette
 */
>>>>>>> 91ba34e4
.code-editor-theme .token.comment,
.code-editor-theme .token.block-comment,
.code-editor-theme .token.prolog,
.code-editor-theme .token.doctype,
.code-editor-theme .token.cdata {
<<<<<<< HEAD
  color: #6a9955 !important;
}

.code-editor-theme .token.punctuation {
  color: #1b1b1b !important;
=======
  color: #2e7d32 !important;
}

.code-editor-theme .token.punctuation {
  color: #383838 !important;
>>>>>>> 91ba34e4
}

.code-editor-theme .token.property,
.code-editor-theme .token.attr-name,
.code-editor-theme .token.variable {
<<<<<<< HEAD
  color: #007acc !important;
=======
  color: #0891b2 !important;
>>>>>>> 91ba34e4
}

.code-editor-theme .token.tag,
.code-editor-theme .token.boolean,
.code-editor-theme .token.number,
.code-editor-theme .token.constant {
<<<<<<< HEAD
  color: #098658 !important;
=======
  color: #b45309 !important;
>>>>>>> 91ba34e4
}

.code-editor-theme .token.string,
.code-editor-theme .token.char,
.code-editor-theme .token.builtin,
.code-editor-theme .token.inserted {
<<<<<<< HEAD
  color: #a31515 !important;
=======
  color: #dc2626 !important;
>>>>>>> 91ba34e4
}

.code-editor-theme .token.operator,
.code-editor-theme .token.entity,
.code-editor-theme .token.url {
<<<<<<< HEAD
  color: #1b1b1b !important;
=======
  color: #383838 !important;
>>>>>>> 91ba34e4
}

.code-editor-theme .token.atrule,
.code-editor-theme .token.attr-value,
.code-editor-theme .token.keyword {
<<<<<<< HEAD
  color: #af00db !important;
=======
  color: #9333ea !important;
>>>>>>> 91ba34e4
}

.code-editor-theme .token.function,
.code-editor-theme .token.class-name {
<<<<<<< HEAD
  color: #267f99 !important;
=======
  color: #ca8a04 !important;
>>>>>>> 91ba34e4
}

.code-editor-theme .token.regex,
.code-editor-theme .token.important {
<<<<<<< HEAD
  color: #d73a49 !important;
}

.code-editor-theme .token.symbol {
  color: #1b1b1b !important;
}

.code-editor-theme .token.deleted {
  color: #d73a49 !important;
=======
  color: #e11d48 !important;
}

.code-editor-theme .token.symbol {
  color: #383838 !important;
}

.code-editor-theme .token.deleted {
  color: #dc2626 !important;
>>>>>>> 91ba34e4
}

/* Blue accents for <var> and {{ENV}} placeholders - light mode */
.code-editor-theme .text-blue-500 {
<<<<<<< HEAD
  color: #0451a5 !important;
=======
  color: #1d4ed8 !important;
}

/**
 * Dark mode token colors
 */
.dark .code-editor-theme .token.comment,
.dark .code-editor-theme .token.block-comment,
.dark .code-editor-theme .token.prolog,
.dark .code-editor-theme .token.doctype,
.dark .code-editor-theme .token.cdata {
  color: #8bc985 !important;
}

.dark .code-editor-theme .token.punctuation {
  color: #eeeeee !important;
}

.dark .code-editor-theme .token.property,
.dark .code-editor-theme .token.attr-name,
.dark .code-editor-theme .token.variable {
  color: #5fc9cb !important;
}

.dark .code-editor-theme .token.tag,
.dark .code-editor-theme .token.boolean,
.dark .code-editor-theme .token.number,
.dark .code-editor-theme .token.constant {
  color: #ffc857 !important;
}

.dark .code-editor-theme .token.string,
.dark .code-editor-theme .token.char,
.dark .code-editor-theme .token.builtin,
.dark .code-editor-theme .token.inserted {
  color: #ff6b6b !important;
}

.dark .code-editor-theme .token.operator,
.dark .code-editor-theme .token.entity,
.dark .code-editor-theme .token.url {
  color: #eeeeee !important;
}

.dark .code-editor-theme .token.atrule,
.dark .code-editor-theme .token.attr-value,
.dark .code-editor-theme .token.keyword {
  color: #d896d8 !important;
}

.dark .code-editor-theme .token.function,
.dark .code-editor-theme .token.class-name {
  color: #ffc857 !important;
}

.dark .code-editor-theme .token.regex,
.dark .code-editor-theme .token.important {
  color: #ff6b6b !important;
}

.dark .code-editor-theme .token.symbol {
  color: #eeeeee !important;
}

.dark .code-editor-theme .token.deleted {
  color: #ff6b6b !important;
}

/* Blue accents for <var> and {{ENV}} placeholders - dark mode */
.dark .code-editor-theme .text-blue-500 {
  color: #35b6ff !important;
>>>>>>> 91ba34e4
}

/* Ensure transparent backgrounds */
.code-editor-theme .token {
  background: transparent !important;
}<|MERGE_RESOLUTION|>--- conflicted
+++ resolved
@@ -1,12 +1,4 @@
 /**
-<<<<<<< HEAD
- * Code editor syntax token theme (light theme optimized).
- * Only token colors are in CSS; all other styling uses Tailwind.
- * Applied to elements with .code-editor-theme class.
- */
-
-/* Token colors optimized for light theme backgrounds */
-=======
  * Code editor syntax token theme.
  * Light mode: Vibrant colors matching dark mode's aesthetic quality.
  * Dark mode: VSCode Dark+ inspired colors with deep, vibrant palette.
@@ -16,101 +8,57 @@
 /**
  * Light mode token colors (default) - vibrant palette
  */
->>>>>>> 91ba34e4
 .code-editor-theme .token.comment,
 .code-editor-theme .token.block-comment,
 .code-editor-theme .token.prolog,
 .code-editor-theme .token.doctype,
 .code-editor-theme .token.cdata {
-<<<<<<< HEAD
-  color: #6a9955 !important;
-}
-
-.code-editor-theme .token.punctuation {
-  color: #1b1b1b !important;
-=======
   color: #2e7d32 !important;
 }
 
 .code-editor-theme .token.punctuation {
   color: #383838 !important;
->>>>>>> 91ba34e4
 }
 
 .code-editor-theme .token.property,
 .code-editor-theme .token.attr-name,
 .code-editor-theme .token.variable {
-<<<<<<< HEAD
-  color: #007acc !important;
-=======
   color: #0891b2 !important;
->>>>>>> 91ba34e4
 }
 
 .code-editor-theme .token.tag,
 .code-editor-theme .token.boolean,
 .code-editor-theme .token.number,
 .code-editor-theme .token.constant {
-<<<<<<< HEAD
-  color: #098658 !important;
-=======
   color: #b45309 !important;
->>>>>>> 91ba34e4
 }
 
 .code-editor-theme .token.string,
 .code-editor-theme .token.char,
 .code-editor-theme .token.builtin,
 .code-editor-theme .token.inserted {
-<<<<<<< HEAD
-  color: #a31515 !important;
-=======
   color: #dc2626 !important;
->>>>>>> 91ba34e4
 }
 
 .code-editor-theme .token.operator,
 .code-editor-theme .token.entity,
 .code-editor-theme .token.url {
-<<<<<<< HEAD
-  color: #1b1b1b !important;
-=======
   color: #383838 !important;
->>>>>>> 91ba34e4
 }
 
 .code-editor-theme .token.atrule,
 .code-editor-theme .token.attr-value,
 .code-editor-theme .token.keyword {
-<<<<<<< HEAD
-  color: #af00db !important;
-=======
   color: #9333ea !important;
->>>>>>> 91ba34e4
 }
 
 .code-editor-theme .token.function,
 .code-editor-theme .token.class-name {
-<<<<<<< HEAD
-  color: #267f99 !important;
-=======
   color: #ca8a04 !important;
->>>>>>> 91ba34e4
 }
 
 .code-editor-theme .token.regex,
 .code-editor-theme .token.important {
-<<<<<<< HEAD
-  color: #d73a49 !important;
-}
-
-.code-editor-theme .token.symbol {
-  color: #1b1b1b !important;
-}
-
-.code-editor-theme .token.deleted {
-  color: #d73a49 !important;
-=======
   color: #e11d48 !important;
 }
 
@@ -120,14 +68,10 @@
 
 .code-editor-theme .token.deleted {
   color: #dc2626 !important;
->>>>>>> 91ba34e4
 }
 
 /* Blue accents for <var> and {{ENV}} placeholders - light mode */
 .code-editor-theme .text-blue-500 {
-<<<<<<< HEAD
-  color: #0451a5 !important;
-=======
   color: #1d4ed8 !important;
 }
 
@@ -199,7 +143,6 @@
 /* Blue accents for <var> and {{ENV}} placeholders - dark mode */
 .dark .code-editor-theme .text-blue-500 {
   color: #35b6ff !important;
->>>>>>> 91ba34e4
 }
 
 /* Ensure transparent backgrounds */
