--- conflicted
+++ resolved
@@ -78,12 +78,7 @@
       className={cn(
         // Base container styling
         'group relative min-h-[100px] rounded-[4px] border border-[var(--border-strong)]',
-<<<<<<< HEAD
         'bg-[var(--surface-2)] font-medium font-mono text-sm transition-colors dark:border-[var(--border-strong)] dark:bg-[#1F1F1F]',
-=======
-        'bg-[var(--surface-1)] font-medium font-mono text-sm transition-colors',
-        'dark:bg-[#1F1F1F]',
->>>>>>> 91ba34e4
         // Overflow handling for long content
         'overflow-x-auto overflow-y-auto',
         // Streaming state
@@ -147,12 +142,8 @@
     padding: 8,
     className: cn(
       // Base editor classes
-<<<<<<< HEAD
-      'bg-transparent font-[inherit] text-[inherit] font-medium text-[var(--text-primary)] dark:text-[#eeeeee]',
-=======
       'bg-transparent font-[inherit] text-[inherit] font-medium',
       'text-[var(--text-primary)] dark:text-[#eeeeee]',
->>>>>>> 91ba34e4
       'leading-[21px] outline-none focus:outline-none',
       'min-h-[106px]',
       // Streaming/disabled states
@@ -162,16 +153,10 @@
       // Reset browser defaults
       'border-none bg-transparent outline-none resize-none',
       'focus:outline-none focus:ring-0',
-<<<<<<< HEAD
-      // Selection styling
-      'selection:bg-[var(--brand-primary-hex,var(--brand-400))] selection:text-[var(--white)] dark:selection:bg-[#264f78] dark:selection:text-white',
-      // Caret color
-=======
       // Selection styling - light and dark modes
       'selection:bg-[#add6ff] selection:text-[#1b1b1b]',
       'dark:selection:bg-[#264f78] dark:selection:text-white',
       // Caret color - adapts to mode
->>>>>>> 91ba34e4
       'caret-[var(--text-primary)] dark:caret-white',
       // Font smoothing
       '[-webkit-font-smoothing:antialiased] [-moz-osx-font-smoothing:grayscale]',
@@ -205,11 +190,7 @@
       className={cn(
         'absolute top-0 bottom-0 left-0',
         'flex select-none flex-col items-end overflow-hidden',
-<<<<<<< HEAD
-        'rounded-l-[4px] bg-[var(--surface-3)] dark:bg-[#1F1F1F]',
-=======
         'rounded-l-[4px] bg-[var(--surface-1)] dark:bg-[#1F1F1F]',
->>>>>>> 91ba34e4
         'pr-0.5',
         className
       )}
@@ -449,22 +430,13 @@
               return (
                 <Fragment key={idx}>
                   <div
-<<<<<<< HEAD
-                    className='select-none pr-0.5 text-right text-[#a8a8a8] text-xs tabular-nums leading-[21px] dark:text-[#a8a8a8]'
-=======
                     className='select-none pr-0.5 text-right text-[var(--text-muted)] text-xs tabular-nums leading-[21px] dark:text-[#a8a8a8]'
->>>>>>> 91ba34e4
                     style={{ transform: 'translateY(0.25px)', ...gutterStyle }}
                   >
                     {idx + 1}
                   </div>
                   <pre
-<<<<<<< HEAD
-                    className='m-0 min-w-0 whitespace-pre-wrap break-words pr-2 pl-2 font-mono text-[#eeeeee] text-[13px] leading-[21px] dark:text-[#eeeeee]'
-                    // Using per-line highlighting keeps the gutter height in sync with wrapped content
-=======
                     className='m-0 min-w-0 whitespace-pre-wrap break-words pr-2 pl-2 font-mono text-[13px] text-[var(--text-primary)] leading-[21px] dark:text-[#eeeeee]'
->>>>>>> 91ba34e4
                     dangerouslySetInnerHTML={{ __html: perLineHighlighted || '&nbsp;' }}
                   />
                 </Fragment>
@@ -498,11 +470,7 @@
           <pre
             className={cn(
               whitespaceClass,
-<<<<<<< HEAD
-              'p-2 font-mono text-[#eeeeee] text-[13px] leading-[21px] dark:text-[#eeeeee]'
-=======
               'p-2 font-mono text-[13px] text-[var(--text-primary)] leading-[21px] dark:text-[#eeeeee]'
->>>>>>> 91ba34e4
             )}
             dangerouslySetInnerHTML={{ __html: highlightedCode }}
           />
@@ -521,11 +489,7 @@
     lineNumbers.push(
       <div
         key={i}
-<<<<<<< HEAD
-        className='text-right text-[#a8a8a8] text-xs tabular-nums leading-[21px] dark:text-[#a8a8a8]'
-=======
         className='text-right text-[var(--text-muted)] text-xs tabular-nums leading-[21px] dark:text-[#a8a8a8]'
->>>>>>> 91ba34e4
       >
         {i}
       </div>
@@ -545,11 +509,7 @@
         <pre
           className={cn(
             whitespaceClass,
-<<<<<<< HEAD
-            'p-2 font-mono text-[#eeeeee] text-[13px] leading-[21px] dark:text-[#eeeeee]'
-=======
             'p-2 font-mono text-[13px] text-[var(--text-primary)] leading-[21px] dark:text-[#eeeeee]'
->>>>>>> 91ba34e4
           )}
           dangerouslySetInnerHTML={{ __html: highlightedCode }}
         />
